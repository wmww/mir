--- conflicted
+++ resolved
@@ -8,19 +8,11 @@
 
 mir_platform_types="${PLATFORM_DRIVER}"
 case $deb_host_arch in
-<<<<<<< HEAD
-    arm64)
-        mir_platforms="mesa-kms"
+    amd64|i386|armhf)
+        mir_platforms="android mesa-kms"
         ;;
     *)
-        mir_platforms="android mesa-kms"
-=======
-    amd64|i386|armhf)
-        mir_platforms="android mesa"
-        ;;
-    *)
-        mir_platforms="mesa"
->>>>>>> abeebd7d
+        mir_platforms="mesa-kms"
         ;;
 esac
 
