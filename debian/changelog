mir (0.1.4-0ubuntu1) UNRELEASED; urgency=medium

  * New upstream release 0.1.4 (https://launchpad.net/mir/+milestone/0.1.4)
    - Fixed snapshotting and flicker problems for Unity8 on various Nexus
      devices.
    - Enhanced reporting of performance information:
      . Report input latency in InputReport/InputReceiverReport.
      . Added a CompositorReport for logging compositor performance and state.
    - Added a new package "mir-utils" containing new tools:
      . mirping: Displays round-trip times between client and server
      . mirout: Displays the monitor layout/configuration details
    - Added GL texture caching to improve performance when multiple surfaces
      are visible.
    - Added opacity controls to mir_demo_server_shell
    - Mir server ABI bumped to 13. Client ABI bumped to 5.
    - Removed lots of Android headers, replaced by build-dep: android-headers
    - Added support for translucent nested servers.
    - tests: Fix unitialized values and incorrect fd closing loops
    - Fix unitialized values and incorrect fd closing loops.
    - client: Add basic MirScreencast C API.
    - config: start moving default values for config options from all the
      call sites to the setup
    - tests: Provide a helper for running clients with a stub ClientPlatform.
    - android: split out HWC layers into their own file and add a
      mga::CompositionLayer type that depends on the interface mg::Renderable.
    - client: Add basic MirOutputCapture class.
    - client: Don't create mesa ClientBuffer objects from invalid
      MirBufferPackages.
    - Optimize surface resizing to avoid doing anything if the dimensions
      are unchanged.
    - SwitchingBundle - add operator<< for debugging.
    - support hwcomposer 1.2 for android 4.4 on nexus 4 (which needs hwc1.2
      support). This patch adds hwc1.2 device construction, as well as progs
      the 'skip' layer in HWC to the buffer properties of the framebuffer.
    - demo-shell: Add simple keyboard controls to rotate outputs; Ctrl +
      Alt + <arrow-key>. Fixes: https://bugs.launchpad.net/bugs/1203215.
    - frontend: exposing internals of the RPC mechanism to enable custom
      function calls to be added.
    - Make udev wrapper into a top-level citizen
    - compositor: ignore double requests to start or stop the
      MultiThreadedCompositor.
    - Add DisplayBuffer::orientation(), to tell the Renderer if we need it
      to do screen rotation in GL (for platforms which don't implement 
      rotation natively) Fixes: https://bugs.launchpad.net/bugs/1203215.
    - graphics: add an post_update function that takes a list of renderables
      to the display buffer. This will let the display buffer take advantage
      of full-surface overlays on android.
    - android-input: Improve debug output
    - the stock qcom 8960 hwcomposer chokes on getDisplayAttributes if the
      submitted arrays are not at least size 6. patched the qcom android 4.2
      hwcomposer driver on the ubuntu touch images to work properly, but
      causes us problems with in-the wild drivers, and the new 4.4 drivers.
      Make sure we always submit a larger-than-needed array to this function.
    - frontend: refactoring to make it easier to expose the underlying RPC
      transport on the server side.
    - Don't assume pressure value is zero if not yet known
    - build: Expose options to allow building but not running tests by default.
    - Translucent Server which prefers a transparent pixel format
    - frontend: refactor ProtobufMessageProcessor to separate out generic
      response sending logic from specific message handling.
    - client: expose the part of the client RPC infrastructure needed for
      downstream to prototype their own message sending.
    - Bugs fixed:
      . unity8 display flickers and stops responding on Nexus 7 (grouper)
        (LP: #1238695)
      . Mir gets textures/buffers confused when running both scroll and flicker
        demos (LP: #1263592)
      . Some snapshots on Nexus10 upside-down (LP: #1263741)
      . mir_unit_tests is crashing with SIGSEGV in libhybris gl functions
        (LP: #1264968)
      . Some snapshots on Nexus10 have swapped red/blue channels (LP: #1265787)
      . Bypass causes some non-bypassed surfaces (on top) to be invisible
        (LP: #1266385)
      . helgrind: Possible data race - MirConnection::mutex not used
        consistently (LP: #1243575)
      . helgrind: Lock order violated (potential deadlock) in
        ConnectionSurfaceMap (LP: #1243576)
      . helgrind: Possible data race - inconsistent locking in PendingCallCache
        (LP: #1243578)
      . helgrind: Lock order violated in
        mir::client::ConnectionSurfaceMap::erase(int) (LP: #1243584)
      . [enhancement] Allow a Mir nested server to have a transparent
        background (LP: #1256702)
      . Compiling without tests fails (-DMIR_ENABLE_TESTS=NO) (LP: #1263724)
      . examples, doc: Make it clear and consistent how to use
        a non-root client with a root compositor endpoint. 
        (LP: #1272143)
      . Avoid linking to umockdev on platforms (android) which don't yet
        use it. This allows mir_unit_tests to run on touch images again
        (LP: #1271434)
      . Workaround for N4 nested server issue. This change removes
        mir_pixel_format_bgr_888 - HAL_PIXEL_FORMAT_RGB_888 from the
        list of supported pixel formats on android. (LP: #1272041)
      . Don't ask glUniformMatrix4fv to transpose your matrix. That option
        was officially deprecated between OpenGL and OpenGL|ES. And some
        drivers like the Nexus 10 don't implement it, resulting in incorrect
        transformations and even nothing on screen! (LP: #1271853)
      . Fixes: bug 1272143 (LP: #1272143)
      . fix integration test failure on the galaxy nexus that was due to
        creating two surfaces and registering the same buffer twice. Fixes:
        (LP: #1272597)
      . Implement screen rotation in GLRenderer, for platforms
        which can't do it natively in DisplayBuffer.
        (LP: #1203215)
      . Add an "orientation" field to output structures in preparation for
        screen rotation. It's not yet functionally wired to anything.
        (LP: #1203215)
      . Only use SwitchingBundle::last_consumed after it has been
        set. Otherwise SwitchingBundle::compositor_acquire could follow a bogus
        code path. (LP:#1270964)
      . tests: Override configuration to avoid creating an (unused)
        filesystem endpoint for connections when using InProcessServer. 
        (LP: #1271604)
      . frontend: ensure that BasicConnector threads don't exit
        immediately. (LP: #1271655)

 -- Daniel van Vugt <daniel.van.vugt@canonical.com>  Fri, 10 Jan 2014 11:19:03 +0800

<<<<<<< HEAD
=======
mir (0.1.3+14.04.20140108-0ubuntu3) trusty; urgency=medium

  * No-change rebuild against libprotobuf8 (this time from a clean tree)

 -- Steve Langasek <steve.langasek@ubuntu.com>  Mon, 03 Feb 2014 13:46:05 -0800

mir (0.1.3+14.04.20140108-0ubuntu2) trusty; urgency=medium

  * No-change rebuild against libprotobuf8

 -- Steve Langasek <steve.langasek@ubuntu.com>  Sat, 01 Feb 2014 00:08:28 +0000

>>>>>>> 7a21d325
mir (0.1.3+14.04.20140108-0ubuntu1) trusty; urgency=low

  [ Daniel van Vugt ]
  * Preparing for release 0.1.3

  [ Ubuntu daily release ]
  * Automatic snapshot from revision 1170

 -- Ubuntu daily release <ps-jenkins@lists.canonical.com>  Wed, 08 Jan 2014 02:04:38 +0000

mir (0.1.2+14.04.20131128.1-0ubuntu2) trusty; urgency=low

  * No-change rebuild for ust.

 -- Mathieu Trudel-Lapierre <mathieu-tl@ubuntu.com>  Fri, 06 Dec 2013 15:03:27 -0500

mir (0.1.2+14.04.20131128.1-0ubuntu1) trusty; urgency=low

  [ Kevin Gunn ]
  * New upstream release 0.1.2
    - graphics: android: improve interface for mga::DisplayDevice so its
      just concerned with rendering and posting.
    - surfaces: rename "surfaces" component to "scene".
    - surfaces, shell: Migrate Session data model from shell to surfaces.
    - graphics: change fill_ipc_package() to use real pointers.
    - mir_client_library.h: Fix typo "do and locking" should be "do any
      locking".
    - API enumerations cleanup: Remove slightly misleading *_enum_max_
      values, and replace them with more accurate plural forms.
    - test_android_communication_package: Do not expect opened fd to be >0,
      we may have closed stdin making this a valid value (LP: #1247718).
    - Update docs about running Mir on the desktop to mention new package
      ubuntu-desktop-mir.
    - offscreen: Add a display that renders its output to offscreen buffers
    - graphics: android: fix regression for hwc1.0 devices introduced in r1228
      (LP: #1252433).
    - OffscreenPlatform provides the services that the offscreen display
      needs from the Platform.
    - graphics: android: consolidate the GLContexts classes in use.
    - Fix uninitialized variable causing random drm_auth_magic test
      failures. (LP: #1252144).
    - Add a fullyish functional Udev wrapper. This currently sits in
      graphics/gbm, but will be moved to the top-level when input device
      detection migrates.
    - Add resizing support to example code; demo-shell and clients.
    - eglapp: Clarify messages about pixel formats (LP: #1168304).
    - Adds support to the MirMotionEvent under pointer_coordinates called
      tool_type. This will allow clients to tell what type of tool is
      being used, from mouse/finger/etc. (LP: #1252498)
    - client,frontend: Report the real available surface pixel formats to
      clients. (LP: #1240833)
    - graphics: android: 1) change hwc1.1 to make use of sync fences during
      the compositor's gl renderloop. Note that we no longer wait for the
      render to complete, we pass this responsibility to the driver and the
      kernel. 2) support nexus 10. (LP: #1252173) (LP: #1203268)
    - shell: don't publish SurfacesContainer - it can be private to shell.
    - gbm: Don't mess up the VT mode on setup failure Only restore the
      previous VT mode during shutdown if it was VT_AUTO.
    - Fix a crash due to a failed eglMakeCurrent() call when in nested mode.
    - shell: unity-mir uses shell::FocusSetter - make the header public again
    - Add resize support to client surfaces (mir::client::MirSurface).
    - graphics: android: support 'old aka 2012' nexus 7 hwc (nvidia tegra3
      SoC) better. (LP: #1231917)
    - Add resize support to *ClientBuffer classes. Now always get dimensions
      from the latest buffer package.
    - android: support driver hooks for the Mali T604 (present in nexus 10)
    - Add width and height to the protocol Buffer messages, in preparation
      for resizable surfaces.
    - surfaces, shell, logging, tests: don't publish headers
      that can be private to surfaces. surfaces/basic_surface.h,
      surfaces/surface_controller.h and shell/surface_builder.h
    - examples: Restore GL framebuffer binding when destroying the render
      target
    - examples, surfaces, shell: remove render_surfaces dependency on
      BasicSurface
    - geometry: remove implementation of streaming operators from headers
      (LP: #1247820)
    - Eliminate the registration order focus sequence, folding it's
      functionality in to the session container.
    - Ensure the session mediator releases acquired buffer resources before
      attempting to acquire a new buffer on behalf of the client. This fixes
      performance regression (LP: #1249210).
    - Some cleanups to test_client_input.cpp.
    - Factor out a bunch of "ClientConfigCommon".
    - Small cleanup to session container test to increase encapsulation.
    - shell, surfaces: Another step in "fixing" the surfaces hierarchies -
      only publish interfaces and putting the data model into surfaces.
    - graphics: android: HWC1.1 use EGL to get further information about
      the framebuffer pixel format.
    - Fix FTBS using use_debflags=ON (building for android-armhf).
      (LP: #1248014)
    - Add a client input receiver report.
    - doc: doxygen 1.8.4 complains about an obsolete config so ran "doxygen
      u Doxyfile.in".
    - Implement resize() for the server-side Surface classes.
    - android: clean up mga::DisplayBuffer and mga::DisplayBufferFactory
    - Add resize() support to BufferStream, in preparation for resizable
      surfaces.
    - Merge metadata changes from the newly reconstructed lp:mir
    - tests: Deduplicate mg::GraphicBufferAllocator stubs.
    - examples: Remove spurious use of mir/shell/surface.h.
    - frontend: remove ClientTrackingSurface from the Surface class
      hierarchy
    - Bumping ABI on server to libmirserver11.
    - Don't mention "Renderable". That interface hasn't existed for quite
      some time now.
    - android-input: Assign more unique touch ids

  [ Ubuntu daily release ]
  * Automatic snapshot from revision 1167

 -- Ubuntu daily release <ps-jenkins@lists.canonical.com>  Thu, 28 Nov 2013 10:05:20 +0000

mir (0.1.1+14.04.20131120-0ubuntu1) trusty; urgency=low

  [ Daniel van Vugt ]
  * New upstream release 0.1.1
    - Add unit tests for V/H scroll events.
    - surfaces: avoid publishing some internal headers, tidy up default
      configuration, integrate surfaces report.
    - client: Add mir_connection_drm_set_gbm_device()
    - graphics: avoid publishing some internal headers.
    - Fixed: unity-system-compositor FTBFS on trusty against new Mir
      (libmirserver9) (LP: #1244192)
    - compositor: avoid publishing some internal headers.
    - shell: Add set_lifecycle_state() to the Session interface.
    - frontend: avoid publishing some internal headers
    - logging: avoid publishing some internal headers.
    - Allow specifying the nested server name by passing --name= or setting
      MIR_SERVER_NAME=.
    - graphics,gbm: Inform the EGL platform about the used gbm device when
      using the native GBM platform
    - examples: Restore GL state after initializing buffers, fixing crashes 
      observed in render_surfaces (LP: #1234563)
    - Continue refactoring the mir android display classes.
    - shell: Hoist focus control functions needed by unity-mir into
      FocusController interface
    - client: Remove the timeout for detecting server crashes
    - Avoid a race condition that could lead to spurious failures of server
      shutdown tests (LP: #1245336)
    - test_client_input.cpp: Bump reception time-out in client test fixture.
      (LP: #1227683)
    - Ensure StubBufferAllocator returns buffers with the properties requested,
      and not the same old hardcoded constants.
    - Update docs and scripting for trusty.
    - compositor: Make DefaultDisplayBufferCompositorFactory private to the
      compositor component.
    - Ignore warnings clang treats as errors, about unused functions being
      generated from macros in <lttng/tracepoint.h> (LP: #1246590)
    - Add resize() support to BufferBundle. This is the first step and lowest
      level of surface resize support.
    - Clean up constants relating to SwitchingBundle.
    - Fix the armhf chroot setup script to point to the right library, so
      cross compiling can work again (LP: #1246975)
    - shell: avoid publishing some internal headers.
    - input: avoid publishing some internal headers.
  * Bump timeouts used in socket testing. It seems 100ms isn't always
    enough, which leads to spurious test failures (LP: #1252144) (LP:
    #1252144)
  * Fix uninitialized variable causing random drm_auth_magic test
    failures. (LP: #1252144). (LP: #1252144)

  [ Ubuntu daily release ]
  * Automatic snapshot from revision 1165

 -- Ubuntu daily release <ps-jenkins@lists.canonical.com>  Wed, 20 Nov 2013 07:36:15 +0000

mir (0.1.0+14.04.20131030-0ubuntu1) trusty; urgency=low

  [ Ubuntu daily release ]
  * New rebuild forced

  [ Alan Griffiths ]
  * client: Remove the timeout for detecting server crashes There are
    valid cases when the server blocks for an indeterminate amount of
    time during a client request, like when a next_buffer request blocks
    because a surface is not visible or the server is paused. In such
    cases, the timeout mechanism we used to detect server crashes caused
    the clients to fail. Furthermore, the clients seem able to detect
    server crashes without the timeout, rendering it needless anyway.
    (LP: #1245958)

  [ Ubuntu daily release ]
  * Automatic snapshot from revision 1161

 -- Ubuntu daily release <ps-jenkins@lists.canonical.com>  Wed, 30 Oct 2013 18:37:21 +0000

mir (0.1.0+14.04.20131028-0ubuntu1) trusty; urgency=low

  [ Daniel van Vugt ]
  * Bump version 0.1.0
  * Add method for testing if Rectangle::contains(Rectangle), which is
    the basis of any occlusion detection. (LP: #1227739)
  * Add support for traversing the Scene from front surface to back.
    This is required for occlusion detection at least (coming soon). .
    (LP: #1227739)
  * Optimization: Turn off blending for surfaces that are not blendable.
    On some systems this can have a noticeable performance benefit.
  * Avoid rendering surfaces that are fully hidden by other surfaces.
    This is particularly important for mobile device performance. (LP:
    #1227739) . (LP: #1227739)
  * Remove orphaned tags, which appear to have come from the Compiz
    project (!?) Add tags for the most recent releases up to 0.0.16. No
    files changed, only tags.
  * Fix significant performance issues LP: #1241369 / LP: #1241371, and
    probably more(!) Added regression test to catch such regressions and
    revert the offending commit r1049. (LP: #1241369, #1241371)

  [ Brandon Schaefer ]
  * When Scroll events come in we don't keep around the android vscroll
    hscroll data. Store it now. (LP: #1233089)

  [ Albert Astals ]
  * Fix mismatched free() / delete / delete [] reported by valgrind

  [ Alexandros Frantzis ]
  * server: Extend server status (formerly pause/resume) listener to
    report "started" events This change is needed by users of
    libmirserver, so they can properly synchronize external interactions
    with the server. (LP: #1239876)
  * graphics,examples: Don't enable more outputs than supported when
    changing the display configuration. (LP: #1217877)
  * client: Allow clients to call API functions after a connection break
    has been detected When a client tries to call an API function after
    a connection break has been detected in a previous API call, the
    client blocks in the new call. This happens because in
    MirSocketRpcChannel::notify_disconnected() the pending RPC calls are
    not forced to complete, since the channel has already been marked as
    'disconnected' by the failure in the previous call. Note that if the
    break is first detected while calling an API function, then that
    call doesn't block, since this is the first time we call
    MirSocketRpcChannel::notify_disconnected() and the pending RPC calls
    are forced to complete. This commit solves this problem by always
    forcing requests to complete when a communication failure occurs,
    even if a disconnection has already been handled. This is preferred
    over the alternative of manually calling the completion callback in
    a try-catch block when calling an RPC method because of: 1.
    Correctness: In case the communication problem first occurs in that
    call, the callback will be called twice, once by
    notify_disconnected() and once manually. 2. Consistency: The
    callback is called from one place regardless of whether the
    communication problem is first detected during that call or not.
    (LP: #1201436)
  * graphics: Improve signature of native platform initialization method
    Use an interface to provide the functionality needed by native
    platforms.

  [ Eleni Maria Stea ]
  * Test GBMBufferAllocatorTest.bypass_disables_via_environment
    overrides the MIR_BYPASS env variable, causing other tests that use
    the MIR_BYPASS to fail when we run the unit-tests with --
    gtest_repeat=N, N>1. Set back the MIR_BYPASS env. var. (LP:
    #1238000)

  [ Kevin DuBois ]
  * fix: lp 1239577 TestClientIPCRender (an android-only gfx driver
    test) was hanging due to changes in signal handling. refactor the
    test, changing the cross-process sync mechanism so it doesn't use
    sigcont. (LP: #1239577)
  * graphics: android: eliminate one of the two DisplayBuffers. both
    hwc/gpu displays use the same displaybuffer now. .

  [ Daniel d'Andrada ]
  * Add InputReader performance test.

  [ Alan Griffiths ]
  * logging: correct component tag in connector report.
  * client: fix hang(s) in client API when server dies. (LP: #1227743)
  * Fix failing acceptance-test:
    ServerShutdown/OnSignal.removes_endpoint_on_signal (LP: #1237710)
    Avoid fatal_signal_cleanup getting caught in a loop restoring itself
    and then re-entering itself. This could happen in some permutations
    of acceptance-tests where run_mir is entered with
    fatal_signal_cleanup already set up from previous tests' server
    instances. (LP: #1237710)
  * CMake: remove creation of link to non-existent file.
  * shared: some utility functions to provide some consistent ways to
    use RAII and application of these functions to some code that has
    had RAII related discussions recently.
  * config: separate out the configuration options from the
    configuration builder.
  * config: ensure USC can access
    DefaultConfigurationOptions::parse_options (LP: #1244192) (LP:
    #1244192)

  [ Ubuntu daily release ]
  * Automatic snapshot from revision 1161

 -- Ubuntu daily release <ps-jenkins@lists.canonical.com>  Mon, 28 Oct 2013 02:04:31 +0000

mir (0.0.15+13.10.20131014-0ubuntu2) trusty; urgency=low

  * No change rebuild for Boost 1.54 transition.

 -- Dmitrijs Ledkovs <xnox@ubuntu.com>  Mon, 21 Oct 2013 15:06:19 +0100

mir (0.0.15+13.10.20131014-0ubuntu1) saucy; urgency=low

  [ Kevin Gunn ]
  * bump version 0.0.15

  [ Ubuntu daily release ]
  * Automatic snapshot from revision 1133

 -- Ubuntu daily release <ps-jenkins@lists.canonical.com>  Mon, 14 Oct 2013 23:55:33 +0000

mir (0.0.14+13.10.20131011-0ubuntu1) saucy; urgency=low

  [ thomas-voss ]
  * Clean up duplicate instances of the valid connections set. Remove
    the static instances from the header file. (LP: #1238312) Requested
    to be merged directly to lp:mir by didrocks, tvoss. (LP: #1238312)

  [ Ubuntu daily release ]
  * Automatic snapshot from revision 1097

 -- Ubuntu daily release <ps-jenkins@lists.canonical.com>  Fri, 11 Oct 2013 06:59:30 +0000

mir (0.0.14+13.10.20131010-0ubuntu1) saucy; urgency=low

  [ Colin Watson ]
  * Don't build-depend on valgrind on arm64 for now, as it is not yet
    ported there.

  [ Ubuntu daily release ]
  * Automatic snapshot from revision 1095

 -- Ubuntu daily release <ps-jenkins@lists.canonical.com>  Thu, 10 Oct 2013 01:17:01 +0000

mir (0.0.14+13.10.20131009.4-0ubuntu1) saucy; urgency=low

  [Kevin Gunn]
  * bump version to 0.0.14

  [ Robert Carr ]
  * Hold ms::Surface alive from msh::Surface, and remove the explicit
    throw calls. This way holding a shared_ptr to msh::Surface becomes
    safe (as long as you drop it eventually!). (LP: #1234609). (LP:
    #1234609)

  [ Alan Griffiths ]
  * client: use lock_guard as it is simpler than unique_lock. (fix for
    mallit) frontend: Remove the endpoint first when shutting down.
    Fixes bug lp#1235159. (LP: #1235159)

  [ Ubuntu daily release ]
  * Automatic snapshot from revision 1093

 -- Ubuntu daily release <ps-jenkins@lists.canonical.com>  Wed, 09 Oct 2013 21:57:59 +0000

mir (0.0.13+13.10.20131003-0ubuntu1) saucy; urgency=low

  [ Kevin Gunn ]
  * bump version to 0.0.13

  [ Daniel d'Andrada ]
  * Fix for LP#1233944 Fixes the Mir-side of bug
    https://bugs.launchpad.net/mir/+bug/1233944 Event files are first
    created with root:root permissions and only later udev rules are
    applied to it, changing its permissions to root:android-input and
    therefore making it readable by unity8-mir in short: Retry opening a
    file when its permissions change as it might be readable now. (LP:
    #1233944)

  [ Robert Carr ]
  * Fix for LP#1233944 Fixes the Mir-side of bug
    https://bugs.launchpad.net/mir/+bug/1233944 Event files are first
    created with root:root permissions and only later udev rules are
    applied to it, changing its permissions to root:android-input and
    therefore making it readable by unity8-mir in short: Retry opening a
    file when its permissions change as it might be readable now. (LP:
    #1233944)

  [ Ubuntu daily release ]
  * Automatic snapshot from revision 1089

 -- Ubuntu daily release <ps-jenkins@lists.canonical.com>  Thu, 03 Oct 2013 06:34:41 +0000

mir (0.0.12+13.10.20131001.1-0ubuntu1) saucy; urgency=low

  [ Michael Terry ]
  * merge latest dev branch.

  [ Kevin DuBois ]
  * merge latest dev branch.

  [ Daniel d'Andrada ]
  * merge latest dev branch.

  [ Ubuntu daily release ]
  * Automatic snapshot from revision 1086

 -- Ubuntu daily release <ps-jenkins@lists.canonical.com>  Tue, 01 Oct 2013 10:04:25 +0000

mir (0.0.12+13.10.20130926.1-0ubuntu1) saucy; urgency=low

  [ Robert Ancell ]
  * Bump version to 0.0.12

  [ Alexandros Frantzis ]
  * tests: Fix compiler warning about maybe-uninitialized struct member

  [ Ubuntu daily release ]
  * Automatic snapshot from revision 1084

 -- Ubuntu daily release <ps-jenkins@lists.canonical.com>  Thu, 26 Sep 2013 08:39:29 +0000

mir (0.0.11+13.10.20130924.1-0ubuntu1) saucy; urgency=low

  [ kg ]
  * bump version for ABI break (LP: #1229212)

  [ Robert Ancell ]
  * Allow an application to override the options being populated.
  * Pass the program options to parse_options().
  * Add missing include for std::cerr.
  * Report when paused and resumed via configuration. (LP: #1192843)
  * Add missing directory separator when searching for a config file to
    parse.

  [ Kevin Gunn ]
  * change test timeouts and fix fence.

  [ Alexandros Frantzis ]
  * examples: Only check key information for key events This fixes a
    memory error reported by valgrind for examples that use eglapp.
  * shell: Apply the base configuration on a hardware change only if no
    per-session configuration is active.
  * graphics: consolidated fixed for nested code and examples on android
    stack.

  [ Eleni Maria Stea ]
  * graphics: Pull in Eleni's changes to get the DRM fd to init GBM from
    the host Mir instance.

  [ Didier Roche ]
  * remove (unused in the ppa as we have libmirserver3) hack to force
    depending and building against the exact same version.

  [ Robert Carr ]
  * Add DPMS configuration API. (LP: #1193222)
  * Deduplicate mtd::NullDisplayConfig and
    mtd::NullDisplayConfiguration.
  * Fix multiple internal client surfaces on android. (LP: #1228144)
  * change test timeouts and fix fence.
  * Add DPMS API and GBM/android impls.

  [ Kevin DuBois ]
  * platform, graphics: support nested (mir-on-mir) rendering on the
    Android platform.

  [ Michael Terry ]
  * Change how Mir chooses socket locations to make it simpler for a
    nested-Mir world, by using MIR_SOCKET as the host socket if no other
    host socket is provided and passing MIR_SOCKET on to any children.
    Also, change --nested-mode to --host-socket for clarity and add --
    standalone to force standalone mode.

  [ Daniel d'Andrada ]
  * android-input housekeeping - Updated README - Removed some dead
    code.

  [ Daniel van Vugt ]
  * Add DPMS configuration API. (LP: #1193222)
  * Add a "flags" field to MirBufferPackage so that clients can find out
    if the buffer they've been given is scanout-capable. This is
    normally something a client should never need to know. However there
    are two specialized cases where it's required to fix bugs in the
    intel and radeon X drivers:   LP: #1218735, LP: #1218815 The intel
    fix (already landed) contains a hack which will be updated after
    this branch lands. (LP: #1218815, #1218735)
  * GBM: Ensure that we don't create scanout buffers if bypass is
    explicitly disabled from the environment. (LP: #1227133) . (LP:
    #1227133)

  [ Alan Griffiths ]
  * graphics: Pull in Eleni's changes to get the DRM fd to init GBM from
    the host Mir instance.
  * input: Separate the code for dispatching input from that reading it.
  * graphics: Hook up nested surfaces events to input.
  * input: Connect nested input relay to input dispatch.
  * graphics: Simplify NativeAndroidPlatform out of existence.
  * tests: Fixes to get the tests "passing" on android/arm stack. (LP:
    #1226284)
  * graphics: consolidated fixed for nested code and examples on android
    stack.
  * examples: add command-line options to examples so the Mir server
    connection can be selected.
  * change test timeouts and fix fence.
  * client: Add client side support for connecting via an existing FD.

  [ Łukasz 'sil2100' Zemczak ]
  * Revert revision 1054 ABI-change (the libmirclient3 one), which seems
    to cause a lot of problems.

  [ Ubuntu daily release ]
  * Automatic snapshot from revision 1081

 -- Ubuntu daily release <ps-jenkins@lists.canonical.com>  Tue, 24 Sep 2013 06:04:59 +0000

mir (0.0.10+13.10.20130904-0ubuntu1) saucy; urgency=low

  [ Kevin DuBois ]
  * fix lp:1220441 (a test for android display ID was not updated). (LP:
    #1220441)

  [ Ubuntu daily release ]
  * Automatic snapshot from revision 1051

 -- Ubuntu daily release <ps-jenkins@lists.canonical.com>  Wed, 04 Sep 2013 06:04:46 +0000

mir (0.0.10+13.10.20130903-0ubuntu1) saucy; urgency=low

  [ Daniel van Vugt ]
  * SwitchingBundle: Simplify and clarify guarantees that
    compositor_acquire always has a buffer to return without blocking or
    throwing an exception. The trade-off is that to enforce the
    guarantee we need to permanently reserve one buffer for compositing.
    This reduces the flexibility of SwitchingBundle a little, such that
    minimum nbuffers is now 2. This was originally requested by
    Alexandros, as the potential throw concerned him. Although, it was
    logically guaranteed to never happen for other reasons. The second
    reason for doing this is to eliminate recycling logic, which while
    safe and correct, was quite confusing. So this change further proves
    that that logic (now removed) is not to blame for frame ordering
    bugs. .

  [ Christopher James Halse Rogers ]
  * Synthesise an unfocused event on destruction of a focused window We
    probably need to rethink focus entirely, but this is an incremental
    improvement that I need.

  [ Ubuntu daily release ]
  * Automatic snapshot from revision 1049

 -- Ubuntu daily release <ps-jenkins@lists.canonical.com>  Tue, 03 Sep 2013 14:04:56 +0000

mir (0.0.10+13.10.20130902-0ubuntu1) saucy; urgency=low

  [ Alan Griffiths ]
  * graphics: tidy up the roles and responsibilities of nested classes.

  [ Ubuntu daily release ]
  * Automatic snapshot from revision 1046

 -- Ubuntu daily release <ps-jenkins@lists.canonical.com>  Mon, 02 Sep 2013 18:05:02 +0000

mir (0.0.10+13.10.20130830.1-0ubuntu1) saucy; urgency=low

  [ Alan Griffiths ]
  * config, input: make nested::HostConnection available in
    input::NestedInput.

  [ Ubuntu daily release ]
  * Automatic snapshot from revision 1044

 -- Ubuntu daily release <ps-jenkins@lists.canonical.com>  Fri, 30 Aug 2013 18:04:58 +0000

mir (0.0.10+13.10.20130830-0ubuntu1) saucy; urgency=low

  [ Daniel van Vugt ]
  * Dramatically improved multi-monitor frame synchronization, using a
    global frame count equivalent to the highest refresh rate of all
    monitors. This is much more reliable than the old logic which was
    based on timers. This fixes LP: #1210478. (LP: #1210478)
  * Remove dead code: surfaces::Surface::compositor_buffer() It's
    unused. Though I suspect in future we might or should go back to
    using it instead of accessing the buffer stream directly (r856). .

  [ Alan Griffiths ]
  * graphcs, config: make the nested HostConnection available in
    configuration.

  [ Ubuntu daily release ]
  * Automatic snapshot from revision 1042

 -- Ubuntu daily release <ps-jenkins@lists.canonical.com>  Fri, 30 Aug 2013 10:04:58 +0000

mir (0.0.10+13.10.20130829.2-0ubuntu1) saucy; urgency=low

  [ Daniel van Vugt ]
  * eglapp: Add a new option -oN to force the surface placement onto
    output N. Unfortunately we haven't yet written any tool to tell you
    what your output IDs are.

  [ Ubuntu daily release ]
  * Automatic snapshot from revision 1038

 -- Ubuntu daily release <ps-jenkins@lists.canonical.com>  Thu, 29 Aug 2013 18:05:29 +0000

mir (0.0.10+13.10.20130829.1-0ubuntu1) saucy; urgency=low

  [ Alan Griffiths ]
  * config, input: default_android_input_configuration.cpp should only
    use public headers.
  * config, input: Stubbed version of input for nested mir.

  [ Ubuntu daily release ]
  * Automatic snapshot from revision 1036

 -- Ubuntu daily release <ps-jenkins@lists.canonical.com>  Thu, 29 Aug 2013 14:05:26 +0000

mir (0.0.10+13.10.20130829-0ubuntu1) saucy; urgency=low

  [ Daniel van Vugt ]
  * Add "composition bypass" support, whereby fullscreen surfaces are
    allowed to go straight to the display hardware without being
    composited at all, hence avoiding the overhead of any OpenGL or
    texturing where possible. Hardware support: intel: Excellent radeon:
    Good, but REQUIRES kernel 3.11.0 nouveau: Good, but REQUIRES kernel
    3.11.0 android: No bypass implemented yet. (LP: #1109963)

  [ Ubuntu daily release ]
  * Automatic snapshot from revision 1033

 -- Ubuntu daily release <ps-jenkins@lists.canonical.com>  Thu, 29 Aug 2013 10:04:53 +0000

mir (0.0.10+13.10.20130828.1-0ubuntu1) saucy; urgency=low

  [ Daniel van Vugt ]
  * I've noticed some confusion in the community around the purposes of
    the mir_demo_* binaries. For example: - Users expected
    mir_demo_client to do something. - Users expected mir_demo_server to
    be useful, when they would get more use from mir_demo_server_shell.
    - Users thought mir_demo_client_{un}accelerated were the only
    examples of {un}accelerated clients. This proposal renames
    mir_demo_client_* to more accurately describe what they are and what
    they do. .

  [ Alan Griffiths ]
  * graphics: make nested code compatable with "bypass" branch.

  [ Ubuntu daily release ]
  * Automatic snapshot from revision 1031

 -- Ubuntu daily release <ps-jenkins@lists.canonical.com>  Wed, 28 Aug 2013 22:05:08 +0000

mir (0.0.10+13.10.20130828-0ubuntu1) saucy; urgency=low

  [ Alan Griffiths ]
  * graphics.nested: sketch out NestedOutput implementation.

  [ Eleni Maria Stea ]
  * removed the struct NativeGBMPlatform from gbm_platform.cpp and added
    a NativeGBMPlatform class instead.

  [ Ubuntu daily release ]
  * Automatic snapshot from revision 1028

 -- Ubuntu daily release <ps-jenkins@lists.canonical.com>  Wed, 28 Aug 2013 10:04:57 +0000

mir (0.0.10+13.10.20130827.1-0ubuntu1) saucy; urgency=low

  [ Alan Griffiths ]
  * ipc: add a protocol version to the wire protocol so that we can bump
    it in future.
  * graphics::nested: Handling of output configuration changes.
  * graphics.nested: Hookup NestedDisplay to display change
    notifications.

  [ Daniel van Vugt ]
  * Introducing mir_demo_client_progressbar. It's pretty boring;
    designed to simulate key repeat scrolling in a terminal, as an aid
    for tracking down bug 1216472. . (LP: #1216472)

  [ Eleni Maria Stea ]
  * changed the GBMBufferAllocator constructor and class to use the
    gbm_device instead of the GBMPlatform to remove the dependency from
    the mg::Platform interface - this way we can use the
    GBMBufferAllocator with the NativeGBMPlatform (nested mir).

  [ Ubuntu daily release ]
  * Automatic snapshot from revision 1025

 -- Ubuntu daily release <ps-jenkins@lists.canonical.com>  Tue, 27 Aug 2013 18:04:47 +0000

mir (0.0.10+13.10.20130827-0ubuntu1) saucy; urgency=low

  [ Robert Ancell ]
  * Allow the Mir server socket to be set with the MIR_SOCKET enviroment
    variable.

  [ Ubuntu daily release ]
  * Automatic snapshot from revision 1019

 -- Ubuntu daily release <ps-jenkins@lists.canonical.com>  Tue, 27 Aug 2013 06:04:57 +0000

mir (0.0.10+13.10.20130826.1-0ubuntu1) saucy; urgency=low

  [ Christopher James Halse Rogers ]
  * Fix server-side tracking of client buffers When the server knows the
    client has a given buffer cached it only needs to send the BufferID
    rather than the full IPC package. While this is an optimisation,
    it's also required for correctness - the client will not clean up
    fds for buffers it has cached, so if the server sends a full IPC
    package for a buffer the client knows about any buffer fds leak. The
    buffer cache is per-surface on the client side, but was per-session
    on the server side. This meant that the server did not accurately
    track the client's buffers, resulting in it sending unexpected fds
    that the client then leaked. Fix this by making the buffer tracker
    per-surface server-side.

  [ Ubuntu daily release ]
  * Automatic snapshot from revision 1017

 -- Ubuntu daily release <ps-jenkins@lists.canonical.com>  Mon, 26 Aug 2013 14:04:34 +0000

mir (0.0.10+13.10.20130826-0ubuntu1) saucy; urgency=low

  [ Daniel van Vugt ]
  * Fix uninitialized fields causing strange exceptions in some clients
    such as fingerpaint and multiwin since r991. (LP: #1215754) The
    uninitialized field output_id was only introduced in r991. Of
    course, giving it an invalid value should not cause such wacky
    exceptions. I'll log a bug to improve the error checking separately.
    (LP: #1215754)

  [ Ubuntu daily release ]
  * Automatic snapshot from revision 1015

 -- Ubuntu daily release <ps-jenkins@lists.canonical.com>  Mon, 26 Aug 2013 04:52:13 +0000

mir (0.0.10-0ubuntu1) saucy; urgency=low

  * New release

 -- Robert Ancell <robert.ancell@canonical.com>  Mon, 26 Aug 2013 11:36:02 +1200

mir (0.0.9+13.10.20130825.1-0ubuntu1) saucy; urgency=low

  [ Daniel van Vugt ]
  * Disambiguate an exception message which could come from three
    places: Output has no associated crtc with more rich and meaningful
    information: Output <NAME> has no associated CRTC to <ACTION> on.

  [ Robert Carr ]
  * SessionMediator must hold only a weak reference to the session. (LP:
    #1195089)

  [ Ubuntu daily release ]
  * Automatic snapshot from revision 1012

 -- Ubuntu daily release <ps-jenkins@lists.canonical.com>  Sun, 25 Aug 2013 14:04:38 +0000

mir (0.0.9+13.10.20130825-0ubuntu1) saucy; urgency=low

  [ Ricardo Mendoza ]
  * Add whitespace to prevent errors in non -fpermissive compilations.

  [ Ubuntu daily release ]
  * Automatic snapshot from revision 1009

 -- Ubuntu daily release <ps-jenkins@lists.canonical.com>  Sun, 25 Aug 2013 10:05:08 +0000

mir (0.0.9+13.10.20130823.3-0ubuntu1) saucy; urgency=low

  [ Alan Griffiths ]
  * mir: std::hash support for mir::IntWrapper<> .

  [ Ubuntu daily release ]
  * Automatic snapshot from revision 1007

 -- Ubuntu daily release <ps-jenkins@lists.canonical.com>  Fri, 23 Aug 2013 22:04:51 +0000

mir (0.0.9+13.10.20130823.2-0ubuntu1) saucy; urgency=low

  [ Ricardo Mendoza ]
  * * Implement lifecycle events interface.

  [ Ubuntu daily release ]
  * Automatic snapshot from revision 1005

 -- Ubuntu daily release <ps-jenkins@lists.canonical.com>  Fri, 23 Aug 2013 18:04:51 +0000

mir (0.0.9+13.10.20130823.1-0ubuntu1) saucy; urgency=low

  [ Kevin DuBois ]
  * Send focus notifications to client. (LP: #1196744, #1192843,
    #1102757, #1201435)

  [ Robert Carr ]
  * Send focus notifications to client. (LP: #1196744, #1192843,
    #1102757, #1201435)

  [ Alan Griffiths ]
  * graphics: spike of NestedDisplayConfiguration.

  [ Ubuntu daily release ]
  * Automatic snapshot from revision 1003

 -- Ubuntu daily release <ps-jenkins@lists.canonical.com>  Fri, 23 Aug 2013 14:05:22 +0000

mir (0.0.9+13.10.20130823-0ubuntu1) saucy; urgency=low

  [ Daniel van Vugt ]
  * event_sender.cpp: I've never seen this before. So it should not have
    my name on it.

  [ Ubuntu daily release ]
  * Automatic snapshot from revision 1000

 -- Ubuntu daily release <ps-jenkins@lists.canonical.com>  Fri, 23 Aug 2013 06:05:00 +0000

mir (0.0.9+13.10.20130822.1-0ubuntu1) saucy; urgency=low

  [ Daniel van Vugt ]
  * Revert the grey background. It's too visually intrusive while we
    don't yet have the ability to give a shell any control over
    compositing (and override GLRenderer::clear) like it should
    eventually have. (LP: #1215322). (LP: #1215322)

  [ Alan Griffiths ]
  * graphics: Fills in some more bits of NestedDisplay.

  [ Ubuntu daily release ]
  * Automatic snapshot from revision 998

 -- Ubuntu daily release <ps-jenkins@lists.canonical.com>  Thu, 22 Aug 2013 14:04:56 +0000

mir (0.0.9+13.10.20130822-0ubuntu1) saucy; urgency=low

  [ Daniel van Vugt ]
  * eglplasma: Don't include the alpha component in gradient
    calculations. We want the whole surface to be opaque. (LP:
    #1215285). (LP: #1215285)

  [ Ubuntu daily release ]
  * Automatic snapshot from revision 995

 -- Ubuntu daily release <ps-jenkins@lists.canonical.com>  Thu, 22 Aug 2013 10:05:21 +0000

mir (0.0.9+13.10.20130821.1-0ubuntu1) saucy; urgency=low

  [ Daniel van Vugt ]
  * Make compositor::Scene lockable. This allows us to do multiple
    operations on a scene atomically using a nice simple:
    std::lock_guard<Scene> lock(scene); In the short term, this is
    required by the bypass branch. In the longer term it will also be
    useful if/when Scene gets an iterator.
  * Check a connection is valid (not NULL) before trying to dereference
    it. Such a NULL dereference led to worrying valgrind errors seen in
    LP: #1212516. (LP: #1212516)

  [ Alan Griffiths ]
  * graphics: hard-wire nested Mir to create an output for every host
    output.

  [ Alexandros Frantzis ]
  * Allow clients to specify the output they want to place a surface in.
    Only fullscreen placements are supported for now, but the policy is
    easy to change. This MP breaks the client API/ABI, so I bumped the
    client ABI version. I took this opportunity to rename some fields in
    MirDisplayConfiguration to improve consistency. .

  [ Ubuntu daily release ]
  * Automatic snapshot from revision 993

 -- Ubuntu daily release <ps-jenkins@lists.canonical.com>  Wed, 21 Aug 2013 14:05:07 +0000

mir (0.0.9+13.10.20130821-0ubuntu1) saucy; urgency=low

  [ Brandon Schaefer ]
  * Release the mir surfaces when done in multiwin demo.
  * Clean up config->cards when were are deleting the display config.

  [ Alexandros Frantzis ]
  * server: Handle both user initiated and hardware display changes with
    MediatingDisplayChanger Enhance MediatingDisplayChanger to handle
    both user initiated display changes and hardware changes, by making
    it implement two interfaces for the two responsibilities
    (mg::DisplayChanger, mf::DisplayChanger).
  * shell: Notify sessions when the display configuration changes This
    patchset implements client notifications for display configuration
    changes. It also adds a mir_demo_client_display_config example which
    can be used to test and demo client initiated display configuration
    changes. Use of the example uncovered some issues that are also
    fixed by this patchset (see individual commits for more info).
  * shell: Add infrastructure for emitting and handling session related
    events.
  * shell: Support per-session display configurations This MP adds
    support for per-session display configurations, i.e., configurations
    that are active only when the client that submitted them has the
    focus. mir_connection_apply_display_config() now changes the session
    display configuration instead of the base/global one.

  [ Alan Griffiths ]
  * graphics::nested: sketch out some more of the nested mir
    implementation.
  * tests: Workaround for test timeout under valgrind. (LP: #1212518)
  * config: use the DisplayServer to hold ownership of system
    components, not the DefaultServerConfiguration.
  * graphics: Start on the NativePlatform interface.
  * graphics: Split the output state out of the NestedDisplay class.

  [ Daniel van Vugt ]
  * setup-android-dependencies.sh: Update for saucy flipped phablet
    images.
  * Give Mir a grey background by default, so you can see which monitors
    it is using.

  [ Eleni Maria Stea ]
  * graphics::nested: sketch out some more of the nested mir
    implementation.
  * nested_platform.cpp functions.

  [ Robert Carr ]
  * Pass session through placement strategy.

  [ Christopher James Halse Rogers ]
  * Add a little extra debugging API.
  * Add missing mutex around display config call.

  [ Ubuntu daily release ]
  * Automatic snapshot from revision 988

 -- Ubuntu daily release <ps-jenkins@lists.canonical.com>  Wed, 21 Aug 2013 06:04:49 +0000

mir (0.0.9+13.10.20130813-0ubuntu1) saucy; urgency=low

  [ Daniel d'Andrada ]
  * Add mir_surface_type_inputmethod enum value.

  [ Ubuntu daily release ]
  * Automatic snapshot from revision 970

 -- Ubuntu daily release <ps-jenkins@lists.canonical.com>  Tue, 13 Aug 2013 02:04:54 +0000

mir (0.0.9+13.10.20130812.4-0ubuntu1) saucy; urgency=low

  [ Alexandros Frantzis ]
  * server,client: Add type, preferred mode and max. simultaneous
    outputs information to the display configuration.

  [ Ubuntu daily release ]
  * Automatic snapshot from revision 968

 -- Ubuntu daily release <ps-jenkins@lists.canonical.com>  Mon, 12 Aug 2013 18:05:30 +0000

mir (0.0.9+13.10.20130812.3-0ubuntu1) saucy; urgency=low

  [ Daniel van Vugt ]
  * eglapp: Add sizing parameters: -f (fullscreen) and -s WxH (specific
    size).

  [ Alan Griffiths ]
  * frontend, examples, tests: provide a utility to adapt
    frontend::Surface to the graphics::InternalSurface interface.

  [ Ubuntu daily release ]
  * Automatic snapshot from revision 966

 -- Ubuntu daily release <ps-jenkins@lists.canonical.com>  Mon, 12 Aug 2013 14:04:37 +0000

mir (0.0.9+13.10.20130812.2-0ubuntu1) saucy; urgency=low

  [ Robert Ancell ]
  * Remove apport hook - we're not installing it and libraries don't
    have hooks anyway. Apps that use libmirserver will have hooks
    (unity-system-compositor, unity-mir). (LP: #1204284)

  [ Alexandros Frantzis ]
  * protobuf: Pass a DisplayConfiguration submessage with the
    Connection.

  [ Ubuntu daily release ]
  * Automatic snapshot from revision 963

 -- Ubuntu daily release <ps-jenkins@lists.canonical.com>  Mon, 12 Aug 2013 11:04:00 +0000

mir (0.0.9+13.10.20130812.1-0ubuntu1) saucy; urgency=low

  [ Robert Ancell ]
  * Fix libmirserver dependent packages requiring the exact version - it
    hadn't been updated for the soname change in revision 948. (LP:
    #1210811)

  [ Alan Griffiths ]
  * platform: workaround link errors on i386/g++ 4.8.1. (LP: #1208774)

  [ Ubuntu daily release ]
  * Automatic snapshot from revision 960

 -- Ubuntu daily release <ps-jenkins@lists.canonical.com>  Mon, 12 Aug 2013 06:04:36 +0000

mir (0.0.9-0ubuntu1) saucy; urgency=low

  * New release

 -- Robert Ancell <robert.ancell@canonical.com>  Mon, 12 Aug 2013 09:19:43 +1200

mir (0.0.8+13.10.20130810-0ubuntu1) saucy; urgency=low

  [ Robert Ancell ]
  * Remove documentation on the system-compositor-testing PPA now
    everything is in main/universe in saucy.

  [ Kevin DuBois ]
  * Add an object for sending display config change messages to all
    connected clients (globally).

  [ Daniel van Vugt ]
  * Fix the compositor side of lag observed between input events and the
    screen. This is half the fix for LP: #1199450. The other half of the
    fix is to resolve client buffers arriving out of order, which has
    not been fully diagnosed but is known to be resolved by the "switch"
    branch. . (LP: #1199450)

  [ Ubuntu daily release ]
  * Automatic snapshot from revision 956

 -- Ubuntu daily release <ps-jenkins@lists.canonical.com>  Sat, 10 Aug 2013 02:04:55 +0000

mir (0.0.8+13.10.20130809.4-0ubuntu1) saucy; urgency=low

  [ Michael Terry ]
  * Pass on the owning Session when creating Surfaces. (LP: #1200035)

  [ Ubuntu daily release ]
  * Automatic snapshot from revision 952

 -- Ubuntu daily release <ps-jenkins@lists.canonical.com>  Fri, 09 Aug 2013 18:05:05 +0000

mir (0.0.8+13.10.20130809.3-0ubuntu1) saucy; urgency=low

  [ Daniel van Vugt ]
  * Simplify and generalize buffer swapping to support arbitrary numbers
    of: - buffers - compositors - clients This is a unified N-buffers
    algorithm which supports any positive number of buffers, as well as
    dynamically switching between synchronous and asynchronous
    behaviour. So it does everything the existing code does and more.
    The key requirement is to support an arbitrary number of (different)
    simultaneous compositor acquisitions, as is needed for bypass
    support (coming soon). This then leads to the requirement that a
    compositor and a snapshot buffer should be acquired differently.
    Because a snapshot should never consume frames, only observe them.
    On the other hand, a compositior acquire must consume a frame (if
    available) so as to guarantee correct ordering when more than one
    are acquired simultaneously in bypass mode. Also fixes LP: #1199717
    and is half the fix for LP: #1199450. (LP: #1199450, #1199717)

  [ Alan Griffiths ]
  * doc, tools: update instructions for "flipped" image.

  [ Christopher James Halse Rogers ]
  * Split out unversioned Mir platform package to fix upgrades across
    libmirserver SONAME bumps.

  [ Ubuntu daily release ]
  * Automatic snapshot from revision 950

 -- Ubuntu daily release <ps-jenkins@lists.canonical.com>  Fri, 09 Aug 2013 11:14:41 +0000

mir (0.0.8+13.10.20130808.2-0ubuntu1) saucy; urgency=low

  [ Alexandros Frantzis ]
  * gbm: Don't try to allocate buffers with unsupported formats. (LP:
    #1124948)

  [ Ubuntu daily release ]
  * Automatic snapshot from revision 946

 -- Ubuntu daily release <ps-jenkins@lists.canonical.com>  Thu, 08 Aug 2013 15:18:56 +0000

mir (0.0.8+13.10.20130808.1-0ubuntu1) saucy; urgency=low

  [ Robert Ancell ]
  * VT switch on alt+ctrl+Fn.
  * Add missing iostream import. This was accidentally removed in
    revision 939. Local builds and CI builds both seem to have treated
    this as a warning; debian package builds as an error. Fixes
    packaging builds.

  [ Robert Carr ]
  * Add an interface by which the shell may be notified of and interfere
    with surface configuration requests.

  [ Alexandros Frantzis ]
  * Bring back revision 931 with a fix for the crash it caused (LP:
    #1209053). (LP: #1209053)
  * examples: Quit the example servers and standalone programs when
    Ctrl+Alt+Backspace is pressed.

  [ Maarten Lankhorst ]
  * Re-introduce console support, and ignore control characters. (LP:
    #1102756, #1195509)

  [ Ubuntu daily release ]
  * Automatic snapshot from revision 944

 -- Ubuntu daily release <ps-jenkins@lists.canonical.com>  Thu, 08 Aug 2013 05:03:26 +0000

mir (0.0.8+13.10.20130807.3-0ubuntu1) saucy; urgency=low

  [ Robert Ancell ]
  * platform: Install and use mirplatform headers. (LP: #1209104)

  [ Daniel van Vugt ]
  * Revert r931. It is causing instant and widespread crashes (LP:
    #1209053). (LP: #1209053)

  [ Alan Griffiths ]
  * platform: remove spurious ${MIR_COMMON_PLATFORM_LIBRARIES}.
  * platform: Install and use mirplatform headers. (LP: #1209104)

  [ Christopher James Halse Rogers ]
  * Fix multihead API usage in EGL example clients.

  [ Ubuntu daily release ]
  * Automatic snapshot from revision 937

 -- Ubuntu daily release <ps-jenkins@lists.canonical.com>  Wed, 07 Aug 2013 16:24:16 +0000

mir (0.0.8+13.10.20130807.1-0ubuntu1) saucy; urgency=low

  [ Kevin DuBois ]
  * Add support for sending display change events to the client to the
    api/protocol.

  [ Ricardo Salveti de Araujo ]
  * Just use libhardware instead of libhybris when building mir (avoid
    conflicts with egl/gles) .

  [ Alan Griffiths ]
  * graphics: Split off platform abstraction as a shared library.
  * graphics: Split off platform abstraction as an LGPL shared library.

  [ Alexandros Frantzis ]
  * display_server: Don't configure the display while the display server
    is paused Don't configure the display while the display server is
    paused. Postpone the configuration until the display server resumes.
  * server: Make EventFilter customization easier.

  [ Ubuntu daily release ]
  * Automatic snapshot from revision 932

 -- Ubuntu daily release <ps-jenkins@lists.canonical.com>  Wed, 07 Aug 2013 06:10:58 +0000

mir (0.0.8+13.10.20130806-0ubuntu1) saucy; urgency=low

  [ Kevin DuBois ]
  * Add protobuf message and api for requesting display configuration
    change. Requests to change the display are authorized by the shell
    authorizer .

  [ Alan Griffiths ]
  * 1. establish a MirConnection during the NestedPlatform
    initialization 2. check that the socket filename that is used by the
    nested mir to accept connections is not the same with the host mir's
    socket filename 3. release the connection when the NestedPlatform is
    deleted.

  [ Eleni Maria Stea ]
  * 1. establish a MirConnection during the NestedPlatform
    initialization 2. check that the socket filename that is used by the
    nested mir to accept connections is not the same with the host mir's
    socket filename 3. release the connection when the NestedPlatform is
    deleted.

  [ Colin Watson ]
  * The upcoming arm64 architecture is called arm64, not armel64.

  [ Alexandros Frantzis ]
  * gbm,compositor: Misc multimonitor related fixes. (LP: #1208354)

  [ Ubuntu daily release ]
  * Automatic snapshot from revision 925

 -- Ubuntu daily release <ps-jenkins@lists.canonical.com>  Tue, 06 Aug 2013 00:02:45 +0000

mir (0.0.8+13.10.20130803-0ubuntu1) saucy; urgency=low

  [ Daniel van Vugt ]
  * fingerpaint: Paint on single clicks, and not just drags. This helps
    in testing input/buffer lag issues ;).

  [ Robert Carr ]
  * Replace SingleVisibilityFocusMechanism with a simpler and more
    flexible mechanism based around raising the surface.
  * Do not target hidden surfaces for pointer events.

  [ Alan Griffiths ]
  * graphics: Break the dependency of graphics platforms on MainLoop.

  [ Christopher James Halse Rogers ]
  * Fix mir_connection_get_display_info There's no guarantee that
    config->displays[0] will be valid, and indeed it's always invalid in
    all my tests. This causes a segfault when trying to dereference the
    current mode of an inactive display.

  [ Ubuntu daily release ]
  * Automatic snapshot from revision 920

 -- Ubuntu daily release <ps-jenkins@lists.canonical.com>  Sat, 03 Aug 2013 00:02:40 +0000

mir (0.0.8+13.10.20130802-0ubuntu1) saucy; urgency=low

  [ Daniel van Vugt ]
  * Fix crashing demo clients, since the introduction of multimonitor.
    (LP: #1207145). (LP: #1207145)
  * tools/install_on_android.sh: Don't upload to/test in Android
    directories. We don't need to now that the phablet images are
    flipped. /tmp is much safer. Also don't hardcode a particular ABI
    (which was wrong). .

  [ Alan Griffiths ]
  * graphics, compositor: Move compositor/buffer_properties.h and
    compositor/graphic_buffer_allocator.h to graphics.
  * graphics, compositor: Move buffer_ipc_packer.h to graphics.
  * graphics/gbm: negate negative error codes returned by drm so they
    can be interpreted by boost.

  [ Alexandros Frantzis ]
  * examples: Add option to specify the display configuration policy to
    use We offer three display configuration policies to all the
    examples that use configurations based on
    mir::example::ServerConfiguration: 1. clone (default) 2. sidebyside
    (outputs are placed side-by-side in the virtual space, in increasing
    connector id order) 3. single (only the first, in connector id
    order, is used).

  [ Ubuntu daily release ]
  * Automatic snapshot from revision 914

 -- Ubuntu daily release <ps-jenkins@lists.canonical.com>  Fri, 02 Aug 2013 00:02:52 +0000

mir (0.0.8+13.10.20130801-0ubuntu1) saucy; urgency=low

  [ Kevin DuBois ]
  * connect multi-display info from the display, to the client by
    improving SessionMediator.
  * prepare for global event sending (like display resizing) by
    separating the ability to send messages into distinct classes that
    is used in the client request service loops clean up constructors
    that aren't used, functions that aren't needed as well.

  [ Robert Carr ]
  * Support monitor input channels for the shell.

  [ Eleni Maria Stea ]
  * stub Platform functions to NestedPlatform replaced
    create_nested_platform with a call to the NestedPlatform constructor
    in the default_server_configuration.cpp.

  [ Alexandros Frantzis ]
  * gbm: Handle the cursor properly with multiple monitors.

  [ Ubuntu daily release ]
  * Automatic snapshot from revision 907

 -- Ubuntu daily release <ps-jenkins@lists.canonical.com>  Thu, 01 Aug 2013 00:02:49 +0000

mir (0.0.8+13.10.20130731.2-0ubuntu1) saucy; urgency=low

  [ Dmitrijs Ledkovs ]
  * Use explicit boost-dev packages.

  [ Alexandros Frantzis ]
  * gbm: Support non-cloned display configurations.

  [ Thomas Voß ]
  * Adjust documentation to account for lightdm/packaging changes.
  * Don't make Mir become a process group leader, to avoid CTRL-C
    killing the X server.

  [ Alan Griffiths ]
  * test_framework: Provide boost exception diagnostics.
  * graphics: Remove use of frontend::Surface from graphics interface &
    implementation.

  [ Daniel van Vugt ]
  * Don't run Android commands which are no longer valid in flipped
    phablet images. They will only kill your connection to the device.
    (LP: #1206369). (LP: #1206369)
  * Fix documentation to suit the new "flipped" phablet images. Also
    remove extraneous comment which could cause copy/paste mistakes.

  [ Eleni Maria Stea ]
  * mir option --nested-mode <host-socket>.
  * added a native platform interface in
    include/server/mir/graphics/native_platform.h added a new static
    library for the nested platform added some stub
    create_native_platform and create_nested_platform functions to be
    called when mir runs in nested mode.

  [ Ubuntu daily release ]
  * Automatic snapshot from revision 901

 -- Ubuntu daily release <ps-jenkins@lists.canonical.com>  Wed, 31 Jul 2013 12:55:57 +0000

mir (0.0.8+13.10.20130730-0ubuntu1) saucy; urgency=low

  [ Robert Ancell ]
  * Use the soname in the filename of all the public libraries.
    Explicityly set soname for libmirserver and libmirprotobuf.

  [ Daniel van Vugt ]
  * Separate MockBufferAllocator for reuse in other test cases.
  * Silence noisy integration tests (Uninteresting mock function calls)
    (LP: #1192618). (LP: #1192618)
  * Distinguish between a buffer locked for composition vs snapshotting.
    The difference will become very important with the introduction of
    bypass. Stay tuned.

  [ Alexandros Frantzis ]
  * graphics, shell: move GLPixelBuffer to shell.
  * compositor: Introduce and use a different DisplayBufferCompositor
    object per non-cloned output.
  * geometry: Use an closed-open representation for Rectangle end
    points.

  [ Thomas Voß ]
  * Adjust the Process class to correctly trace child processes. This
    should help a lot in avoiding/diagnosing races on armhf.

  [ Kevin DuBois ]
  * expand client api so that multiple MirDisplayInfo can be returned
    for multimonitor situations.
  * add a function to the client api to query the possible formats to
    create a surface with.
  * client: decouple MirConnection from MirEvent a bit. stop two-step
    initialization of the client rpc channel.

  [ Robert Carr ]
  * Add surface lifecycle notification to the session listener.
  * Build test_android_input_registrar.cpp.

  [ Alan Griffiths ]
  * graphics, shell: move GLPixelBuffer to shell.

  [ Maarten Lankhorst ]
  * Fixes LP: #1195509. (LP: #1195509)

  [ Ubuntu daily release ]
  * Automatic snapshot from revision 890

 -- Ubuntu daily release <ps-jenkins@lists.canonical.com>  Tue, 30 Jul 2013 00:03:17 +0000

mir (0.0.8-0ubuntu1) saucy; urgency=low

  * New release

 -- Robert Ancell <robert.ancell@canonical.com>  Mon, 22 Jul 2013 10:07:38 +1200

mir (0.0.7+13.10.20130721ubuntu.unity.next-0ubuntu1) saucy; urgency=low

  [ Robert Ancell ]
  * Update debian/copyright for 3rd_party files. (LP: #1194073)
  * update to xmir instructions.
  * Put demos back into bin, not libexec. It's confusing, conflicts with
    the documentation and makes it harder to run them.
  * Add some XMir diagnostic and recovery documentation.
  * Update docs to refer to saucy, not raring.
  * Display command line options error when failed.
  * Remove dead tag code in SessionManager.
  * Remove dead code in ProtobufSocketCommunicator.
  * Releasing 0.0.6
  * Close the platform file descriptors on destruction of MirConnection.
    (LP: #1198022)
  * Remove libancilliary and implement required functionality directly.
  * add xmir guide to debug.
  * Only use a DRM device if it has connections. (LP: #1197708)
  * Add instructions on how to compile Mesa and X.Org with Mir support.
    (LP: #1193261)

  [ Jussi Pakkanen ]
  * Explicitly create output directory before running custom command.

  [ Alexandros Frantzis ]
  * graphics: Implement GLBufferPixels to extract buffer pixels using
    GL.
  * lttng: Install tracepoint provider libraries in private lib
    subdirectory.
  * surfaces: Fix Surface::flag_for_render() Fixes lp:1195105. (LP:
    #1195105)
  * compositor: Manage the rendering target properly in the compositing
    threads.
  * shell: Implement Session::take_snapshot() method.
  * graphics: Add Display::configure() method.
  * server: Support handlers for file descriptors in MainLoop.
  * graphics: Reconfigure the Display when the display configuration
    changes.
  * tests: Fix race condition in MockDRM leading to memory errors
    Previously, because we allocated and returned memory in two step,
    using a unique storage point to hold the allocated memory, there was
    the potential for memory errors (e.g. double frees) in multithreaded
    tests (like
    drm_close_not_called_concurrently_on_ipc_package_destruction). (LP:
    #1197408)
  * server: Make symbols of loaded SharedLibraries available globally.
  * gbm: Provide different functions for validating server and client
    Mesa EGL native displays. (LP: #1177902)
  * gbm: Update mesa egl native display validation function names Update
    mesa egl native display validation function names to match the ones
    used by Mesa.
  * graphics: Introduce a DisplayConfigurationPolicy to set up
    DisplayConfigurations.
  * geometry: Add Rectangles class to hold a collection of rectangles.
  * android: Separate Display and DisplayBuffer implementations.
  * graphics: Fall back to reading RGBA pixel data in GLPixelBuffer if
    BGRA is not supported.
  * Replace ViewableArea with more fitting interfaces.

  [ Eleni Maria Stea ]
  * minor fix of typo in the example: mir_client_accelerated.
  * fixed invalid C++ code, which was using a non-standard gcc language
    extension, for named initialization of structure elements.

  [ Stephen M. Webb ]
  * disable running the integration test suite on arm architecture
    during the packaging builds (lp: #1195265). (LP: #1195265, #1195260)

  [ Didier Roche ]
  * lttng: Install tracepoint provider libraries in private lib
    subdirectory.
  * build-dep on valgrind as it's used in integration tests. (LP:
    #1195265)
  * only build on archs we support.
  * Don't build on powerpc.
  * Disable unity armhf tests, they are failing the armhf build on
    buildds.

  [ Kevin DuBois ]
  * unify advance_client_buffer and client_buffer() interfaces on
    ms::Surface. change the ms::Surface class so that it does not hold
    the client resource on behalf of the clients, the frontend or native
    windows do.
  * android drivers have an interface for the drivers to obtain a strong
    reference to the native window type. Allow the drivers to acquire
    this strong reference to the buffer backing their texture/fbo.
  * Activate sending a "swapinterval" signal over IPC. Add client api
    for software clients to request different swapintervals.
    (eglSwapInterval is not glued together just yet) Currently only
    swapinterval of 0 or 1 is supported. (LP: #1130553)
  * link eglSwapInterval hook in gbm driver to the ipc message to enable
    swapinterval0. This makes eglSwapInterval (1) or (0) work for gbm
    ipc clients only.
  * fix: lp:1196647 (test bug results in crash in android unit tests)
    bug was just in test code on android. (LP: #1196647)
  * fix: lp1192742 by cleaning up FD's when an android client
    unregisters its native_handle_t. (LP: #1192742)
  * saucy's default boost version is 1.53, yet the cross compile script
    was still on 1.49. switch script to 1.53.
  * begin cleanup of ms::Surface by breaking "ms::Surface : public
    mi::SurfaceTarget" inheritance the input system was using the
    surface object (specifically the std::weak_ptr<mi::SurfaceTarget> to
    the ms::Surface) as its 'key' for coordinating the surfaces. This
    bound the input system tightly to the surface stack, which prevented
    any proxying of ms::Surface and made the lifetime of ms::Surface
    tangled. This change breaks this dependency by making ms::Surface
    own an InputChannel, instead of it being a SurfaceTarget.
  * remove google mock from the internal source tree. Rather, use the
    google-mock package and build the source externally. (LP: #1185265,
    #1194017)
  * disable running the integration test suite on arm architecture
    during the packaging builds (lp: #1195265). (LP: #1195265, #1195260)
  * break ms::Surface : public mg::Renderable dependency, paving the way
    for a more sensible interface surrounding our ms::Surface object.
    Also ensure that graphics data is maintained synchronously. Remove
    most state from ms::Surface.
  * fixes: lp:1200782 by freeing fd's associated with buffer package.
    (LP: #1200782)

  [ Kevin Gunn ]
  * this is to change the doc's fpr preinstalled binaries to reference
    using the system-compositor-testing ppa.
  * update to xmir instructions.
  * add xmir guide to debug.

  [ Alan Griffiths ]
  * graphics, config: Dynamically load the graphics platform.
  * config: allow graphics platform library to be selected by command-
    line/config. (LP: #1118909)
  * docs: A move towards house style for the webpages.
  * Make gmock and umockdev dependencies of the tests, clean up, and
    make not building tests an option. (LP: #1196987)
  * client: remove some unnecessary memory allocation, copying and
    threading.
  * frontend: Guard SessionMediator::session against race conditions.
  * frontend: remove redundant and misleading comment.
  * frontend: cut down memory allocations by pre-allocating and reusing
    buffers.
  * geometry: more tractable construction of objects. (LP: #1199756)
  * tests: rework test to prevent test input events being missed before
    handler is registered. (LP: #1200236)
  * geometry: make geometry compound types easier to construct. (LP:
    #1199756)
  * doc: use house font and colors for coding guidelines.
  * mir: Simpler IntWrapper that doesn't need type tags upfront.
  * graphics, conpositor: Move dependencies of graphics platform into
    graphics.
  * graphics: Delete unused file -
    include/server/mir/graphics/framebuffer_backend.h.
  * graphics, compositor: Move the rendering interfaces and code to
    compositor.
  * graphics, compositor: move BufferBasic to graphics.
  * graphics::gbm: delete unused headers.

  [ Christopher James Halse Rogers ]
  * Improve GBM platform's device probing, by actually making it probe
    devices.
  * Fix clearly-broken code, for which clang produced deliberately
    broken output.
  * Fix two issues caught by Clang's static analyser.
  * I like clang's error messages. Let's keep Mir building on clang.
  * Make libmirclient not aggressively signal-unsafe by blocking signals
    on our IO thread. Fixes infinite loop in XMir (LP: #1199319). (LP:
    #1199319)
  * Document XMir drivers too.

  [ Sebastien Bacher ]
  * Small copyright fixes (lp: #1195647). (LP: #1195647)

  [ Daniel van Vugt ]
  * Cache the transformation matrix; only recalculate it when some part
    of the transformation changes. (LP: #1193020) . (LP: #1193020)
  * Don't pass a clang-only option to gcc. It will not understand and
    cause build failure (LP: #1194385). (LP: #1194385)
  * Fix build failure due to differing exception specifiers. noexcept
    destructors should be enforced in derived classes if the base uses
    them. (LP: #1194703). (LP: #1194703)
  * Document thread safety pitfalls about client-side callbacks. .
  * Fix mismatched destructor exception specifiers causing build failure
    in gcc 4.7. Also fix struct/class mismatches that some compilers
    will treat as an error. (LP: #1196415). (LP: #1196415)
  * mir_demo_client_unaccelerated: Add an FPS count, and a "-n" option
    to disable vsync (set swap interval to 0).
  * mir_demo_client_egl*: Add a "-n" option to disable syncing to vblank
    (hence to use swap interval == 0).
  * Initial attempts at making the Mir client API thread safe.
    Ordinarily you would not build locking into an API, however the fact
    that Mir clients implicitly get multiple threads created for them
    makes it important for the API itself to be automatically thread
    safe. I've tried to avoid API changes, but adding a new function:
    mir_wait_for_one was necessary. This is because mir_wait_for doesn't
    work if multiple threads are waiting on the same thing
    simultaneously. And the fact that waiting at all is optional means
    we can't change the behaviour of mir_wait_for -- it must always wait
    for all outstanding results (which is only safe in clients where the
    waiting happens in a single thread). .
  * Work around GCC issue 50043 which is causing build failures on
    raring. (LP: #1199210) The gcc bug is only fixed in 4.8/saucy. (LP:
    #1199210)
  * MockDisplayConfigurationPolicy: Work around gcc-4.7 bugs causing
    build failure on raring. (LP: #1200064). (LP: #1200064)
  * Another workaround for gcc-4.7 bugs causing build failure. (LP:
    #1200107). (LP: #1200107)
  * buffer_swapper_spin.h: Remove dead code: initialize_queues.
  * Remove unused interface surfaces::GraphicRegion It became unused
    when Kevin's work landed in r856 yesterday. .
  * Rename compositor::Renderables --> compositor::Scene What is a
    "Renderables"? It's the interface by which we know the scene graph,
    or the model of how all the surfaces relate to each other. Right,
    then call it a scene graph... but the word "graph" might imply a
    particular structure. And we don't want to imply such things in an
    interface. So just call it "scene". That makes slightly more sense
    than imagining what a "Renderables" (singular) is.
  * Fix comments which mention incorrect namespaces for Buffer following
    yesterday's landings.

  [ Ricardo Mendoza ]
  * Fix broken tests/unit-
    tests/client/android/test_client_android_registrar.cpp due to unused
    return value.

  [ Thomas Voß ]
  * Wait for vt to become active if we need to activate it.
  * Remove disabling asio's epoll reactor implementation from the
    package build flags.
  * Introduce cmake options to be able to selectively switch acceptance,
    integration and unit tests on/off. (LP: #1195265)

  [ Thomi Richards ]
  * Remove workaround for bug #1198022. (LP: #1198022)

  [ Robert Carr ]
  * Add raise method to surface stack.
  * Remove cucumber and all references. (LP: #1194075)
  * Add support for shaped input regions.
  * Store MirMotionAction as integer due to usage of extra bits by
    android input stack. (LP: #1197108)
  * Fix obscurance of touch events according to stacking.
  * Extract DefaultServerConfiguration::the_cursor_listener from
    DefaultServerConfiguration::the_input_configuration. (LP: #1192916)
  * Implement a connection authorization mechanism.
  * Correct test_surface_stack.cpp ordering tests.
  * Move the DepthId in surface creation to
    msh::SurfaceCreationParameters.

  [ Ubuntu daily release ]
  * Automatic snapshot from revision 874 (ubuntu-unity/next)

 -- Ubuntu daily release <ps-jenkins@lists.canonical.com>  Sun, 21 Jul 2013 00:03:59 +0000

mir (0.0.7-0ubuntu1) saucy; urgency=low

  * New release

 -- Robert Ancell <robert.ancell@canonical.com>  Mon, 15 Jul 2013 09:29:56 +1200

mir (0.0.6-0ubuntu1) saucy; urgency=low

  * New release

 -- Robert Ancell <robert.ancell@canonical.com>  Thu, 27 Jun 2013 15:47:06 +1200

mir (0.0.5-0ubuntu1) saucy; urgency=low

  * Misc a numerous package fixes.
  * Automatic snapshot from revision 766 (bootstrap)

 -- Didier Roche <didrocks@ubuntu.com>  Mon, 24 Jun 2013 19:02:49 +0200

mir (0.0.4-0ubuntu1) raring; urgency=low

  * change mesa header to clean up the file and add swapinterval 0 hook

 -- Kevin DuBois <kevin.dubois@canonical.com>  Mon, 17 Jun 2013 18:02:32 -0700

mir (0.0.3-0ubuntu1) raring; urgency=low

  [ Bryce Harrington ]
  * Add apport hook, source_mir.py

 -- Robert Ancell <robert.ancell@canonical.com>  Wed, 15 May 2013 11:47:32 +1200

mir (0.0.2-0ubuntu2) raring; urgency=low

  * Put mir in split mode

 -- Didier Roche <didrocks@ubuntu.com>  Wed, 20 Feb 2013 14:51:48 +0000

mir (0.0.2-0ubuntu1) raring; urgency=low

  * New upstream release
  * debian/control:
    - libmirclient-demos breaks older version of mir

 -- Robert Ancell <robert.ancell@canonical.com>  Tue, 12 Feb 2013 14:22:17 +1300

mir (0.0.1-0ubuntu1) quantal; urgency=low

  * Initial release

 -- Thomas Voß <thomas.voss@canonical.com>  Thu, 10 Jan 2013 08:53:02 +0100<|MERGE_RESOLUTION|>--- conflicted
+++ resolved
@@ -116,8 +116,6 @@
 
  -- Daniel van Vugt <daniel.van.vugt@canonical.com>  Fri, 10 Jan 2014 11:19:03 +0800
 
-<<<<<<< HEAD
-=======
 mir (0.1.3+14.04.20140108-0ubuntu3) trusty; urgency=medium
 
   * No-change rebuild against libprotobuf8 (this time from a clean tree)
@@ -130,7 +128,6 @@
 
  -- Steve Langasek <steve.langasek@ubuntu.com>  Sat, 01 Feb 2014 00:08:28 +0000
 
->>>>>>> 7a21d325
 mir (0.1.3+14.04.20140108-0ubuntu1) trusty; urgency=low
 
   [ Daniel van Vugt ]
