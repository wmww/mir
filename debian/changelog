<<<<<<< HEAD
mir (0.21.0-0ubuntu1) UNRELEASED; urgency=medium

  * New upstream release 0.21.0 (https://launchpad.net/mir/+milestone/0.21.0)
    - ABI summary:
      . mirclient ABI unchanged at 9
      . mirserver ABI unchanged at 38
      . mircommon ABI unchanged at 5
      . mirplatform ABI unchanged at 11
      . mirprotobuf ABI unchanged at 3
      . mirplatformgraphics ABI unchaged at 8
      . mirclientplatform ABI bumped to 5
      . mirinputplatform ABI unchanged at 5
    - Enhancements:
      . New display enumeration API
      . Added Android diagnostic tests to assist during porting to
        new devices
      . Added mir_demo_client_camera: a Video4Linux2 client
    - Bugs fixed:
      . Mir crashed with exception 'failed to add sync point to command
        buffer' (LP: #1554635)
      . Mouse cursor is unusably slow in Unity 8 with a 1000Hz mouse
        (LP: #1539009)
      . Packaged mir_unit_tests binary is not suitable for general use
        (LP: #1547015)
      . [regression] Mir stops receiving input after a pause/resume
        cycle (LP: #1548989)
      . NBS (--nbuffers=0) causes software clients to crash with
        std::exception::what: Failed to mmap buffer 13, "Permission denied")
        (LP: #1550432)
      . Fullscreen clients freeze when using NBS with multiple monitors
        (LP: #1551536)
      . [ FAILED ] DisplayConfigurationTest.output_position_is_independent_of_
        orientation (LP: #1552065)
      . The server-side use of MIR_SOCKET is confusing (LP: #1290345)
      . [regression] FTBFS with -DMIR_LINK_TIME_OPTIMIZATION=on
        -Duse_debflags=on (LP: #1350343)
      . Mir On X (mesa-x11) keeps receiving mouse movement events even
        when not focused (LP: #1528110)
      . x11 platform: mouse cursor moves strange (LP: #1546324)
      . Cross compiling to wily/vivid doesn't work (LP: #1549152)
      . Rendering stutters when a new client establishes a connection
        (LP: #1549359)
      . 'mir_demo_server --test-client' crashes (SIGSEGV) when client
        dies (LP: #1555620)
      . [testfail] CI failure: TestClientInput.client_input_config_request_
        receives_all_attached_devices (LP: #1555708)
      . [regression] Mir FTBFS when MIR_ENABLE_TESTS=no (LP: #1556080)
      . Mir-on-X11 doesn't exit (until it gets an event) (LP: #1556210)
      . InputPlatformProbe.x11_platform_found_and_used_when_display_connection_
        works breaks with old input drivers present (LP: #1543049)
      . [regression] MIR_CLIENT_PERF_REPORT is missing window/surface
        names (LP: #1546933)
      . Installed binaries fail to run with mir_demo_server --test-client XXXX
        (LP: #1556160)
      . mir_demo_server --test-client [mir_demo_client_scroll|
        mir_demo_client_flicker] fails (LP: #1556205)
      . The contents of debian/mir-demos.examples are out of date and useless
        (LP: #1557446)

 -- Alberto Aguirre <alberto.aguirre@canonical.com>  Thu, 17 Mar 2016 14:08:50 -0500
=======
mir (0.20.3+16.04.20160322-0ubuntu1) xenial; urgency=medium

  [ Alberto Aguirre ]
  * New upstream release 0.20.3 (https://launchpad.net/mir/+milestone/0.20.3)
    - ABI summary:
      . No ABI changes in any libraries. Bugfix release only.
    - Bug fixed:
      . Mir crashed with exception 'failed to add sync point to command
        buffer' (LP: #1554635)

  [ CI Train Bot ]
  * No-change rebuild.

 -- Alberto Aguirre <alberto.aguirre@canonical.com>  Tue, 22 Mar 2016 15:42:36 +0000
>>>>>>> 445145b2

mir (0.20.2+16.04.20160307-0ubuntu1) xenial; urgency=medium

  [ Andreas Pokorny ]
  * New upstream release 0.20.2 (https://launchpad.net/mir/+milestone/0.20.2)
    - ABI summary:
      . No ABI changes in any libraries. Bugfix release only.
    - Bug fixed:
      . On removal of USB and BT devices key repeat events of pressed keys
        are sent indefinitely. (LP:#1550050)

  [ CI Train Bot ]
  * No-change rebuild.

 -- Andreas Pokorny <andreas.pokorny@canonical.com>  Mon, 07 Mar 2016 17:18:40 +0000

mir (0.20.1+16.04.20160225.1-0ubuntu1) xenial; urgency=medium

  [ Kevin DuBois ]
  * New upstream release 0.20.1 (https://launchpad.net/mir/+milestone/0.20.1)
    - ABI summary:
      . No ABI changes in any libraries. Bugfix release only.
    - Bugs fixed:
      . On arale; top panel drop down menu is semi-transparent and items are
        unreadable. Accommodate system image device name change for arale
        device that broke android quirk detection (LP: #1549226)
      . Crash when side mouse buttons are pressed (LP: #1544878)

  [ CI Train Bot ]
  * No-change rebuild.

 -- Kevin DuBois <kevin.dubois@canonical.com>  Thu, 25 Feb 2016 12:03:41 +0000

mir (0.20.0+16.04.20160219-0ubuntu1) xenial; urgency=medium

  [ Alan Griffiths ]
  * New upstream release 0.20.0 (https://launchpad.net/mir/+milestone/0.20.0)
    - ABI summary: Only servers need rebuilding;
      . mirclient ABI unchanged at 9
      . mirserver ABI bumped to 38
      . mircommon ABI unchanged at 5
      . mirplatform ABI unchanged at 11
      . mirprotobuf ABI unchanged at 3
      . mirplatformgraphics ABI bumped to 8
      . mirclientplatform ABI unchanged at 4
      . mirinputplatform ABI unchanged at 5
    - Enhancements:
      . Allow screencasting to create a virtual output (for Miracast)
      . Separate the protocol version number from the client API version macros.
        They're not meant to be related concepts.
      . Add UBSanitizer to the list of build types.
      . logging: Human readable timestamps in DumbConsoleLogger.
      . examples: AdorningDisplayBufferCompositor::composite() no long ignores
        output boundaries and occlusions.
      . examples: Add -a <app name> option to eglapps.
      . common, client: a more flexible way to probe modules: once we've found
        a good current platform we don't even try to load an older one.
      . Fix build and test run with CMAKE_BUILD_TYPE=ThreadSanitizer (missing
        locks).
      . Add MIR_USE_LD_GOLD build option.
    - Bug fixes:
      . unity-system-compositor crashed with std::runtime_error in
        mir::compositor::CompositingFunctor::wait_until_started() from
        usc::MirScreen::set_screen_power_mode (mir_power_mode_on)
        (LP: #1528384)
      . Phone not usable while a call comes in - followed by "restart"
        (LP: #1532607)
      . ui freezes when simultaneously moving mouse & plug/unplug hdmi
        (LP: #1538632)
      . Mir fails to build on xenial today: android_graphic_buffer_allocator.h
        fatal error: hardware/hardware.h: No such file or directory
        (LP: #1539338)
      . [mali] egl_demo_client_flicker has graphics corruption on android
        (LP: #1517205)
      . [testsfail] Intermittent failure in
        TestClientCursorAPI.cursor_passed_through_nested_server (LP: #1525003)
      . [android] External monitor slows rendering (LP: #1532202)
      . Display::create_gl_context may create context with incorrect attributes
        (LP: #1539268)
      . unity-system-compositor locked up in __libc_do_syscall() (LP: #1543594)
      . NestedServer.client_sees_set_scaling_factor intermittent failure
        (LP: #1537798)
      . [android] External monitor slows rendering - part 2 (LP: #1535894)
      . scene: make sure not to set the swapinterval to 0 when an independent
        stream is created. The default should be 1 (like the stream created as
        part of surface creation).
      . Track the displays plugged state to avoid reporting configurations in
        case they are unplugged (LP #1531503). [Cherrypicked from 0.21]
      . mouse pointer support on emulator is broken (LP: #1517597).
        [Cherrypicked from 0.21]
      . move an android-only test that ended up in tests/unit-tests/graphics.
        (LP: #1546676) [Cherrypicked from 0.21]

  [ CI Train Bot ]
  * No-change rebuild.

 -- Alan Griffiths <ci-train-bot@canonical.com>  Fri, 19 Feb 2016 10:40:59 +0000

mir (0.19.3+16.04.20160212-0ubuntu1) xenial; urgency=medium

  [ Kevin DuBois ]
  * New upstream release 0.19.3 (https://launchpad.net/mir/+milestone/0.19.3)
    - ABI summary:
      . no abi changes in any libraries. bugfix release only
    - Bugs fixed:
      . Workaround for broken hwc implementations that dont allow querying
        display information during hotplug (LP: #1531503)

  [ CI Train Bot ]
  * No-change rebuild.

 -- kevin gunn <kevin.gunn@canonical.com>  Fri, 12 Feb 2016 18:50:06 +0000

mir (0.19.2+16.04.20160210-0ubuntu1) xenial; urgency=medium

  [ Alberto Aguirre ]
  * New upstream release 0.19.2 (https://launchpad.net/mir/+milestone/0.19.2)
    - Bugs fixed:
      . Lock ordering issues causing deadlocks between input and display
        configuration (LP: #1538632, LP: #1543594, LP: #1532607)
      . Workaound for a g++ 4.9 bug where std::uncaught_exception() 
        unexpectedly returns true

  [ CI Train Bot ]
  * No-change rebuild.

 -- Alberto Aguirre <alberto.aguirre@canonical.com>  Wed, 10 Feb 2016 00:57:06 +0000

mir (0.19.1+16.04.20160204-0ubuntu1) xenial; urgency=medium

  [ Kevin Gunn ]
  * New upstream release 0.19.1 (https://launchpad.net/mir/+milestone/0.19.1)
    - Improved reporting to assist in critical debug
    - Improved on the fix for LP: #1527449 and LP: #1526658 in order to
      avoid Unity8 crashing on upgraded xenial desktops.

  [ CI Train Bot ]
  * No-change rebuild.

 -- kevin gunn <kevin.gunn@canonical.com>  Thu, 04 Feb 2016 21:13:57 +0000

mir (0.19.0+16.04.20160128-0ubuntu1) xenial; urgency=medium

  [ Brandon Schaefer ]
  * New upstream release 0.19.0 (https://launchpad.net/mir/+milestone/0.19.0)
    - ABI summary:
      . mirclient ABI unchanged at 9
      . mirserver ABI bumped to 37
      . mircommon ABI unchanged at 5
      . mirplatform ABI unchanged at 11
      . mirprotobuf ABI unchanged at 3
      . mirplatformgraphics ABI bumped to 7
      . mirclientplatform ABI bumped to 4
      . mirinputplatform ABI bumped to 5
      . mircookie ABI bumped to 2
    - Enhancements:
      . Improve compositor start logging
      . Mir cookie support added for copy paste use
    - Bugs fixed:
      . [regression] Mir servers crash on mouse input -
        std::exception::what: Client input channel write blocked : 11,
        "Resource temporarily unavailable" (LP: #1528438)
      . [regression] pinch to zoom not working reliably (LP: #1531517)
      . Passing DisplayConfiguration scale property from nested server to host
        appears to not work (LP: #1535780)
      . [enhancement] Support copy-paste between X and Mir (LP: #1471998)
      . Various TSan reports when running test suite on a mir tsan enabled
        build (LP: #1523647)
      . [testsfail] Intermittent failure in
        TestClientInput.clients_receive_relative_pointer_events (LP: #1523872)
      . Buffer leak during repeated mirscreencasts causes server to be killed
        (LP: #1523900)
      . Mir clients (including Unity8 itself) crash in XGetXCBConnection() if
        multiple versions of mir-client-platform-mesa are installed.
        (LP: #1526658)
      . Cursor displayed incorrectly (looks like incorrect stride)
        (LP: #1526779)
      . [regression] Mir servers just segfault just after "Selected driver:"
        instead of reporting exceptions (LP: #1528135)
      . Setting a surface keymap crashes in xkbcommon:
        xkb_keymap_new_from_names() (LP: #1530946)
      . [enhancement] Implement support for QWindow::visibility set to
        Automatic (LP: #1535397)
      . ProgramOption::parse_file() reports problems to cerr (LP: #1190165)
      . Dynamic double buffering fails to detect inertial dash scrolling as
        slow; and stutters instead of scaling up to triple buffers.
        (LP: #1476201)
      . CI Failures: ClientLatency.throttled_input_rate_yields_lower_latency
        (LP: #1509291)
      . [regression] Nested servers can select wrong platform (LP: #1515558)
      . "there seems to be missing RTTI information when linking with UBSan
        enabled" (LP: #1521930)
      . Mir threadsanitizer build fails with GCC (LP: #1522581)
      . After "make install" mir_demo_server cannot find shared object file in
        /usr/local/lib (LP: #1522836)
      . [testfail] Intermittent failure in TestClientInput.clients_receive_
        pointer_within_coordinate_system_of_window (LP: #1523965)
      . [regression] [ FAILED ]
        ClientSurfaceEvents.surface_receives_output_event_on_creation
        (LP: #1524161)
      . [ FAILED ] TestClientInput.scene_obscure_motion_events_by_stacking
        (LP: #1524230)
      . There's something racy in ServerDisconnect.is_detected_by_client
        (LP: #1526248)
      . Mir clients leak all driver modules including the unused ones, keeping
        them resident (LP: #1527449)
      . [regression] Mir servers choose graphics-dummy (or no driver at all)
        over mesa-kms on a desktop (LP: #1528082)
      . Function 'mir_event_get_close_surface_event' is never used
        (LP: #1447690)
      . mir::input::Surface::consume(MirEvent const& event) should not take a
        reference to an opaque type (LP: #1450797)
      . lintian: E: mir-doc: privacy-breach-logo
        usr/share/doc/mir-doc/html/cppguide/index.html
        (http://www.google.com/favicon.ico) (LP: #1483471)
      . lintian: W: mir-doc: embedded-javascript-library
        usr/share/doc/mir-doc/html/jquery.js please use libjs-jquery
        (LP: #1483472)
      . lintian: E: mir-test-tools:
        arch-dependent-file-not-in-arch-specific-directory (LP: #1483475)
      . incorrect reporting in mf::SessionMediator::release_buffer_stream()
        (LP: #1499777)
      . [testsfail] Segmentation fault SystemCompositorWindowManager.
        if_a_surface_posts_client_gets_focus (LP: #1522356)

  [ CI Train Bot ]
  * No-change rebuild.

 -- Brandon Schaefer <ci-train-bot@canonical.com>  Thu, 28 Jan 2016 12:19:47 +0000

mir (0.18.1+16.04.20160115-0ubuntu1) xenial; urgency=medium

  [ Andreas Pokorny ]
  * New upstream release 0.18.1 (https://launchpad.net/mir/+milestone/0.18.1)
    - No ABI changes. Bug fix release only.
    - Bug fixed:
      . [regression] pinch to zoom not working reliably (LP: #1531517)
    

  [ CI Train Bot ]
  * No-change rebuild.

 -- kevin gunn <kevin.gunn@canonical.com>  Fri, 15 Jan 2016 11:45:05 +0000

mir (0.18.0+16.04.20151216.1-0ubuntu1) xenial; urgency=medium

  [ Kevin DuBois ]
  * New upstream release 0.18.0 (https://launchpad.net/mir/+milestone/0.18.0)
    - ABI summary: Only servers need rebuilding;
      . mirclient abi unchanged at 9
      . mirserver abi bumped to 36
      . mircommon abi unchanged at 5
      . mirplatform abi unchanged at 11
      . mirprotobuf abi unchanged at 3
      . mirplatformgraphics abi bumped to 7
      . mirclientplatform abi unchanged at 3
      . mirinputplatform abi added. current version is 4
    - Enhancements:
      . Use libinput by default, and remove the android input stack
      . Add x11 input probing
      . Add alternative buffer swapping mechanism internally, available with
        --nbuffers 0
      . Automatic searching and selection of input platforms
      . Better support for themed cursors
      . Add demo client that uses multiple buffer streams in one surface
      . Improve fingerpaint demo to use touch pressure
      . Allow for configuring cursor acceleration, scroll speed and left or
        right handed mice
      . Allow for setting a base display configuration via client api
      . Various nested server multimonitor fixes and stability improvements
      . Remove DepthId from the SurfaceStack
    - Bug fixes:
      . Unit test failures in Display.* on Android (LP: #1519276)
      . Build failure due to missing dependency of client rpc code on mir
        protobuf (LP: #1518372)
      . Test failure in
        NestedServer.display_configuration_reset_when_application_exits
        (LP: #1517990)
      . CI test failures in various NesterServer tests (LP: #1517781)
      . FTBFS with -DMIR_PLATFORM=android (LP: #1517532)
      . Nesting Mir servers with assorted display configs causes lockup
        (LP: #1516670)
      . [testsfail] RaiseSurfaces.motion_events_dont_prevent_raise
        (LP: #1515931)
      . CI test failures in GLMark2Test (LP: #1515660)
      . Shells that inject user input events need to agree with the system
        compositor on the clock to use (LP: #1515515)
      . mircookie-dev is missing nettle-dev dependency (LP: #1514391)
      . Segmentation fault on server shutdown with mesa-kms (LP: #1513901)
      . mircookie requires nettle but libmircookie-dev doesn't depend on it
        (LP: #1513792)
      . libmircookie1 package does not list libnettle as dependency
        (LP: #1513225)
      . display configuration not reset when application exits (LP: #1511798)
      . unplugging external monitor causes nested server to throttle client
        (LP: #1511723)
      . 1/2 screen on external monitor (LP: #1511538)
      . unity-system-compositor crash, no interaction on windowed mode
        (LP: #1511095)
      . [regression] arm64/powerpc cross compile doesn't build any more
        (LP: #1510778)
      . mir_connection_get_egl_pixel_format() crashes if libEGL is loaded
        RTLD_LAZY (LP: #1510218)
      . [multimonitor] nested server surface positioning incorrect
        (LP: #1506846)
      . unity-system-compositor fails to build against lp:mir r3027
        (LP: #1506537)
      . [regression] Resampled touch events are slightly less regular than they
        used to be (LP: #1506331)
      . [testsfail] Segmentation fault mir_demo_server --test-client
        /usr/bin/mir_demo_client_basic (LP: #1506137)
      . [regression] Can't move/resize windows any more using Alt+left/middle
        buttons (LP: #1505114)
      . CI failure on some 32-bit targets in
        ServerSignal.terminate_handler_is_called_for_SIGTERM and others
        (LP: #1504579)
      . multibufferstreams use surface size instead of stream size
        (LP: #1503317)
      . CI segfault in mir-mediumtests-runner-mako in client tests
        (LP: #1502896)
      . CI segfault in mir-mediumtests-runner-mako after AndroidHardwareSanity
        tests (LP: #1502782)
      . compositing never stops when external monitor is connected
        (LP: #1499039)
      . mir_demo_server crashes with ERROR: Dynamic exception type:
        std::out_of_range - std::exception::what: map::at when an Xmir rootless
        app is closed by its File menu. (LP: #1497128)
      . Nested servers don't apply their display configuration at startup
        (LP: #1492269)
      . mir fails to open the right mouse device in kvm/qemu (LP: #1489522)
      . nexus4 & nexus7 hotplug survival (LP: #1488863)
      . Android uses mir_display_output_invalid_id (0) as an output id value
        (LP: #1463873)
      . DemoRenderer: GL_BLEND is really always enabled even when not required
        (also causes RGBX discolouration in mir_proving_server) (LP: #1423462)
      . Severe graphical corruption (mostly horizontal streaks/lines) running
        software clients (including Xmir) on android (LP: #1406725)
      . [enhancement] Ubuntu needs a way to set mouse scrolling speed
        (LP: #124440)
      . input-evdev: always send all active contacts.
      . fix backwards frame jumps on the FB context on some devices
        (LP: #1270245)
      . fix race in test (NestedServer suite) (LP: #1514884)
      . fix signal callbacks in buffer stream creation (LP: #1519998 and
        LP: #1519999)
      . allow client to retrieve error messages when stream creation fails
        (LP: #1520005)
      . [regression] Ctrl/Alt modifiers not handled correctly (LP: #1521225)
      . snappy packaging fixes
      . CI test failures due to memory errors during GLibMainLoop shutdown
        (LP: #1520217)
      . fix UBSan build (LP: #1521808)
      . SessionMediator::exchange_buffer can create references to null pointers
        (LP: #1522093)
      . After exiting Mir (by Ctrl+Alt+BkSp) VT switching by Ctrl+Alt+Fn is
        broken (LP: #1521651)
      . notify when cursor images are removed (LP: #1521795)
      . fix arm64, powerpc, ppc64el builds (LP: #1522122)
      . fix locking in ms::SurfaceStack (LP: #1522105)
      . [regression] Mouse wheel events are now unusably over-sensitive and
        backwards (LP: #1522673)
      . Cross compiling Mir from a xenial host fails (dpkg-checkbuilddeps:
        error: Unmet build dependencies: ...) (LP: #1523801)

  [ CI Train Bot ]
  * No-change rebuild.

 -- Kevin DuBois <kevin.dubois@canonical.com>  Wed, 16 Dec 2015 18:24:40 +0000

mir (0.17.1+16.04.20151105.1-0ubuntu1) xenial; urgency=medium

  [ Alberto Aguirre ]
  * New upstream release 0.17.1 (https://launchpad.net/mir/+milestone/0.17.1)
    - No ABI changes. Bug fix release only.
    - Bugs fixed:
      . compositing never stops when external monitor is connected
        (LP: #1499039)
      . half screen on external monitor (LP: #1511538)
      . Nested servers don't apply their display configuration at startup
        (LP: #1492269)
      . libmircookie1 package does not list libnettle as dependency
        (LP: #1513225)
      . unity-system-compositor crash, no interaction on windowed mode
        (LP: #1511095)
      . mir_connection_get_egl_pixel_format() crashes (LP: #1510218)
      . [regression] mir-client-platform-mesa-dev pkg-config file dropped
        (LP: #1509005)

  [ CI Train Bot ]
  * New rebuild forced.

 -- Alberto Aguirre <alberto.aguirre@canonical.com>  Thu, 05 Nov 2015 21:54:17 +0000

mir (0.17.0+15.10.20151008.2-0ubuntu1) wily; urgency=medium

  [ Alexandros Frantzis ]
  * New upstream release 0.17.0 (https://launchpad.net/mir/+milestone/0.17.0)
    - ABI summary: Only servers and graphics drivers need rebuilding;
      . Mirclient ABI unchanged at 9
      . Mirserver ABI bumped to 35
      . Mircommon ABI unchanged at 5
      . Mirplatform ABI bumped to 11
      . Mirprotobuf ABI bumped to 3
      . Mirplatformgraphics ABI bumped to 6
      . Mirclientplatform ABI unchanged at 3
    - Enhancements:
      . Introduce libmircookie, a simple mechanism for a group of cooperating
        processes to hand out and verify difficult-to-forge timestamps to
        untrusted 3rd parties.
      . More refactorings to support renderers other than GL.
      . Add MirBlob to the client API - a tool for serializing and
        deserializing data.
      . Introduce a libinput based input platform, not yet used by default.
      . Provide a mechanism for the shell to send events on surface
        construction.
      . Provide mir::shell::DisplayConfigurationController allowing shells
        to correctly change the display configuration, notifying clients
        as appropriate.
      . New DSO versioning guide.
      . Send events pertaining to the output a surface is currently on (dpi,
        form factor, scale) to clients.
    - Bug fixes:
      . [enhancement] XMir specific documentation should live in its own
        subsection (LP: #1200114)
      . Nested servers need cursor support (LP: #1289072)
      . Mir cursor is missing/invisible until the client sets it multiple
        times (LP: #1308133)
      . [regression] Fullscreen software surfaces (like Xmir -sw) can crash
        the Mir server (LP: #1493721)
      . [usc] Mir gives up and shuts down due to input with multimonitor qtmir
        (std::exception::what: Failure sending input event) (LP: #1496069)
      . Mouse cursor disappears upon entering the surface area of a nested
        client (LP: #1496849)
      . [android] input is not dispatched when attaching an external monitor
        (LP: #1498045)
      . [android] input coordinates are scaled incorrectly when an external
        display is connected (LP: #1498540)
      . [android] std::exception::what: error during hwc set() when unplugging
        external monitor (LP: #1498550)
      . tests do not compile without precompiled headers (LP: #1498829)
      . [android] std::exception::what: Failed to monitor fd: Operation not
        permitted when unplugging external display in a nested configuration
        (LP: #1499042)
      . Mir suddenly no longer builds since 'mesa (11.0.0-1ubuntu1) wily':
        /usr/include/EGL/eglplatform.h:100:35: fatal error:
        android/native_window.h: No such file or directory (LP: #1499134)
      . [android] various crashes when unplugging external display on a
        nested configuration (LP: #1501927)
      . Cursor becomes visible by itself when an external monitor is connected
        (LP: #1502200)
      . mesa FTBFS due to missing Requires in mirclient (LP: #1503450)

  [ CI Train Bot ]
  * New rebuild forced.

 -- Alexandros Frantzis <alexandros.frantzis@canonical.com>  Thu, 08 Oct 2015 16:12:19 +0000

mir (0.16.1+15.10.20150930.1-0ubuntu1) wily; urgency=medium

  [ Daniel van Vugt ]
  * New upstream release 0.16.1 (https://launchpad.net/mir/+milestone/0.16.1)
    - No ABI changes. Bug fix release only.
    - Bugs fixed:
      . Mir suddenly no longer builds since 'mesa (11.0.0-1ubuntu1) wily':
        /usr/include/EGL/eglplatform.h:100:35: fatal error:
        android/native_window.h: No such file or directory (LP: #1499134)

  [ CI Train Bot ]
  * New rebuild forced.

 -- Alexandros Frantzis <alexandros.frantzis@canonical.com>  Wed, 30 Sep 2015 14:38:36 +0000

mir (0.16.0+15.10.20150921.1-0ubuntu1) wily; urgency=medium

  [ Daniel van Vugt ]
  * New upstream release 0.16.0 (https://launchpad.net/mir/+milestone/0.16.0)
    - ABI summary: Only servers and graphics drivers need rebuilding;
      . Mirclient ABI unchanged at 9
      . Mirserver ABI bumped to 34
      . Mircommon ABI unchanged at 5
      . Mirplatform ABI bumped to 10
      . Mirprotobuf ABI bumped to 2
      . Mirplatformgraphics ABI bumped to 5
      . Mirclientplatform ABI unchanged at 3
    - Enhancements:
      . Significantly shortened buffer holding time for system compositors
        should yield higher/smoother frame rates.
      . Progress on new buffer semantics work.
      . Mir-on-x platform refinements, including support for guest platform,
        key combinations, rotation, display window size.
      . Enhanced cross-compilation, including multi-distro, and multi-arch
        support.
      . Added message auth code to make_event functions. Older implementations
        are now marked as deprecated.
      . Added EventBuilder for input platforms to use to construct events.
      . Improved logging.
      . Added protobuf versioning support.
      . Support for the NATIVE_WINDOW_CONSUMER_USAGE_BITS query.
      . Added utilities to detect the capabilities of an input device.
      . Initial refactoring to support renderers other than GL.
      . Optimized ANR logic to decide less frequent wakeups.
      . Allow clients to set their surface event handler up front.
      . Added ability to provide for setting a scale on BufferStream.
    - Bug fixes:
      . [regression] ubuntu-emulator fails to start Mir demos (LP: #1486535)
      . Overlayed framedropping clients freeze on mako (LP: #1391261)
      . [regression] Screen flickering and error messages on Android overlay
        surfaces: <ERROR> MirBufferStream: Error processing incoming buffer
        error registering graphics buffer for client use (LP: #1441553)
      . [silo0] exception thrown in cursor management code around monitor
        removals/additions (LP: #1483779)
      . mirclient.pc lists protobuf in Requires.private (LP: #1483876)
      . Overlays don't rotate when mga::DisplayBuffer is rotated (LP: #1485070)
      . cross-compile-chroot.sh fails on wily since the archive transition to
        GCC 5 (LP: #1486823)
      . [ FAILED ] ExchangeBufferTest.server_can_send_buffer
        (tests/integration-tests/test_exchange_buffer.cpp:441: Failure)
        (LP: #1487967)
      . Client fails to work with multiple client platform versions installed
        (LP: #1488500)
      . CI test failure in ClientLatency.triple_buffered_client_uses_all_buffers
        (LP: #1491876)
      . Intermittent CI failure in 
        DisplayConfigurationTest.changing_focus_from_client_with_config_to_client_without_config_configures_display
        (LP: #1494663)
      . acceptance test ClientLatency.double_buffered_client_uses_all_buffers
        does not measure latency accurately (reports low latency when we know
        it's higher) (LP: #1447947)
      . make ptest returns 0 when tests fail (LP: #1454250)
      . [regression] Mir is holding buffers much longer than it used to
        (LP: #1480164)
      . Acceptance test fails under debuild: 
        ClientCredsTestFixture.session_authorizer_receives_pid_of_connecting_clients
        (LP: #1483097)
      . dpkg-shlibdeps: warning: 
        debian/mir-platform-graphics-mesa-x4/usr/lib/x86_64-linux-gnu/mir/server-platform/server-mesa-x11.so.4
        contains an unresolvable reference to symbol
        _ZN3mir6events10make_eventElNSt6chrono8durationIlSt5ratioILl1ELl1000000000EEEE17MirKeyboardActionjij:
        (LP: #1483469)
      . [regression] surface remains invisible when changing from state
        minimized/hidden to any other (LP: #1483909)
      . android external monitor doesn't respect overlay disable option
        (LP: #1484638)
      . [regression] Clients hang without explanation when connecting to older
        servers since r2730 (LP: #1486496)
      . [regression] Intermittent test failure
        BufferQueue/WithThreeOrMoreBuffers.queue_size_scales_with_client_performance
        (LP: #1487197)
      . client api minor version was not updated in mir 0.15 (LP: #1488542)
      . On Wily/mesa-kms starting a server with a "test client" crashes the
        server (LP: #1489806)
      . The MirDisplayConfiguration returned on the client can be incorrect
        (LP: #1491937)
      . The MirDisplayConfiguration returned on the client can be incorrect
         - part 2 (LP: #1493741)
      . sbuild cross compile broken (LP: #1493895)
      . Segmentation fault in MesaBufferIntegration.* (LP: #1495459)
      . lintian says: W: mirtest-dev: extended-description-line-too-long
        (LP: #1483470)
      . SYSYEM_SUPPORTS_O_TMPFILE - typo (LP: #1483797)
      . sbuild cross compile encounters difficulties with our python dependency
        (LP: #1494317)
      . touchpad produces mouse events with zeroed relative_x and relative_y axes
        (LP: #1496814)

  [ CI Train Bot ]
  * New rebuild forced.

 -- Cemil Azizoglu <cemil.azizoglu@canonical.com>  Mon, 21 Sep 2015 16:03:27 +0000

mir (0.15.1+15.10.20150903-0ubuntu1) wily; urgency=medium

  [ Kevin Gunn ]
  * released-rebuild-for-vivid-overlay

 -- CI Train Bot <ci-train-bot@canonical.com>  Thu, 03 Sep 2015 18:50:01 +0000

mir (0.15.1+15.10.20150825-0ubuntu1) wily; urgency=medium

  [ Alberto Aguirre ]
  * New upstream release 0.15.1 (https://launchpad.net/mir/+milestone/0.15.1)
    - Bug fixes:
      . Client API minor version was not updated (LP: #1488542)
      . [regression] ubuntu-emulator fails to start Mir demos (LP: #1486535)

  [ CI Train Bot ]
  * No-change rebuild.

 -- CI Train Bot <ci-train-bot@canonical.com>  Tue, 25 Aug 2015 16:02:43 +0000

mir (0.15.0+15.10.20150818-0ubuntu1) wily; urgency=medium

  [ Daniel van Vugt ]
  * New upstream release 0.15.0 (https://launchpad.net/mir/+milestone/0.15.0)
    - ABI summary: Only servers and graphics drivers need rebuilding;
      . Mirclient ABI unchanged at 9
      . Mirserver ABI bumped to 33
      . Mircommon ABI unchanged at 5
      . Mirplatform ABI bumped to 9
    - Enhancements:
      . Add support for Mir-on-X11.
      . Latency reduction optimizations (around ~15ms reduction in total):
        Reduced input event resampling latency by 5ms. Reduced output latency
        (in system compositors) by around 10ms with the introduction of
        "predictive bypass". And we're not finished; future Mir releases
        should reduce latency further.
      . Introduced a python3-based Mir performance framework.
      . Lots of preparation for an architectural overhaul of buffer swapping,
        required in the least to support future optimizations like nested
        bypass.
      . Added a new cursor: crosshair
      . Added support for 15/16-bit client pixel formats ("high colour").
      . Added a new client function to make picking the right pixel format
        for a given EGLConfig super simple: mir_connection_get_egl_pixel_format
      . Added application-not-responding detection
      . Added client API for specifying input region shape.
      . Fixed the remaining threading flaws identified by ThreadSanitizer and
        turned it on permanently for all continuous integration in future.
      . Added support for relative pointer motion events (e.g. for gaming).
    - Bug fixes:
      . Fix focus issues breaking autopilot tests entering text (LP: #1468029)
      . Fix mir tests failure on armhf with GCC5 (LP: #1478213)
      . mir_buffer_stream_swap_buffers_sync can hang constraints (LP: #1479899)
      . Loading libmirclient.so twice leads to a segfault in libmirprotobuf.so 
        (LP: #1391976)
      . Visible corruption in SDL apps (LP: #1460149)
      . MultiThreadedCompositor::destroy_compositing_threads hangs/deadlocks on
        shutdown or display reconfiguration  (LP: #1471909)
      . ctest/"make test" reports 100% tests pass even when some fail. 
        (LP: #1472911)
      . Mir server crashed - GLib-CRITICAL **: g_source_get_context: assertion
       'source->context != NULL || !SOURCE_DESTROYED (source)' failed
        (LP: #1473869)
      . USC crash on multimonitor unplug [std::exception::what: error during
        hwc prepare()] (LP: #1474891)
      . [regression] Input focus delay after switching app back into focus
        (LP: #1480654)
      . GLibMainLoopTest.propagates_exception_from_server_action fails with 
        GCC 5 in armhf (LP: #1482274)
      . [enhancement] Mir lacks relative mouse support (LP: #1276322)
      . ShmBuffer ignores pixel_format (LP: #1424909)
      . Fullscreen bypassed clients stutter with double buffers when other
        clients are running (LP: #1447896)
      . [regression] Demo servers crash on start-up if MIR_ENABLE_TESTS=OFF
        (LP: #1439078)
      . [regression] The software cursor has a rectangular shadow around it
        in mir_proving_server (LP: #1447911)
      . TestClientCursorAPI.cursor_passed_through_nested_server fails 
        intermittently (LP: #1462088)
      . [enhancement] Add support for high colour (15/16-bit colour) clients
        (LP: #1469673)
      . android-input logs are not flushed as soon as they happen (LP #1470204)
      . Android: rotated display config not applied when an external monitor
        is hot-plugged (LP: #1471858)
      . [regression] Clients are blocked in swap buffers when the screen turns
        off (LP: #1475120)
      . [regression] Some Mir EGL demos don't get bypassed any more in
        fullscreen (LP: #1480755)
      . [regression] Multi-finger gestures are often not detected as finished
        (LP: #1481570)
      . Connection error when no client-platform (drivers) installed is
        confusing (LP: #1473268)
      . Compositor report shows overlays ("bypass") is never used by
        mir_proving_server on Android, even for fullscreen surfaces
        (LP: #1474231)

 -- CI Train Bot <ci-train-bot@canonical.com>  Tue, 18 Aug 2015 21:42:12 +0000

mir (0.14.0+15.10.20150723.1-0ubuntu1) wily; urgency=medium

  [ Andreas Pokorny ]
  * Fix missing ABI renaming in Mirplatform
  * Bump Mirserver platform graphics to 3
  * Fix mirprotobuf ABI break
  * Fix g++-5.0 compilation (LP: #1475994)

  [ CI Train Bot ]
  * New rebuild forced.

 -- CI Train Bot <ci-train-bot@canonical.com>  Thu, 23 Jul 2015 16:33:09 +0000

mir (0.14.0+15.10.20150715-0ubuntu1) wily; urgency=medium

  [ Andreas Pokorny ]
  * New upstream release 0.14.0 (https://launchpad.net/mir/+milestone/0.14.0)
    - ABI summary: All clients and all servers need building;
      . Mirclient ABI bumped to 9
      . Mirserver ABI bumped to 32
      . Mircommon ABI bumped to 5
      . Mirplatform ABI bumped to 8
    - Enhancements:
      . mir_demo_server: tweaks, features and improvements 
      . More MirEvent-2.0 related changes and unifications
      . New SurfaceInputDispatcher to replace the android InputDispatcher
      . New Threaded dispatcher for Dispatchable added
      . Rework of the relationship of surfaces and buffer streams to allow
        attaching multiple buffer streams to a surface.
      . Preparation work for new buffer semantics
      . fd leaks in tests eliminated and leak check activated for unit and
        integration tests
      . Further TSAN reported issues removed
      . Preparation work for mir-on-x: splitting of mesa platform in common
        and KMS parts
      . Further rework of input stack focused on test infrastructure
      . Persistent id request for surfaces added
      . Integration-tests cleaning: switch tests to in-process server
      . A first end-to-end input test added in privileged-tests
      . "mesa" platform renamed to "mesa-kms" (LP: #1381330)
      . [enhancement] Mir servers should allow client connections only after
        server start-up has finished  (LP: #1451844)
      . build-dependency on g++-4.9 dropped (LP: #1452320)
    - Bug fixes:
      . Crash because uncaught exception in mir::events::add_touch 
        (LP: #1437357)
      . [vegetahd] android buffer allocator does consider hwc alignment
        constraints  (LP: #1461314)
      . [regression] Touch input does not work at all any more  (LP: #1464174)
      . Mir emits a mir_motion_action_hover_exit event before of a 
        mir_motion_action_pointer_down  (LP: #1419048)
      . [testsfail] NestedInput.nested_event_filter_receives_keyboard_from_host
        failure in CI  (LP: #1462033)
      . [testsfail] InputEvents.reach_nested_client in CI  (LP: #1463315)
      . [regression] titlebar in "canonical" example WM + KeyRepeatDispatcher
        causes deadlock  (LP: #1464690)
      . CI failure in
        TestClientInput.clients_receive_many_button_events_inside_window
        (LP: #1465231)
      . mir-client-platform-mesa-dev package dependency is incorrect
        (LP: #1465642)
      . Repeat input events keep being emitted even when user switches to
        different VT  (LP: #1465669)
      . libmirprotobuf's ABI can be broken when modifying protobuf message
        definitions  (LP: #1465883)
      . Spurious Failure in ClientLibrary.highly_threaded_client
        (LP: #1466492)
      . failure in CI in BufferStreamArrangement.arrangements_are_applied
        (LP: #1466594)
      . [arale] software buffers have flickering line artefacts  (LP: #1418035)
      . can't load app purchase UI without a U1 account  (LP: #1450377)
      . [arale] Software cursor appears slightly corrupt on arale (black
        spots in place of white)  (LP: #1451309)
      . [regression] Dragging windows by the titlebar is incredibly slow
        and laggy  (LP: #1454128)
      . [regression] Opacity controls (Alt+mousewheel) don't work any more
        (LP: #1454518)
      . [regression] No API for creating freestyle surfaces  (LP: #1457987)
      . [vivid-overlay] input-stub.so fails to load on i386  (LP: #1458689)
      . client API version has wrong version  (LP: #1461312)
      . abi-dump-base make target is broken  (LP: #1461697)
      . Stopping input in a nested server stops VT switching  (LP: #1465585)
      . Pointer events are not mapped to correct output by nested Mir
        (LP: #1465692)
      . Loading libmirclient.so twice leads to a segfault in libmirprotobuf.so
        (LP: #1391976)

 -- CI Train Bot <ci-train-bot@canonical.com>  Wed, 15 Jul 2015 12:05:19 +0000

mir (0.13.3+15.10.20150617-0ubuntu1) wily; urgency=medium

  [ Alberto Aguirre ]
  * New upstream release 0.13.3 (https://launchpad.net/mir/+milestone/0.13.3)
    - Bug fixes:
      . mir-client-platform-mesa-dev package dep is incorrect (LP: #1465642)
      . Avoid allocating mir protobuf message objects on stack (LP: #1465883)

 -- CI Train Bot <ci-train-bot@canonical.com>  Wed, 17 Jun 2015 20:02:15 +0000

mir (0.13.2+15.10.20150605-0ubuntu1) wily; urgency=medium

  [ Alberto Aguirre ]
  * New upstream release 0.13.2 (https://launchpad.net/mir/+milestone/0.13.2)
    - Bug fixes:
      . Wrong client API version (LP: #1461312)
      . Add quirk to force buffer width alignment on some devices (LP: #1461314)

  [ CI Train Bot ]
  * New rebuild forced.

 -- CI Train Bot <ci-train-bot@canonical.com>  Fri, 05 Jun 2015 17:51:40 +0000

mir (0.13.1+15.10.20150520.1-0ubuntu1) wily; urgency=medium

  * Bump upstream version number to add test binaries to orig tarball.
  * Do minimal porting required to prepare for building on ppc/ppc64el.
  * Disable testsuite on powerpc until big-endian porting is complete.

 -- Adam Conrad <adconrad@ubuntu.com>  Wed, 03 Jun 2015 16:27:46 -0600

mir (0.13.1+15.04.20150520-0ubuntu1) vivid; urgency=medium

  [ Cemil Azizoglu ]
  * New upstream release 0.13.1 (https://launchpad.net/mir/+milestone/0.13.1)
    - ABI summary: No ABI break. Servers and clients do not need rebuilding.
      . Mirclient ABI unchanged at 8
      . Mircommon ABI unchanged at 4
      . Mirplatform ABI unchanged at 7
      . Mirserver ABI unchanged at 31
    - Bug fixes:
      . Can't load app purchase UI without a U1 account (LP: #1450377)
      . Crash because uncaught exception in mir::events::add_touch (LP: #1437357)

 -- CI Train Bot <ci-train-bot@canonical.com>  Wed, 20 May 2015 21:20:15 +0000

mir (0.13.0+15.04.20150512-0ubuntu1) vivid; urgency=medium

  [ Alan Griffiths ]
  * New upstream release 0.13.0 (https://launchpad.net/mir/+milestone/0.13.0)
    - Very large release as the previous 0.12 series contained only minimal
      bug fixes...
    - Enhancements:
      . New demo clients for input testing: mir_demo_client_eglsquare and
        mir_demo_client_target.
      . Demo clients: mir_demo_client_tooltip, mir_demo_client_animated_cursor
      . mir_demo_client_fingerpaint now processes input asynchronously to
        drawing for a more fluid experience.
      . New, default window manager in mir_demo_server
      . mir_demo_server option (--arw-file) to make socket filename globally rw
      . mir_demo_server demonstrates use of config file
      . Added support to mir_proving_server for rendering window title strings
      . Demo servers (mir_proving_server, mir_demo_server): Introduce support
        for Alt+` switching of windows in multi-window clients.
      . Added client API support for constructing input method surfaces.
      . Introduce "buffer streams" properly. This is a generalization of the
        most basic functionality of a surface.
      . Log useful OpenGL information on server start-up.
      . Add support for HWC 1.4
      . Add display and fencing information to the layers in the HWC report
      . Add a report_vsync method to display report
      . Support for second display when running on "android" driver stack
      . Server buffering strategy is configurable by --nbuffers=N
        (or environment MIR_SERVER_NBUFFERS=N)
      . Explicit support for configuring window management in libmirserver.
      . Remove surface configurator & placement strategy configuration points
      . Added experimental environment variable MIR_CLIENT_INPUT_RATE=Hz for
        tweaking the input resampling rate a client experiences (0 = off).
        Also raised the default input rate from 55Hz to 59Hz for visibly
        smoother touch scrolling.
      . Added keymap setting support for surfaces.
      . Improved automated testing of latency.
      . Replaced and rewrote automated ABI checking.
      . New client APIs for basic window management; setting window titles,
        self-resizing, size constraints and changing type.
      . Introduced dynamically loadable input platforms.
      . Work towards libinput integration
      . Added proof-of-concept support for Snappy packaging for Ubuntu Core.
      . Drop support for C++11. Now C++14 is required to build Mir.
      . Deprecated MirEventDelegate. Now you just pass the two fields as
        parameters directly to mir_surface_set_event_handler().
      . Legacy functions for creating surfaces marked deprecated
      . Minor redesign of the new input event API introduced in 0.10/11,
        so that identifiers are shorter and less convoluted.
      . Drop libmirclient dependency on client-platform drivers
      . Drop libmirserver dependency on client-platform drivers
      . Use the ABI version in platform library names and packages
      . Rework to reduce "abstraction leaks" in the graphics platform
      . Add thread sanitizer build option
      . Update KVM Instructions
      . Update CMAKE to use CMAKE_*_OUTPUT_DIRECTORY
    - ABI summary: Servers need rebuilding, but clients do not;
      . Mirclient ABI unchanged at 8
      . Mircommon ABI bumped to 4
      . Mirplatform ABI bumped to 7
      . Mirserver ABI bumped to 31
    - Bug fixes:
      . vivid fails to build Mir as of 2015-03-22: error: #warning "_BSD_SOURCE
        and _SVID_SOURCE are deprecated, use _DEFAULT_SOURCE" [-Werror=cpp]
        (LP: #1435127)
      . [regression] Mir servers freeze on startup (mouse and keyboard not
        responsive) (LP: #1444061)
      . [enhancement] Add support for video/HDMI output on Android
        (LP: #1296538)
      . [enhancement] Set custom cursors (LP: #1380463)
      . [regression] mali, powervr locks up with around the introduction or
        removal of a third overlay (LP: #1413211)
      . [regression] Client functions residing in libmircommon (LP: #1415321)
      . USC - mouse cursor on AMD graphics is drawing incorrectly (LP: #1417581)
      . [testsfail] SurfaceSwapBuffers.does_not_block_when_surface_is_not_composited
        fails in CI (LP: #1418002)
      . Compositing is triggered continously and needlessly when there are
        occluded surfaces with available buffers (LP: #1418081)
      . mir_demo_server doesn't emit hover_exit events (LP: #1418569)
      . SessionMediator locks mutexes in one thread and unlocks them in another
        (LP: #1427976)
      . ProtobufResponder::send_response_result race (LP: #1428402)
      . Some protobuf Closure objects can access dead objects (LP: #1433330)
      . valgrind on armhf fails with with many errors (LP: #1435186)
      . [regression] QtMir and USC can't build with lp:mir -
        fatal error: mir/events/event_builders.h (LP: #1436212)
      . [regression] mir_acceptance_tests.TestClientInput is hanging
        (LP: #1436644)
      . [regression] libmirclient crashes when calling
        mir_surface_set_event_handler() twice [InputTransport.cpp:110:
        android::InputChannel::InputChannel(const String8&, int): Assertion
        `false && "\"result != 0\""' failed.] (LP: #1438160)
      . [regression] Surfaces can't overlap screen edges any more (LP: #1438660)
      . losing touches in arale when home button is pressed (LP: #1439285)
      . [krillin] mirscreencast only creates a still picture, not a playable
        movie (LP: #1439549)
      . [regression] Unity8 doesn't detect input sent from USC with latest mir
        development code (LP: #1439719)
      . Intermittent CI failures in tests expecting created surfaces to have
        specific size (LP: #1440088)
      . [regression] [testsfail] failure in CI on
        SimpleDispatchThreadTest.keeps_dispatching_after_signal_interruption
        (LP: #1441620)
      . [android] Screencasting causes other clients to stop rendering
        (LP: #1441759)
      . Intermittent CI failures in
        MultiThreadedCompositor.does_not_block_in_start_when_compositor_thread_fails
        (LP: #1442020)
      . Flickering showing stale buffers on Krillin (LP: #1444047)
      . Acceptance tests link with static versions of client library and server
        components (LP: #1445473)
      . [regression] mir_acceptance_tests:
        TestClientCursorAPI.cursor_passed_through_nested_server is crashing most
        of the time (LP: #1447430)
      . [regression] Clients log verbose info on startup:
        "Loader: Loading module: ..." (LP: #1414883)
      . [enhancement] Missing client function for surface resizing
        (LP: #1420573)
      . [regression] [multimonitor] Clients (sometimes) run at double frame rate
        if overlapping two monitors. (LP: #1420678)
      . [enhancement] Need a client API to specify resize limitations
        (LP: #1421591)
      . [enhancement] Add surface morph client API (LP: #1422522)
      . The process for updating packaging for ABI changes is cumbersome and
        error-prone (LP: #1427207)
      . [regression] mir_acceptance_tests.NestedServer failure in clang CI
        (LP: #1430000)
      . DisplayConfigurationOutput.physical_size_mm is undefined/zero
        (LP: #1430315)
      . Dragging objects in a nested server or a client stutters slightly
        (LP: #1436192)
      . [regression] mir_proving_server: Super+N/Super+C does nothing now
        (LP: #1437166)
      . [regression] "Playground" event filters get registered twice
        (LP: #1437174)
      . [regression] <WARNING> Platform Probing: Failed to probe module.
        (LP: #1438536)
      . [regression] Move/resizing in mir_proving_server freezes if the cursor
        is outside the window (LP: #1438621)
      . [testsfail] CI failure in ClientLibraryErrorsDeathTest.
        creating_surface_synchronosly_on_malconstructed_connection_is_fatal
        (LP: #1438702)
      . Exceptions thrown due to EGL failures don't include EGL error codes
        (LP: #1444938)
      . Can't switch between sibling windows of multi-window apps (LP: #1445538)
      . [regression] specifying -DMIR_PLATFORM to one platform causes cmake
        failure (LP: #1447729)
      . mir_demo_server(_minimal): Can't move surfaces to overlap screen edges
        (LP: #1447882)
      . [regression] mir_demo_standalone_render_surfaces fails to start on
        krillin (LP: #1449198)
      . [regression] MIR_CLIENT_PERF_REPORT=log now shows "0" for the surface
        name (LP: #1415305)
      . Nested display leaks its EGLContext (LP: #1418910)
      . SimpleDispatchThreadTest.doesnt_call_dispatch_after_first_false_return
        fails when run repeatedly (LP: #1440005)
      . Surfaces are not properly released in CustomWindowManagement.
        state_change_requests_are_associated_with_correct_surface
        (LP: #1445418)
      . android reports that the gpu can only support 1 simultaneous output
        (LP: #1446304)
      . Support dynamic mouse cursor icons (LP: #1447839)

 -- CI Train Bot <ci-train-bot@canonical.com>  Tue, 12 May 2015 13:12:55 +0000

mir (0.12.1+15.04.20150324-0ubuntu1) vivid; urgency=medium

  [ Alexandros Frantzis ]
  * New upstream release 0.12.1 (https://launchpad.net/mir/+milestone/0.12.1)
    - Bug fixes:
      . [regression] mali, powervr locks up with around the introduction or
        removal of a third overlay (LP: #1413211)
      . USC - mouse cursor on AMD graphics is drawing incorrectly
        (LP: #1417581)
      . mir_demo_server doesn't emit hover_exit events (LP: #1418569)
      . SessionMediator locks mutexes in one thread and unlocks them in
        another (LP: #1427976)
      . ProtobufResponder::send_response_result race (LP: #1428402)
      . Some protobuf Closure objects can access dead objects (LP: #1433330)
      . DisplayConfigurationOutput.physical_size_mm is undefined/zero
        (LP: #1430315)
      . vivid fails to build Mir as of 2015-03-22: error: #warning
        "_BSD_SOURCE and _SVID_SOURCE are deprecated, use _DEFAULT_SOURCE"
        [-Werror=cpp] (LP: #1435127)
      . valgrind on armhf fails with with many errors (LP: #1435186)

 -- CI Train Bot <ci-train-bot@canonical.com>  Tue, 24 Mar 2015 16:09:54 +0000

mir (0.12.0+15.04.20150228-0ubuntu1) vivid; urgency=medium

  [ Alberto Aguirre ]
  * New upstream release 0.12.0 (https://launchpad.net/mir/+milestone/0.12.0)
    - Packaging changes:
      . Client platform packages now include the Mir client platform ABI 
        number. Thusly, mir-client-platform-(mesa|android) is replaced by 
        mir-client-platform-(mesa|android)2
      . Server graphics platform packages now include the Mir graphics
        platform ABI number. Thusly, mir-platform-graphics-(mesa|android)
        is replaced by mir-platform-graphics-(mesa|android)1
    - ABI summary: Servers need rebuilding, but clients do not;
      . Mirclient ABI unchanged at 8
      . Mircommon ABI unchanged at 3
      . Mirplatform ABI unchanged at 6
      . Mirserver ABI bumped to 30
    - Bug fixes:
      . [regression] Platform libraries and packages are not versioned thus
        are not installable in parallel (LP: #1423591)
      . [regression] Deadlock in TimeoutFrameDroppingPolicy logic (LP: #1421255)
 
  [ CI Train Bot ]
  * New rebuild forced.

 -- CI Train Bot <ci-train-bot@canonical.com>  Sat, 28 Feb 2015 10:30:53 +0000

mir (0.11.0+15.04.20150209.1-0ubuntu1) vivid; urgency=medium

  [ Daniel van Vugt ]
  * New upstream release 0.11.0 (https://launchpad.net/mir/+milestone/0.11.0)
    - Packaging changes:
      . Due to changes in the Mir driver model the client platforms are no
        longer versioned by soname. Thusly libmirplatform5driver-(mesa|android) is
        replaced by mir-client-platform-(mesa-android). A new package
        mir-client-platform-mesa-dev is introduced containing headers
        previously in mirplatform-dev.
    - Enhancements:
      . Lots more major plumbing in the Android code, on the path to
        supporting external displays.
      . Add support for clang 3.6.
      . Major redesign of server classes in mir::shell,scene and friends
        (still in progress).
      . Added client API for creating dialogs and tooltips.
      . Added new surface states: mir_surface_state_hidden and
        mir_surface_state_horizmaximized.
      . Performance: Use optimally efficient fragment shading when possible.
      . Performance: (Desktop) Composite using double buffering instead of
        triple to reduce visible lag.
      . mir_proving_server: Can now resize windows from any edge or corner
        using the existing Alt+middlebuttondrag.
      . mir_proving_server: Added some demo custom shaders (negative and
        high contrast modes: Super+N/C).
      . mir_proving_server: Can now close clients politely via Alt+F4.
      . Added MirPointerInputEvent (part of the new input API, the old
        MirMotionEvent is still supported also for now).
    - ABI summary: Servers need rebuilding, but clients do not;
      . Mirclient ABI unchanged at 8
      . Mircommon ABI unchanged at 3
      . Mirplatform ABI bumped to 6
      . Mirserver ABI bumped to 29
    - Bug fixes:
      . [regression] mir_demo_server exits immediately with boost
        bad_any_cast exception (LP: #1414630)
      . need way to position menus and tooltips (relative positioning to
        parent) (LP: #1324101)
      . GLibMainLoopTest failure seen in CI (LP: #1413748)
      . Clang builds fail in CI (LP: #1416317)
      . segfault in mir::compositor::GLProgramFamily::Shader::init()
        (LP: #1416482)
      . GLRenderer: The default fragment shader is sub-optimal for alpha=1.0
        (LP: #1350674)
      . mesa::DisplayBuffer::post_update is triple buffered - more laggy than
        it needs to be (LP: #1350725)
      . Cannot connect to nested server when started from a differen vt
        (LP: #1379266)
      . [testfail] AsioMainLoopAlarmTest fails in CI (LP: #1392256)
      . Compositor report inconsistently reports frame time during bypass,
        and render time otherwise (LP: #1408906)
      . [regression] mir_demo_client_fingerpaint doesn't paint anything any
        more (with the mouse) (LP: #1413139)
      . Hardware cursor is always slightly ahead of the composited image
        (LP: #1274408)
      . integration tests are outputting (too many) DisplayServer log
        messages (LP: #1408231)
      . [regression] deploy-and-test.sh doesn't work any more (unless you
        have umockdev installed already) (LP: #1413479)
      . Color Inverse on display. Toggle Negative Image (LP: #1400580)
      . mir-ubuntu-vivid-armhf-ci fails consistently (LP: #1407863)
      . Double-buffered surfaces may lag or freeze if event driven and not
        constantly redrawing (LP: #1395581)
      . Pointer motion and crossing events are missing (LP: #1417650)

 -- Ubuntu daily release <ps-jenkins@lists.canonical.com>  Mon, 09 Feb 2015 21:27:35 +0000

mir (0.10.0+15.04.20150107.2-0ubuntu1) vivid; urgency=medium

  [ Daniel van Vugt ]
  * New upstream release 0.10.0 (https://launchpad.net/mir/+milestone/0.10.0)
    - Enhancements:
      . Added support for Android HWC 1.3 devices.
      . Plumbing/preparation to support external displays on Android devices.
      . Reduced build dependencies.
      . Client API: Added version macros.
      . Began work on automatic driver probing, to intelligently choose the
        best driver for you.
      . Demo shell (mir_proving_server): Added desktop zoom feature using
        Super + mouse wheel.
      . Demo renamed: mir_demo_server_shell -> mir_proving_server
      . Other demo servers merged into -> mir_demo_server
      . Wider support for display buffer pixel formats in the mesa driver, for
        wider hardware support.
      . Performance: On mesa/desktop at least; only hold compositor buffers
        for the duration of the render, instead of the duration of the frame.
        Following this change the compositor report can now finally report
        render time instead of frame time.
      . Mir now starts reliably when a TV is connected by HDMI, and up to
        4K resolution (2160p) is known to work.
      . Plenty more enhancements logged in the bugs list below.
    - ABI summary: Servers need rebuilding, but clients do not;
      . Mirclient ABI unchanged at 8
      . Mircommon ABI unchanged at 3
      . Mirplatform ABI bumped to 5 
      . Mirserver ABI bumped to 28
    - Bug fixes:
      . [regression] Mir servers (since 0.9) randomly crash in malloc due to
        heap corruption (LP: #1401488)
      . USC - mouse cursor on AMD graphics is drawing incorrectly
        (LP: #1391975)
      . Mir fails to start when a TV is connected by HDMI
        [std::exception::what: Invalid or inconsistent display configuration]
        (LP: #1395405)
      . Input/event driven clients may freeze indefinitely (LP: #1396006)
      . Mir server crashes with "std::exception::what: Failed to get front
        buffer object" when trying to fullscreen a surface (LP: #1398296)
      . Switching windows with a Trusted Prompt Session active loses the
        trusted prompt session (LP: #1355173)
      . CI test failure in multiple tests (LP: #1401364)
      . dh_install: usr/bin/mir_demo_server exists in debian/tmp but is not
        installed to anywhere (LP: #1401365)
      . [regression] demo-shell: Instead of moving surfaces they now fly
        off-screen (LP: #1403702)
      . [regression] Binaries are no longer runnable on other machines (or in
        other directories) (LP: #1406073)
      . [i865] unity-system-compositor fails to start: Failed to choose ARGB
        EGL config (LP: #1212753)
      . Mir's compositor holds buffers (blocking clients) for the duration of
        the frame, even when not necessary. (LP: #1264934)
      . Screen goes blank (black) briefly during display config changes which
        don't affect the display mode (LP: #1274359)
      . [enhancement] There should be a quit signal sent to sessions instead
        of killing them directly (LP: #1304257)
      . MirMotionEvent.action needs stronger typing (to MirMotionAction etc)
        (LP: #1311699)
      . CompositorReport as used by DefaultDisplayBufferCompositor can't
        measure render time (LP: #1350716)
      . Full screen (bypassed) surfaces (e.g. GLMark2Test) are missing frames
        and appear to freeze or judder with swap interval 0 (LP: #1379685)
      . Trusted prompts need to be part of the lifecycle (LP: #1384950)
      . [testfail] BasicThreadPool.recycles_threads in CI (LP: #1391488)
      . acceptance_tests are too chatty (LP: #1394221)
      . mir_connection_create_surface callback is sometimes called twice on
        error (LP: #1394873)
      . File descriptor leaks in tests using UsingStubClientPlatform
        (LP: #1395762)
      . DisplayLayout resizes a surface to 1x1 if you ask it to fullscreen a
        surface that's partially offscreen (LP: #1398294)
      . Surfaces can consume input events before they're visible.
        (LP: #1400218)
      . dpkg-shlibdeps: Lots of warnings about libmirplatformstub.so
        (LP: #1401373)
      . Leaks in death tests can cause subsequent tests in the same process to
        fail (LP: #1402160)
      . [regression] lintian: E: mir-demos: binary-or-shlib-defines-rpath ...
        (LP: #1406098)
      . [regression] Mir utils can't run from the build tree any more
        (LP: #1407557)
      . fd reception code is not exeception-safe when unexpected numbers of
        fds are received (LP: #1394362)
      . Mir reports vertical refresh rates slightly inaccurately (LP: #1407558)
      . [Enhancement] Add an API to lock surface orientation (LP: #1382209)
      . Bootloop with system language Turkish on the Nexus 4 (LP: #1398984)
      . Remove the implicit assumption that there every surface can be mapped
        to an input handle. (LP: #1216727)
      . When revealing hidden surfaces wait for them to become exposed before
        sending events which we expect them to receive (LP: #1407783)

  [ Ubuntu daily release ]
  * New rebuild forced

 -- Ubuntu daily release <ps-jenkins@lists.canonical.com>  Wed, 07 Jan 2015 23:50:16 +0000

mir (0.9.0+15.04.20141125-0ubuntu1) vivid; urgency=medium

  [ Alberto Aguirre ]
  * New upstream release 0.9.0 (https://launchpad.net/mir/+milestone/0.9.0)
    - Enhancements:
      . New simpler API to configure and run a mir server.
      . The event loop is now based on GLib's main loop library instead of
        Boost.Asio.
      . For Android platforms, the server now sends buffer fence fds to its
        clients instead of potentially stalling the compositor thread waiting
        for them to be signalled.
      . New client debug interface to translate from surface to screen
        coordinates.
    - ABI summary: Servers need rebuilding, but clients do not;
      . Mirclient ABI unchanged at 8
      . Mircommon ABI bumped to 3
      . Mirplatform ABI bumped to 4
      . Mirserver ABI bumped to 27
    - Bug fixes:
      . Add a debug interface to translate from surface to screen coordinates
        (LP: #1346633)
      . Ensure a buffer requested by a surface is not delivered 
        after the surface is deleted (LP: #1376324)
      . Overlays are not displayed onscreen in some positions (LP: #1378326)
      . Server aborts when an exception is thrown from the main thread
        (LP: #1378740)
      . Fix race causing lost alarm notifications (LP: #1381925)
      . Avoid lifecycle notifications racing with connection release
        (LP: #1386646)
      . Improve error checking and reporting for the client library
       (LP: #1390388)
      . Mir demo-shell now detects power button using proper Linux scan codes
       (LP: #1303817)
      . A prompt session with an invalid application pid should be an error
        (LP: #1377968)
      . When XDG_RUNTIME_DIR is defined but pointing to a non-existing 
        directory use "/tmp" (LP: #1304873)
      . [regression] demo-shell bypass is not used on fullscreen surfaces if 
        there are windowed surfaces behind (LP: #1378706)
      . Mir upgrade through dist-upgrade installs incorrect platform
        (LP: #1378995)
      . Fix Mir progressbar example using internal glibc defines(LP: #239272)
      . Stop the default_lifecycle_event_handler raising SIGHUP while 
        disconnecting (LP: #1386185)
      . [regression] Mir fails to build with MIR_ENABLE_TESTS=OFF (LP: #1388539)
      . [regression] mir_demo_server_basic does not start (LP: #1391923)

  [ Ubuntu daily release ]
  * New rebuild forced

 -- Ubuntu daily release <ps-jenkins@lists.canonical.com>  Tue, 25 Nov 2014 17:49:24 +0000

mir (0.8.0+14.10.20141010-0ubuntu2) vivid; urgency=medium

  * No change rebuild to get debug symbols on all architectures.

 -- Brian Murray <brian@ubuntu.com>  Wed, 19 Nov 2014 11:33:10 -0800

mir (0.8.0+14.10.20141010-0ubuntu1) utopic; urgency=medium

  [ Daniel van Vugt ]
  * New upstream release 0.8.0 (https://launchpad.net/mir/+milestone/0.8.0)
    - Enhancements:
      . Less sensitivity to ABI breaks - many headers unused by external
        projects are now hidden and not installed by -dev packaes. If you
        require any headers that are missing, just ask.
      . Touchspots: --enable-touchspots to servers; visually shows touch
        locations (warning: This affects performance LP: #1373692).
      . Client performance reporting: Any Mir client can now get accurate
        performance information (frame rate, render time, buffer lag etc)
        logged to stdout. Just set env MIR_CLIENT_PERF_REPORT=log
      . Further improved touch responsiveness, with less lag and smoother
        scrolling (so long as you don't enable touchspots).
      . Slightly faster builds using precompiled headers.
      . Turn hardware overlays on by default. When in use, this halves the
        CPU usage of a Mir server. Already enabled in unity-system-compositor.
      . More scripting to detect ABI breaks.
      . Improved src/ tree consistency (renamed "src/shared" to "src/common").
      . Improved fatal signal design: Changed from SIGTERM to SIGHUP delivered
        to clients on unexpected server disconnection.
      . Improved library/package design to allow concurrent installations
        of different Mir versions without conflicts.
      . Fd reception code is now common to client and server.
    - ABI summary: Servers need rebuilding, but clients do not;
      . Mirclient ABI unchanged at 8
      . Mircommon ABI bumped to 2
      . Mirplatform ABI bumped to 3
      . Mirserver ABI bumped to 26
    - API changes between Mir 0.7 and 0.8:
      . Lots of headers removed from the public SDK! We have only hidden
        headers not known to be used by any known projects. Please let us
        know if anything is missing - https://bugs.launchpad.net/mir/+filebug
      . graphics::Platform - interface changed significantly.
      . Lots of server API changes to support touchspots.
      . File descriptors now passed as type Fd instead of int32_t.
    - Bug fixes:
      . [regression] Mir deb packages with versioned names cannot be installed
        simultaneously any more (LP: #1293944)
      . A frozen client can hang the whole server (LP: #1350207)
      . QtMir FTBFS: fatal error: mir/input/input_channel.h: No such file or
        directory (LP: #1365934)
      . [regression] platform-api fails to build against Mir 0.8 (LP: #1368354)
      . Mir FTBFS with gcc 4.9.1-14 (utopic update):
        auto_unblock_thread.h:44:46: error: no matching function for call to
        ‘std::thread::thread(<brace-enclosed initializer list>)’ (LP: #1369389)
      . [regression] Compositing is jerky and stutters during touch events
        (LP: #1372850)
      . unit test fails: AndroidInputReceiverSetup.slow_raw_input_doesnt_cause_
        frameskipping (LP: #1373826)
      . intermittent hang in TestClientInput (LP: #1338612)
      . TestClientInput.scene_obscure_motion_events_by_stacking fails
        intermittently (LP: #1361757)
      . [regression] First frame is composited as black (even though the client
        has provided a non-black frame) (LP: #1362444)
      . Some mali drivers crash after repeatedly creating/destroying the mir
        compositor threads (LP: #1362841)
      . [android] SIGTERM to server with connected client causes crash
        (LP: #1364637)
      . [regression] acceptance tests fails in
        ServerDisconnect.causes_client_to_terminate_by_default (LP: #1364772)
      . [regression] symbol lookup error:
        /usr/lib/arm-linux-gnueabihf/libmirserver.so.24: undefined symbol:
        _ZTIN7android7RefBaseE (libmirserver 0.6.1 doesn't work with
        libmircommon 0.7.0) (LP: #1364890)
      . [regression] Mir FTBFS with g++-4.8 [error: ISO C++ forbids casting
        between pointer-to-function and pointer-to-object] (LP: #1366134)
      . Intermittent CI failure in DemoPrivateProtobuf.client_calls_server
        (LP: #1367353)
      . Overly strict libmirplatform* dependencies are blocking CI
        (LP: #1370866)
      . [regression] mir demo servers segfault on shutdown (LP: #1371619)
      . Nested server crashes with SIGSEGV on shutdown in eglDestroyContext()
        (LP: #1372276)
      . [regression] Moving/resizing clients in a nested server is very
        jerky/stuttery (LP: #1372300)
      . [regression] Bypass/overlays are toggling constantly (LP: #1373689)
      . [regression] Mir server uses too much CPU during touch scrolling
        (LP: #1373809)
      . Intermittent test failures in TestClientCursorAPI.* (LP: #1342567)
      . clang emits lots of warnings about lttng headers (LP: #1348472)
      . [enhancement] Draw input event location (LP: #1323522)
      . demo shell: Keep colours consistent, regardless of the physical pixel
        format of your framebuffer (LP: #1375660)
      . tests: Fix SharedLibraryProber test runs on i386. (LP: #1375829)
      . Touchspots rendered as squares on some devices (LP: #1373698)
      . The headers needed to use features shown in the acceptance tests are
        not published (LP: #1375301)
      . update-all-ABI-sha1sums.sh and install_on_android.sh are no longer
        executable. (LP: #1376547)
      . Fix arm64 package by adding arm64 to the shared library prober test.
        (LP: #1379478)

 -- Ubuntu daily release <ps-jenkins@lists.canonical.com>  Fri, 10 Oct 2014 14:01:26 +0000

mir (0.7.3+14.10.20140918.1-0ubuntu1) utopic; urgency=medium

  [ Andreas Pokorny ]
  * New upstream release 0.7.3 (https://launchpad.net/mir/+milestone/0.7.3)
    - Bug fixes
      . Fix constructor syntax errors (LP: #1369389)
      . server: Workaround for unresponsive clients causing the server to hang 
        (LP: #1350207)
      . Relax strict dependencies of graphics drivers on an exact version
        of the libmirplatform2 package. It's blocking CI. (LP: #1370866)
      . Update cmake scripts to current version of gcovr.

  [ Ubuntu daily release ]
  * New rebuild forced

 -- Ubuntu daily release <ps-jenkins@lists.canonical.com>  Thu, 18 Sep 2014 14:54:51 +0000

mir (0.7.2+14.10.20140912-0ubuntu1) utopic; urgency=medium

  [ Alexandros Frantzis ]
  * New upstream release 0.7.2 (https://launchpad.net/mir/+milestone/0.7.2)
    - Bug fixes
      . Restore support for gcc-4.8/trusty (LP: #1366134)

 -- Ubuntu daily release <ps-jenkins@lists.canonical.com>  Fri, 12 Sep 2014 09:07:49 +0000

mir (0.7.1+14.10.20140909.1-0ubuntu1) utopic; urgency=medium

  [ Alberto Aguirre ]
  * New upstream release 0.7.1 (https://launchpad.net/mir/+milestone/0.7.1)
    - Bug fixes
      . Recycle compositor threads by using a thread pool (LP: #1362841) 

 -- Ubuntu daily release <ps-jenkins@lists.canonical.com>  Tue, 09 Sep 2014 18:28:01 +0000

mir (0.7.0+14.10.20140829-0ubuntu1) utopic; urgency=medium

  [ Daniel van Vugt ]
  * New upstream release 0.7.0 (https://launchpad.net/mir/+milestone/0.7.0)
    - Enhancements:
      . Test suite: Reworked mechanism to override Mir client functions
      . Demo shell: Detect custom rendering (decorations) to make it
        compatible with overlay optimizations
      . Make sure to preserve fd resources until the end of the sending
        of the message
      . Add test cases and script for tracking changes to the new ABIs:
        libmircommon, libmirplatform
      . Symbols file for libmirplatform
      . Symbols file for libmircommon
      . Symbols file for libmirserver
      . Various improvements to the SessionMediator test
      . Various build related improvements
      . Print testcase output during package build
      . Abort test when InProcessServer startup fails
      . Link the integration and unit tests against the server objects
      . Add a document detailing the useful tests to run and the useful
        logs to collect when troubleshooting a new android chipset
      . Enable motion event resampling and prediction for a more responsive
        touch experience.
    - ABI summary: Servers need rebuilding, but clients do not
      . Mirclient ABI unchanged at 8
      . Mircommon ABI bumped to 1
      . Mirplatform ABI bumped to 2
      . Mirserver ABI bumped to 25
    - API changes between Mir 0.6 and 0.7:
      . mirserver: Deleted function - frontend::Shell::create_surface_for().
        If you have the std::shared_ptr<frontend::Session> session, you can
        just do session->create_surface(params) instead to get a SurfaceId.
      . mirplatform: class BufferID has been replaced with a typedef. Also,
        the BufferIPCPacker interface has changed slightly [pack_fd()].
    - Bug fixes:
      . Ensure we process lifecycle events before the nested server is torn
        down (LP: #1353465)
      . Fix race in InputTestingServerConfiguration (LP: #1354446)
      . Fix fd leaks in prompt session frontend code and tests (LP: #1353461)
      . Detect the additional things the demo shell draws on the renderable
        list and avoid calling the optimized post function if they are being
        drawn (LP: #1348330)
      . Client: Fix SIGTERM dispatch in our default lifecycle event handler
        (LP: #1353867)
      . DemoRenderer: Don't try to create a texture of width zero. 
        (LP: #1358210)
      . Fix CI failures (LP: #1358698)
      . Fix build failure: "variable ‘rc’ set but not used" which happens in
        release mode when NDEBUG is set (LP: #1358625)
      . Only enumerate exposed input surfaces to avoid delivering events to
        occluded surfaces (LP: #1359264)
      . Android: do not post driver cancelled buffers (LP: #1359406)
      . Client: Ensure our platform library stays loaded for as long as it is
        needed by other objects (LP: #1358191)
      . Examples: Register the DemoCompositor with the Scene to properly
        process visibility events (LP: #1359487)
      . mir_demo_client_basic: Don't assert on user errors like failing to
        connect to a Mir server (LP: #1331958)
      . Tests: Explicitly depend on GMock target to avoid build races
        (LP: #1362646)
      . Some Mir clients spin at 100% CPU if the server dies (LP: #1340120)

  [ Ubuntu daily release ]
  * New rebuild forced

 -- Ubuntu daily release <ps-jenkins@lists.canonical.com>  Fri, 29 Aug 2014 16:12:54 +0000

mir (0.6.1+14.10.20140814-0ubuntu1) utopic; urgency=medium

  [ Daniel van Vugt ]
  * New upstream release 0.6.1 (https://launchpad.net/mir/+milestone/0.6.1)
    - Bugs fixed:
      . libmircommon-dev 0.6.0+14.10.20140811-0ubuntu1 fails to
        install/upgrade, does not replace mircommon-dev
        0.5.1+14.10.20140728-0ubuntu1 (LP: #1348515)
      . Nexus 4 client lock up observed (LP: #1352883)

  [ Ubuntu daily release ]
  * New rebuild forced

 -- Ubuntu daily release <ps-jenkins@lists.canonical.com>  Thu, 14 Aug 2014 22:34:18 +0000

mir (0.6.0+14.10.20140811-0ubuntu1) utopic; urgency=medium

  [ Cemil Azizoglu ]
  * New upstream release 0.6.0 (https://launchpad.net/mir/+milestone/0.6.0)
    - mirclient ABI unchanged at 8. Clients do not need rebuilding.
    - mirserver ABI bumped to 24. Servers need rebuilding, but probably don't
      need modification:
      . Host lifecycle event listener for nested servers introduced.
      . Add query function to BasicSurface.
      . The (deprecated) function the_ipc_factory() is now removed.
      . Removed legacy support for overriding the focus controller or the
        frontend shell.
      . Added support for a common type for managing fd's.
      . Moved testdraw library to examples directory.
      . Added support for droping stale frames when a surface becomes exposed.
    - Enhancements:
      . Split underlying data transport out of MirSocketRpcChannel.
      . Introduced two new client-side functions : mir_surface_get_focus and
        mir_surface_get_visibility.
      . Added symbolic names for cursors.
      . Made "shared" code a true shared library.
      . Provide linker scripts to control symbols exported by [mesa|android]
        libmirclientplatform.
      . Correct xcursor loader test to fail properly instead of segfaulting.
      . Make mir::Fd type copy constructible.
      . Miscellaneous packaging related enhancements.
      . Miscellaneous build related enhancements.
      . Added automated test cases for detecting ABI breakage.
      . examples/fingerpaint: Enable frame dropping so it's faster and more
        responsive.
      . mirprotobuf folded into new libmircommon.
      . Don't propagate exceptions to graphics driver code.
      . Dropped unused/minimally used dependencies : boost-filesystem,
        boost-thread, boost-chrono, boost-regex.
      . platform: provide support for customizing Mir's behavior when a
        fatal_error occurs.
      . Expose an interface for touch visualization.
    - Bugs fixed:
      . Mir servers crash with SIGABRT - assertion failed at
        buffer_queue.cpp:136 - "!pending_client_notifications.empty()"
        (LP: #1335481)
      . [regression][hammerhead] Mir fails to start on Nexus 5 & 10 as it
        fails to turn vsync signal on (LP: #1345533)
      . [qtcomp] Random crash in Mir input when running AP tests: [terminate
        called after throwing an instance of '...' what(): assign: File exists]
        when constructing a mir::AsioMainLoop::FDHandler (LP: #1346952)
      . CI builds fail when trying to install libmircommon-dev (LP: #1348518)
      . [regression] Mir 0.6 GL clients crash immediately on startup (Mesa is
        trying to use X11 instead of Mir) (LP: #1350163)
      . qmlscene crashed with SIGSEGV in _M_release() on quit (LP: #1342694)
      . Clients cannot create surfaces when the screen is off (LP: #1344024)
      . The packaging of headers and libraries is confused (LP: #1347522)
      . [regression] Intermittent CI failure in
        ClientLibrary.receives_surface_dpi_value (LP: #1348095)
      . Installing mir-demos also unexpectedly installs *-dev packages
        (LP: #1297100)
      . mir_unit_tests: XCursorLoader.loads_cursors_from_testing_theme crashes
        on N4 (LP: #1342029)
      . [performance] Mir is spending at least 8% of its time in
         __android_log_print() (LP: #1343074)
      . [performance] Mir demo shell spends ~12% of its time in vector
        allocation under DemoRenderer::tessellate_*() (LP: #1349698)
      . mir_client_library_debug.h functions do not have C linkage
        (LP: #1349742)
      . mir client API is missing getters for some surface attributes
        (LP: #1336553)
      . Building Mir outputs lots of warnings about Android logging functions
        in 3rd_party/ (LP: #1348467)
      . The "shared" code should be a shared library (LP: #1341502)
      . Finish the removal of mirprotobuf library (LP: #1351133)
      . Release overlay buffers when screen is turned off (LP: #1350961)
      . mir_demo_server_shell --disable-overlays false renders incorrectly
        on android (partial fix for LP: #1348330)
      . Remember to honor MIR_ENABLE_TESTS and not emit tests if it's disabled
        (LP: #1352800)
      . Make it easier to separate command line options used by Mir from those
        used elsewhere (LP: #1351255)
      . Expose create_native_platform in libmirplatformgraphics.so
        (LP: #1353658)
      . Add versioning and pkg config to libmirplatform (LP: #1293944)
      . unity-system-compositor FTBFS against Mir: undefined reference to
        `...@MIR_CLIENT_8' (LP: #1355021)

  [ Ubuntu daily release ]
  * New rebuild forced

 -- Ubuntu daily release <ps-jenkins@lists.canonical.com>  Mon, 11 Aug 2014 19:52:06 +0000

mir (0.5.1+14.10.20140728-0ubuntu1) utopic; urgency=medium

  [ Kevin Gunn ]
  * Fixed: Crash due to racing input registration & surface removal
    (LP: #1346952)

  [ Ubuntu daily release ]
  * New rebuild forced

 -- Ubuntu daily release <ps-jenkins@lists.canonical.com>  Mon, 28 Jul 2014 02:49:50 +0000

mir (0.5.0+14.10.20140724-0ubuntu1) utopic; urgency=medium

  [ Kevin Gunn ]
  * Fixed: Crashing on assert of empty client notification queue (LP: #1335481)

 -- Ubuntu daily release <ps-jenkins@lists.canonical.com>  Thu, 24 Jul 2014 08:22:05 +0000

mir (0.5.0+14.10.20140722-0ubuntu1) utopic; urgency=medium

  [ Kevin Gunn ]
  * Fixed: [regression] Mir fails to start on Nexus 5 / Nexus 10 (LP: #1345533)

 -- Ubuntu daily release <ps-jenkins@lists.canonical.com>  Tue, 22 Jul 2014 02:17:22 +0000

mir (0.5.0+14.10.20140717-0ubuntu1) utopic; urgency=medium

  [ Daniel van Vugt ]
  * New upstream release 0.5.0 (https://launchpad.net/mir/+milestone/0.5.0)
    - mirclient ABI unchanged at 8. Clients do not need rebuilding.
    - mirserver ABI bumped to 23. Servers need rebuilding, but probably don't
      need modification:
      . DefaultServerConfiguration/Cursor API: Cursor interfaces changed, most
        notably CursorImages moved from ::mir::graphics to ::mir::input.
      . DefaultServerConfiguration: New "prompt" API.
      . DefaultServerConfiguration: "clock" member is now static.
      . SessionAuthorizer: New functions.
      . ServerConfiguration: New function added: the_prompt_connector().
    - Enhancements:
      . Add AddressSanitizer cmake build type.
      . frontend, client API, tests: add support for prompt session
        permissions and for client detecting errors.
      . server: Ensure our emergency cleanup handling infrastructure is
        signal-safe.
      . Implement and enable an xcursor based image loader for cursors.
      . Fix warnings raised by the new g++-4.9.
      . shared, scene: Introduce a generic listener collection.
      . MirMotionEvent: Define a struct typedef to allow for
        pointer_coordinates to be used individually.
    - Bugs fixed:
      . Nexus 10 leaks during overlay operations (LP: #1331769)
      . MultiThreadedCompositor deadlocks (LP: #1335311)
      . Intermittent test failure in ClientSurfaceEvents can client query 
        orientation (LP: #1335741)
      . Intermittent test failure in ClientSurfaceEvents/OrientationEvents
        (LP: #1335752)
      . Intermittent memory error in ClientSurfaceEvents on
        orientation query (LP: #1335819)
      . mir_unit_tests.EventDistributorTest.* SEGFAULT (LP: #1338902)
      . [regression] Device locks randomly on welcome screen (LP: #1339700)
      . Intermittent deadlock when switching to session with custom display
        config & closing other session (LP: #1340669)
      . Mir cursor has no hotspot setting, assumes (0, 0) (LP: #1189775)
      . clang built mir_unit_tests.ProtobufSocketCommunicatorFD crashes
        intermittently (LP: #1300653)
      . g++-4.9 binary incompatibilities with libraries built with g++-4.8
        (LP: #1329089)
      . [test regression] SurfaceLoop fails sporadically on deleting surfaces
        for a disconnecting client (LP: #1335747)
      . Intermittent test failure ServerShutdown when clients are blocked
        (LP: #1335873)
      . [regression] mir_demo_client_multiwin is displayed with obviously
        wrong colours (LP: #1339471)
      . Partially onscreen surfaces not occluded when covered by another
        surface (LP: #1340078)
      . SurfaceConfigurator::attribute_set always say "unfocused" for focus
        property changes (LP: #1336548)

 -- Ubuntu daily release <ps-jenkins@lists.canonical.com>  Thu, 17 Jul 2014 07:58:53 +0000

mir (0.4.1+14.10.20140714-0ubuntu1) utopic; urgency=medium

  [ Daniel van Vugt ]
  * Bug fix release 0.4.1 (https://launchpad.net/mir/+milestone/0.4.1) fixes:
    - [regression] Device locks randomly on welcome screen (LP: #1339700)

 -- Ubuntu daily release <ps-jenkins@lists.canonical.com>  Mon, 14 Jul 2014 13:13:37 +0000

mir (0.4.0+14.10.20140701.1-0ubuntu1) utopic; urgency=medium

  * New upstream release 0.4.0 (https://launchpad.net/mir/+milestone/0.4.0)
    - mirclient ABI bumped to 8. Clients need rebuilding.
      . Add surface attribute for visibility.
      . Add surface orientation API.
    - mirserver ABI bumped to 22. Shells need rebuilding.
      . Change compositor::Scene to expose compositor::SceneElements instead
        of graphics::Renderables.
      . Change various input and Surface classes to support the client cursor
        API.
      . Support unregistering fd handlers in the EventHandlerRegister and
        related interfaces (MainLoop).
      . server: Change mc::Scene to deal in mc::SceneElements instead of
        mg::Renderables.
      . Add visibility tracking to mc::SceneElement interface and
        implementations.
      . Move InputChannelFactory into DefaultServerConfiguration.
    - Unregister FD Handler from EventHandlerRegister.
    - Sending user input events through Surfaces.
    - Allow setting the orientation of a server surface.
    - Enable client cursor API.
    - Enable support for USB touchscreens.
    - Various test improvements.
    - Bugs fixed:
      . can't display toolbar after dismissing it (LP: #1332632)
      . [regression] demo client connection crashes the server (LP: #1334010)
      . demo server locks up in certain scenarios with --disable-overlays
        false when starting/stopping second clients (LP: #1329868)
      . MultiThreadedCompositor deadlocks (LP: #1335311)
      . Intermittent memory error in
        ClientSurfaceEvents.client_can_query_current_orientation (LP: #1335819)
      . Intermittent hang & fail in mir_acceptance_tests.TestClientCursorAPI.*
        (LP: #1332011)
      . MirClientSurfaceTests tests leak fds and eventually hang when ran
        repeatedly (LP: #1333673)
      . [testfail] Intermittent "Invalid read" in MirSurfaceSwapBuffersTest.
        swap_buffers_does_not_block_when_surface_is_not_composited
        (LP: #1334287)
      . android: support alpha blending during hwc overlay (LP: #1329879)

 -- Ubuntu daily release <ps-jenkins@lists.canonical.com>  Tue, 01 Jul 2014 15:54:36 +0000

mir (0.3.0+14.10.20140618.1-0ubuntu1) utopic; urgency=medium

  [ Cemil Azizoglu ]
  * New upstream release 0.3.0 (https://launchpad.net/mir/+milestone/0.3.0)
    - mirclient ABI unchanged, still at 7. Clients do not need rebuilding.
    - mirserver ABI bumped to 21. Shells need rebuilding.
      . Divide swap_client_buffers into separate functions.
      . Allow buffer swapping even when compositor is turned off or blocked.
        (LP: #1308843, 1308844)
      . Wire the cursor client API through the session mediator to the surface
        observer.
      . Generate destination alpha for alpha enabled display buffers.
      . Named threads.
      . Support for prompt sessions :
        https://wiki.ubuntu.com/Security/TrustStoreAndSessions.

    - mirscreencast screenshots now produce images with correct color instead
      of transparency.
    - Rename bind_to_texture->gl_bind_to_texture.
    - Refinements in test infrastructure.
    - Phablet: allow disabling the overlays via a command line switch.
    - Unify the DisplayBuffer interface's optimization functions
      behind post_renderables_if_optimizable.
    - Clean up the DisplayDevice interface so that it doesn't require the
      functions are called in any particular order.
    - Phablet:  graphics: android: preserve buffer ownership for onscreen
      overlay layers until the subsequent display posting.
    - Allow the platform to register emergency cleanup handlers in order to
      restore the graphics system to a sane state when the server fails
      abruptly.

    - Bugs fixed:
       . Mirscreencast outputs translucency instead of shadows, producing
         incorrect images. (LP: #1301210)
       . JSON formatting. (LP: #1324902)
       . Fix input_area_contains to work properly in global coordinates even
         when input_rectangles is updated. (LP: #1261647)
       . Allow a moment for clients to acquire a buffer. (LP: #1317370)
       . Generate correct alpha by changing blending equation to assume
         pre-multiplied alpha sources. (LP: #1318852)
       . Rework the recomposition messaging so that the DisplayBufferCompositor
         is no longer involved. (LP: #1319907)
  [ Ubuntu daily release ]
  * New rebuild forced

 -- Ubuntu daily release <ps-jenkins@lists.canonical.com>  Wed, 18 Jun 2014 17:51:53 +0000

mir (0.2.0+14.10.20140605-0ubuntu1) utopic; urgency=medium

  [ Daniel van Vugt ]
  * New upstream release 0.2.0 (https://launchpad.net/mir/+milestone/0.2.0)
    - mirclient ABI unchanged, still at 7. Clients do not need rebuilding.
    - mirserver ABI bumped to 20. Shells need rebuilding.
      . Cursor::set_image() parameters changed.
      . Display::the_cursor() renamed to Display::create_hardware_cursor()
      . Platform::create_display() requires a new parameter; gl_program_factory
      . Renderable::buffer() no longer accepts any parameter at all. Multi-
        monitor frame sync is guaranteed in other ways now.
      . Scene::generate_renderable_list() renamed to renderable_list_for(id)
        where id is an opaque compositor ID of your choosing.
      . Scene::set_change_callback() replaced by the more generic:
        add_observer() and remove_observer() functions.
      . Added default implementation for SceneObserver.  
      . SessionCreator renamed to ConnectionCreator.
      . ConnectedSessions renamed to Connections.
      . ProtobufSessionCreator renamed to ProtobufConnectionCreator.
      . SessionAuthorizer: pid_t parameters replaced by SessionCredentials.
      . Massive architectural changes to Input-everything.
      . Surface no longer implements Renderable, but emits one via
        compositor_snapshot().
      . Pass the full renderable list to Renderer::render().
      . Graceful handling of exceptions thrown from server threads.
      . Clarify size position interfaces in the Surface classes.
      . Plumbing for trusted sessions.
      . Allow posting and managing custom main-loop actions.
      . Timer extension.
      . Identify client process when client connects to Mir not when socket
        connects.
      . Use the ServerActionQueue for display config.
      . Recomposition signal moved to the MultiThreadedCompositor.
      . Make timer service replaceable.
      . Clarify assumptions about how many buffers a client can fill without
        blocking.
      . Introduce EmergencyCleanup interface.
    - Demo shell enhancements:
      . You can now change graphics modes on the fly using Ctrl+Alt+(-/=).
        To reset to the preferred mode use Ctrl+Alt+0.
      . The above mode changing as well as existing screen rotation keys
        (Ctrl+Alt+arrows) are now per-display; only applied to the monitor
        the mouse pointer is on.
      . New shell controls documented.
    - A new testing category, performance test, was introduced. It currently
      runs glmark2-es2 and compares the result to a minimum threshold. 
    - MIR_VERSION_MINOR is tied to MIRSERVER_ABI in the sense that a change
      in the former now requires dependent projects that a rebuild is 
      necessary.
    - SwitchingBundle was replaced by BufferQueue.
    - Expand credentials to include uid/gid for session authorizer.
    - Bypass control is now Mesa-specific and tied to the command line options.
      So the environment variable MIR_BYPASS has changed to MIR_SERVER_BYPASS.
    - Ongoing architectural changes in the compositor/renderer logic to
      prepare for overlay support, and to reduce locking overhead.
    - Made InputDispatcher replaceable.
    - Progress made on new cursor interfaces with the end goal of client and
      toolkit control of the mouse cursor appearance. More work required.
    - Updated cross-compile docs and scripts to support the latest utopic
      devel images.
    - Replaced uses of android::sp with std::shared_ptr.
    - Client cursor API infrastructure.
    - Enabled eglSwapInternal(0).
    - Make texture caching algorithm reuseable.
    - Add a DPI surface attribute.
    - Exclude arm64 from build.
    - Bugs fixed:
      . Mir doesn't install cleanly if docs are not built. (LP: #1304271)
      . Unity-system-compositor crashed [what(): Failed to set DRM crtc].
        (LP: #1294510)
      . [regression] unity8 fails to load libmirplatformgraphics
        (undefined symbol: _ZN3mir8graphics9GLProgramD1Ev). (LP: #1317200)
      . [regression] unity8 rendering artifacts. (LP: #1317260)
      . [regression] [BufferQueue] 
        BufferQueueTest.compositor_never_owns_client_buffers occasionally
        crashes with: what(): unexpected release: buffer was not given to
        compositor. (LP: #1317801)
      . Hardcoded size for serialization buffers is neither reliable nor
        secure. (LP: #1320187)
      . [regression] [BufferQueue] mir does not composite last client given
        buffer. (LP: #1321861)
      . [regression] stale frame on seen on greeter when screen is unblanked
        and toolkit/apps are laggy/throttled. (LP: #1321886)
      . [regression] [BufferQueue] current_buffer_users vector memory usage
        grows unbounded. (LP: #1317808)
      . Intermittent test failures in 
        CustomInputDispatcherFixture.custom_input_dispatcher_receives_input.
        (LP: #1318587)
      . [regression] [BufferQueue] Race condition in 
        BufferQueue::compositor_acquire could underflow shared_ptr refcount and
        delete prematurely, crash. (LP: #1318632)
      . Overflow in 
        mir::client::rpc::MirSocketRpcChannel::receive_file_descriptors as
        reported by address sanitizer. (LP: #1320821)
      . [regression] [input] Scroll events are now always zero: 
        event.motion.pointer_coordinates[0].vscroll. (LP: #1321077)
      . CI failures in CustomInputDispatcherFixture
        .custom_input_dispatcher_gets_started_and_stopped. (LP: #1321215)
      . [regression] Mir cursor vanishes after switching VTs. (LP: #1323225)
      . Server library links against libmirserverlttng. (LP: #1323317)
      . [DRM/GBM] Killing (or crashing) Mir often leaves the screen blank and
        difficult to recover. (LP: #1189770)
      . Frame rates of GL clients are limited to 60Hz on Android, even with
        swapinterval=0. (LP: #1206400)
      . mir_surface_is_valid(NULL) crashes instead of returning false.
        (LP: #1248474)
      . [regression] tests/unit-tests/shell/test_mediating_display_changer.cpp
        is not compiled and executed. (LP: #1312832)
      . Android platform does not reset the compositionType to HWC_FRAMEBUFFER
        before prepare() on every frame. (LP: #1314399)
      . The client process is identified when the socket connects, not when the
        client connects to Mir. (LP: #1314574)
      . [regression] Clients can't acquire multiple buffers any more.
        (LP: #1315302)
      . [regression] Enabling SwitchingBundleTest 
        DISABLED_synchronous_clients_only_get_two_real_buffers now crashes with
        no usable stack trace. It used to only fail. (LP: #1315312)
      . [regression] [BufferQueue] double-buffered client freezes as no buffer
        is returned on compositor_release. (LP: #1319765)
      . Uninitialized mem in OutputBuilder.hwc_version_11_success.
        (LP: #1312867)
      . [enhancement] In the tests make it possible to get a
        DefaultConfiguration initialized from the command line (LP: #1316987)
      . ci train blocked due to missing arm64 libandroid-properties-dev.
        (LP: #1323504)
  [ Ubuntu daily release ]
  * New rebuild forced

 -- Ubuntu daily release <ps-jenkins@lists.canonical.com>  Thu, 05 Jun 2014 14:02:57 +0000

mir (0.1.9+14.10.20140430.1-0ubuntu1) utopic; urgency=medium

  [ Daniel van Vugt ]
  * New upstream release 0.1.9 (https://launchpad.net/mir/+milestone/0.1.9)
    - mirclient ABI unchanged, still at 7. Clients do not need rebuilding.
    - mirserver ABI bumped to 19. Shells need rebuilding.
    - More libmirserver class changes and reorganization, including;
      . Moving things from shell:: to scene::
      . Rewriting/refactoring surface factories.
    - Added an id() to Renderable.
    - Scene/Renderer interfaces:
      . Scene is no longer responsible for its own iteration (no for_each
        any more). Instead you should iterate over the list returned by
        Scene::generate_renderable_list().
    - Bugs fixed:
      . Stale socket issue. (LP: #1285215)
      . Qt render gets blocked on EGLSwapBuffers. (LP: #1292306)
      . Lock order violated found in helgrind (potential deadlock). 
        (LP: #1296544)
      . [regression] SwitchingBundle in framedropping mode can hang. 
        (LP: #1306464)
      . [DPMS] Display backlight turns back on almost immediately after
        being turned off. (LP: #1231857)
      . Wrong frame is seen on wake up/resume/unlock. (LP: #1233564)
      . Nested platform is not testable (LP: #1299101)
      . [regression] mir_demo_server_shell crashes on display resume. 
        (LP: #1308941)
      . Multi-threaded composition is actually mostly serialized by
        SurfaceStack::guard. (LP: #1234018)
      . Mirscreencast slows down compositing and makes it very jerky. 
        (LP: #1280938)
      . Mirscreencast can cause clients to render faster than the screen
        refresh rate. (LP: #1294361)
      . Screen turns on when a new session/surface appears. (LP: #1297876)
      . mir-doc package is >56MB in size, expands to >100MB of files. 
        (LP: #1304998)
      . [regression] Clang: 'mir::test::doubles::MockSurface::visible'
        hides overloaded virtual function [-Woverloaded-virtual]. 
        (LP: #1301135)
      . [regression] GLRenderer* unit tests have recently become noisy. 
        (LP: #1308905)
      . FocusController::set_focus_to() no longer seems to raise a session
        to the top. (LP: #1302689)

  [ Ubuntu daily release ]
  * New rebuild forced

 -- Ubuntu daily release <ps-jenkins@lists.canonical.com>  Wed, 30 Apr 2014 13:26:58 +0000

mir (0.1.8+14.04.20140411-0ubuntu1) trusty; urgency=medium

  [ Daniel van Vugt ]
  * New upstream release 0.1.8 (https://launchpad.net/mir/+milestone/0.1.8)
    - mirclient ABI unchanged, still at 7. Clients do not need rebuilding.
    - mirserver ABI bumped to 18. Shells need rebuilding.
    - Server API changes affecting shells:
      . GLRenderer::tessellate() changed syntax.
      . graphics::Platform::create_display() has a new parameter allowing you
        to customize the compositor's (E)GL configutation.
      . Renderable::buffer(unsigned long frameno) is now:
        Renderable::buffer(void const* user_id). See below.
      . Renderable::should_be_rendered_in() is replaced by a more natural:
        Renderable::visble()
      . input::Surface::name() returns by value instead of reference now,
        to ensure future thread safety.
    - Switched EventHub device enumeration and hotplug to Udev. NOTE! This
      means mir_test_* can't run natively on touch devices any more without
      some setup first:
        sudo mount -o remount,rw /
        sudo apt-get update
        sudo apt-get install -y umockdev
        umockdev-run -- bin/mir_unit_tests
    - Added logging for HWC events.
    - Continued consolidation of Surface classes toward a simpler architecture.
    - Introduced "RenderableList" as the way to sample the Scene contents,
      and started using that in the default compositor.
    - Introduced physical length units and conversion (geometry::Length) in
      preparation for arbitrary DPI rendering.
    - Added some decorations to demo-shell; shadows and basic title bars, all
      anti-aliased and high-DPI scalable.
    - Multi-monitor frame sync has been redesigned to eliminate the need for
      frame number tracking.
    - Bugs (and enhancements) resolved:
      . [enhancement] Please move input detection to libudev (LP: #1237784)
      . [enhancement] Add a clamping resize mode to GLRenderer (LP: #1259887)
      . [regression] Intermittent loss of multimonitor frame sync
        (LP: #1290306)
      . [enhancement] Make GL config options configurable (LP: #1290780)
      . memcheck-test doesn't test anything when DISABLED_GTEST_DISCOVERY is
        enabled (LP: #1291876)
      . "Error opening DRM device" is always followed by "Unknown error -(some
        negative number)" (LP: #1292384)
      . Rendering/composition gets stopped early (LP: #1293896)
      . Ubuntu Touch Settings and terminal apps are not rendering correctly on
        rotate. (LP: #1294048)
      . [regression] Apps are much slower to open (LP: #1294051)
      . Settings app opens to a blank screen unless given enough time to render
        or the app is touched (LP: #1294053)
      . TestClientInput/DemoPrivateProtobuf memory leak is causing regular CI
        test failures (LP: #1295231)
      . OSK touch events "fall through" and hit surface behind them
        (LP: #1297878)
      . [enhancement] add a test for composite of last client post
        (LP: #1298596)
      . [regression] Surfaces vanish as soon as their edges touch the edge of
        screen (LP: #1301115)
  * Cherry-picked from future release 0.1.9:
    - Bug fix: mirplatformgraphics does not have boost program options in its
      symbol table (LP: #1301040)
    - Bug fix: unity8 crashed with SIGSEGV in glDeleteTextures() from
      mir::scene::GLPixelBuffer::~GLPixelBuffer() from
      mir::scene::ThreadedSnapshotStrategy::~ThreadedSnapshotStrategy()
      (LP: #1256360)

  [ Ubuntu daily release ]
  * New rebuild forced

 -- Ubuntu daily release <ps-jenkins@lists.canonical.com>  Fri, 11 Apr 2014 21:03:54 +0000

mir (0.1.7+14.04.20140318-0ubuntu1) trusty; urgency=low

  [ Alberto Aguirre ]
  * Fix not compositing the client's last posted buffer (LP: #1294048,
    LP: #1294051, LP: #1294053, LP: #1290306) In single-display cases
    the number of ready buffers decreases after a buffer is acquired by
    the rendering operator. Determine if there will be uncomposited
    buffers before acquiring a buffer so it works for single and multi
    display use cases. (LP: #1294048, #1290306, #1294051, #1294053)

 -- Ubuntu daily release <ps-jenkins@lists.canonical.com>  Tue, 18 Mar 2014 18:38:01 +0000

mir (0.1.7+14.04.20140317.1-0ubuntu1) trusty; urgency=medium

  [ Daniel van Vugt ]
  * New upstream release 0.1.7 (https://launchpad.net/mir/+milestone/0.1.7)
    - mirserver ABI bumped to 17
    - mirclient ABI unchanged, still at 7. Clients do not need rebuilding.
    - Server API changes (AKA why doesn't my code build any more?):
      . Class "CompositingCriteria" has been removed. It's replaced by the more
        flexible "Renderable" interface. This also resulted in parameter
        changes for the Renderer and scene filtering classes.
      . The function "DisplayConfiguration::configure_output()" has been
        removed. Instead, please use the new mutable version of
        "DisplayConfiguration::for_each_output()" with which you can modify
        the output structure passed in on each iteration.
      . Exposed formerly private class "GLRenderer" and demonstrated how
        to override its behaviour in demo-shell. This area is under
        construction and may experience further major changes.
    - Added initial support for hardware (HWC) overlays to accelerate
      rendering and reduce power consumption. Not complete yet.
    - Screen rotation: Added mouse cursor rotation support, so you can now
      still control things on a rotated screen. Still missing rotation of
      the cursor bitmap itself.
    - Lots of fixes to support nested Mir servers (see below).
    - Major simplification to how surface size/position/transformation
      interact, making transformations much easier to manage and work with.
    - Bugs fixed:
      . ./cross-compile-chroot.sh: line 83: popd: build-android-arm: invalid
        argument popd: usage: popd [-n] [+N | -N] (LP: #1287600)
      . Key events sent to the wrong client (and delayed) (LP: #1213804)
      . Nested servers never receive input events (in their filters)
        (LP: #1260612)
      . Software clients crash immediately on nested servers - what(): Failed
        to mmap buffer (LP: #1261286)
      . MirMotionEvent lacks local coordinates. Reports only screen
        coordinates. (LP: #1268819)
      . Nested Mir crashes with - what():
        MesaNativePlatform::create_internal_client is not implemented yet!
        (LP: #1279092)
      . clients fail to find some libraries if mir installed via "make install"
        (LP: #1285566)
      . Nested server hangs with multimonitor and internal clients.
        (LP: #1287282)
      . [regression] Multi-monitor frame sync no longer works (not
        synchronized), and frames skip/jump/stutter (LP: #1288570)
      . Mir FTBFS: /usr/bin/ld: cannot find -lmirtestdraw (when cmake ..
        -DMIR_ENABLE_TESTS=OFF) (LP: #1283951)
      . nested Mir library calls next_buffer() during startup (LP: #1284739)
      . Building Mir produces lots of warnings from GLM headers about
        deprecated degrees values vs radians (LP: #1286010)
      . [enhancement] screencast of a single window (LP: #1288478)
      . Nexus4 + mir_demo_client_eglplasma starts to stutter after a while
        (LP: #1189753)
      . --host-socket documented default argument isn't used as default
        (LP: #1262091)

  [ Ubuntu daily release ]
  * New rebuild forced

 -- Ubuntu daily release <ps-jenkins@lists.canonical.com>  Mon, 17 Mar 2014 15:12:00 +0000

mir (0.1.6+14.04.20140310-0ubuntu1) trusty; urgency=medium

  [ Kevin Gunn ]
  * Cherry-picked from future release 0.1.7:
    - Enhancement: options: Make it easier to customize DefaultConfiguration
    - Bug fix: Don't pass a parameter to bash's popd command. It doesn't expect
      one and will return an error from cross-compile-chroot.sh. (LP: #1287600)
  * New upstream release 0.1.6 (https://launchpad.net/mir/+milestone/0.1.6)
    - mirserver ABI bumped to 16.
    - Server API changes:
      . Report classes have moved to new namespaces/components. Please
        consult the server headers.
      . General clean-ups and virtual function changes affecting the ABI
        (a rebuild is required for all shells).
    - mirclient ABI unchanged, still at 7. Clients do not need rebuilding.
    - Add new feature: Screen recording ("screencasting") as demonstrated by
      the new mir-util "mirscreencast".
    - debian: Provide platform packages managed with dpkg alternatives.
    - Add new valgrind suppressions (mostly for armhf right now)
    - tools: Add new libmirclientplatform.so to install_on_android.sh.
    - Add "mir_demo_standalone_render_overlays", which is a free-standing
      example of overlay support.
    - Proper DisplayConfiguration for the AndroidDisplay to be better 
      prepared for multi-monitor Android.
    - Commenced/continued simplifying the surface class hierarchy: BasicSurface
      has now absorbed SurfaceData.
    - Dynamically load the client platform library.
    - Bugs fixed:
      . Exceptions thrown from within compositing threads were untraceable,
        resulting in a bunch of undebuggable crash reports (LP: #1237332)
      . Ensure we close drm device file descriptors on exec. (LP: #1284081)
      . nested render_surfaces fails on N4 [std::exception::what: Failed to
        compile vertex shader:] (LP: #1284597)
      . examples: correct "fullscreen-surfaces" option. (LP: #1284554)
      . Fix mutex data race reported by helgrind in integration test:
        SwapperSwappingStress (LP: #1282886)
      . scene: Return null snapshots for sessions without surfaces 
        (LP: #1281728)
      . tests: Address some raciness in
        MesaDisplayTest.drm_device_change_event_triggers_handler. 
        (LP: #1283085)
      . tests: Suppress spurious memory errors occuring when running the
        unit tests on armhf with valgrind. (LP: #1279438)
      . Mir shows an old frame on client startup (for Mesa GL clients)
        (LP: #1281938)
      . tests: Add expectation to validate second SessionAuthorizer method
        is called wit correct parameter. (LP: #1218436)
      . Set field "current_format" when sending a display config to the
        server. (LP: #1277343)
      . Fix crash in android devices by working around a subtle threading
        bug, use a dummy thead_local array to push the gl/egl context TLS 
        into a region where the future wait code does not overwrite it. 
        (LP: #1280086)
      . compositor: calling SwitchingBundle::force_requests_to_complete()
        can be a no-op when there are no requests. (LP: #1281145)
      . tests: Don't emit an "add" uevent manually when adding a device
        (LP: #1281146)
      . config: reduce size of default RPC thread pool. (LP: #1233001)
      . Clients freeze on startup if 10 or more are already running
        (LP: #1267323)
      . Fix Nexus 10 leaking FDs in the hwc prepare/set loop. (LP: #1278658)
      . Parallelize page flipping with rendering of the next frame, fixing
        stuttering observed in multi-monitor clone mode (LP: #1213801)
      . Ubuntu trusty update "glm 0.9.5.1-1" broke Mir builds. Work around the
        change. (LP: #1285955)
      . Screencast feature by compositing to offscreen buffer (LP: #1207312)

  [ Ubuntu daily release ]
  * New rebuild forced

 -- Ubuntu daily release <ps-jenkins@lists.canonical.com>  Mon, 10 Mar 2014 19:28:46 +0000

mir (0.1.5+14.04.20140212-0ubuntu1) trusty; urgency=medium

  [ Kevin Gunn ]
  * Cherry-picked from future release 0.1.6:
    - frontend, shell: provide the client process ID in the shell::Session
      interface (LP: #1276704)
  * New upstream release 0.1.5 (https://launchpad.net/mir/+milestone/0.1.5)
    - mirclient ABI bumped to 7
    - mirserver ABI bumped to 15
    - Refactoring to support client-controled RPC.
    - Add an translucent server example (use sparingly, this will kill
      performance!)
    - Add workaround for Qualcomm Snapdragon 8960 driver bug.
    - android-input: Improve debug output
    - Screen rotation support half done (rotation of the screen works but input
      rotation not implemented yet).
    - Add groundwork for overlay support to take better advantage of mobile
      hardware features and optimize composition in future.
    - Add support for HWC 1.2 (Android 4.4)
    - Add groundwork for screencasting (screen recording).
    - Optimized surface resizing, significantly reducing event flooding for
      some input configurations like touch.
    - Bugs fixed:
      . Surfaces no longer visible at all on Nexus 10 (LP: #1271853)
      . mir nested server failure: what(): error binding buffer to texture
        (LP: #1272041)
      . Unity does not process events from evdev device created before unity is
        restarted (autopilot tests) (LP: #1238417)
      . mir_unit_tests can't run on touch images any more (missing
        libumockdev.so.0) (LP: #1271434)
      . chmod 777 /tmp/mir_socket is no longer sufficient for non-root clients
        to connect to a root server (LP: #1272143)
      . Nexus7(2013) flo framerate maxes out at 30fps (LP: #1274189)
      . libmirserver user is unable to #include
         <mir/frontend/template_protobuf_message_processor.h> (LP: #1276162)
      . libmirclient user cannot "#include <mir/client/private.h>"
        (LP: #1276565)
      . AndroidInternalClient.internal_client_creation_and_use hangs on Nexus
        10 (LP: #1270685)
      . Tests that use the InProcessServer bind the default socket file
        (LP: #1271604)
      . BasicConnector threads exit immediately (LP: #1271655)
      . Integration tests TestClientIPCRender.test_accelerated_render fails on
        Galaxy Nexus and Nexus4 (LP: #1272597)
      . Android backend unit-tests FTBS on amd64 (LP: #1276621)
      . Erroneous use of last_consumed in SwitchingBundle::compositor_acquire
        (LP: #1270964)

 -- Ubuntu daily release <ps-jenkins@lists.canonical.com>  Wed, 12 Feb 2014 18:29:29 +0000

mir (0.1.4+14.04.20140204-0ubuntu1) trusty; urgency=medium

  [ Daniel van Vugt ]
  * New upstream release 0.1.4 (https://launchpad.net/mir/+milestone/0.1.4)
    - Fixed snapshotting and flicker problems for Unity8 on various Nexus
      devices.
    - Enhanced reporting of performance information:
      . Report input latency in InputReport/InputReceiverReport.
      . Added a CompositorReport for logging compositor performance and state.
    - Added a new package "mir-utils" containing new tools:
      . mirping: Displays round-trip times between client and server
      . mirout: Displays the monitor layout/configuration details
    - Added GL texture caching to improve performance when multiple surfaces
      are visible.
    - Added opacity controls to mir_demo_server_shell
    - Mir server ABI bumped to 13. Client ABI bumped to 5.
    - Removed lots of Android headers, replaced by build-dep: android-headers
    - Added support for translucent nested servers.
    - tests: Fix unitialized values and incorrect fd closing loops
    - Fix unitialized values and incorrect fd closing loops.
    - client: Add basic MirScreencast C API.
    - config: start moving default values for config options from all the
      call sites to the setup
    - tests: Provide a helper for running clients with a stub ClientPlatform.
    - android: split out HWC layers into their own file and add a
      mga::CompositionLayer type that depends on the interface mg::Renderable.
    - client: Add basic MirOutputCapture class.
    - client: Don't create mesa ClientBuffer objects from invalid
      MirBufferPackages.
    - Optimize surface resizing to avoid doing anything if the dimensions
      are unchanged.
    - SwitchingBundle - add operator<< for debugging.
    - support hwcomposer 1.2 for android 4.4 on nexus 4 (which needs hwc1.2
      support). This patch adds hwc1.2 device construction, as well as progs
      the 'skip' layer in HWC to the buffer properties of the framebuffer.
    - demo-shell: Add simple keyboard controls to rotate outputs; Ctrl +
      Alt + <arrow-key>. Fixes: https://bugs.launchpad.net/bugs/1203215.
    - frontend: exposing internals of the RPC mechanism to enable custom
      function calls to be added.
    - Make udev wrapper into a top-level citizen
    - compositor: ignore double requests to start or stop the
      MultiThreadedCompositor.
    - Add DisplayBuffer::orientation(), to tell the Renderer if we need it
      to do screen rotation in GL (for platforms which don't implement 
      rotation natively) Fixes: https://bugs.launchpad.net/bugs/1203215.
    - graphics: add an post_update function that takes a list of renderables
      to the display buffer. This will let the display buffer take advantage
      of full-surface overlays on android.
    - android-input: Improve debug output
    - the stock qcom 8960 hwcomposer chokes on getDisplayAttributes if the
      submitted arrays are not at least size 6. patched the qcom android 4.2
      hwcomposer driver on the ubuntu touch images to work properly, but
      causes us problems with in-the wild drivers, and the new 4.4 drivers.
      Make sure we always submit a larger-than-needed array to this function.
    - frontend: refactoring to make it easier to expose the underlying RPC
      transport on the server side.
    - Don't assume pressure value is zero if not yet known
    - build: Expose options to allow building but not running tests by default.
    - Translucent Server which prefers a transparent pixel format
    - frontend: refactor ProtobufMessageProcessor to separate out generic
      response sending logic from specific message handling.
    - client: expose the part of the client RPC infrastructure needed for
      downstream to prototype their own message sending.
    - Bugs fixed:
      . unity8 display flickers and stops responding on Nexus 7 (grouper)
        (LP: #1238695)
      . Mir gets textures/buffers confused when running both scroll and flicker
        demos (LP: #1263592)
      . Some snapshots on Nexus10 upside-down (LP: #1263741)
      . mir_unit_tests is crashing with SIGSEGV in libhybris gl functions
        (LP: #1264968)
      . Some snapshots on Nexus10 have swapped red/blue channels (LP: #1265787)
      . Bypass causes some non-bypassed surfaces (on top) to be invisible
        (LP: #1266385)
      . helgrind: Possible data race - MirConnection::mutex not used
        consistently (LP: #1243575)
      . helgrind: Lock order violated (potential deadlock) in
        ConnectionSurfaceMap (LP: #1243576)
      . helgrind: Possible data race - inconsistent locking in PendingCallCache
        (LP: #1243578)
      . helgrind: Lock order violated in
        mir::client::ConnectionSurfaceMap::erase(int) (LP: #1243584)
      . [enhancement] Allow a Mir nested server to have a transparent
        background (LP: #1256702)
      . Compiling without tests fails (-DMIR_ENABLE_TESTS=NO) (LP: #1263724)
      . examples, doc: Make it clear and consistent how to use
        a non-root client with a root compositor endpoint. 
        (LP: #1272143)
      . Avoid linking to umockdev on platforms (android) which don't yet
        use it. This allows mir_unit_tests to run on touch images again
        (LP: #1271434)
      . Workaround for N4 nested server issue. This change removes
        mir_pixel_format_bgr_888 - HAL_PIXEL_FORMAT_RGB_888 from the
        list of supported pixel formats on android. (LP: #1272041)
      . Don't ask glUniformMatrix4fv to transpose your matrix. That option
        was officially deprecated between OpenGL and OpenGL|ES. And some
        drivers like the Nexus 10 don't implement it, resulting in incorrect
        transformations and even nothing on screen! (LP: #1271853)
      . Fixes: bug 1272143 (LP: #1272143)
      . fix integration test failure on the galaxy nexus that was due to
        creating two surfaces and registering the same buffer twice. Fixes:
        (LP: #1272597)
      . Implement screen rotation in GLRenderer, for platforms
        which can't do it natively in DisplayBuffer.
        (LP: #1203215)
      . Add an "orientation" field to output structures in preparation for
        screen rotation. It's not yet functionally wired to anything.
        (LP: #1203215)
      . Only use SwitchingBundle::last_consumed after it has been
        set. Otherwise SwitchingBundle::compositor_acquire could follow a bogus
        code path. (LP:#1270964)
      . tests: Override configuration to avoid creating an (unused)
        filesystem endpoint for connections when using InProcessServer. 
        (LP: #1271604)
      . frontend: ensure that BasicConnector threads don't exit
        immediately. (LP: #1271655)

  [ Ubuntu daily release ]
  * New rebuild forced

 -- Ubuntu daily release <ps-jenkins@lists.canonical.com>  Tue, 04 Feb 2014 14:49:07 +0000

mir (0.1.3+14.04.20140108-0ubuntu3) trusty; urgency=medium

  * No-change rebuild against libprotobuf8 (this time from a clean tree)

 -- Steve Langasek <steve.langasek@ubuntu.com>  Mon, 03 Feb 2014 13:46:05 -0800

mir (0.1.3+14.04.20140108-0ubuntu2) trusty; urgency=medium

  * No-change rebuild against libprotobuf8

 -- Steve Langasek <steve.langasek@ubuntu.com>  Sat, 01 Feb 2014 00:08:28 +0000

mir (0.1.3+14.04.20140108-0ubuntu1) trusty; urgency=low

  [ Daniel van Vugt ]
  * Preparing for release 0.1.3

  [ Ubuntu daily release ]
  * Automatic snapshot from revision 1170

 -- Ubuntu daily release <ps-jenkins@lists.canonical.com>  Wed, 08 Jan 2014 02:04:38 +0000

mir (0.1.2+14.04.20131128.1-0ubuntu2) trusty; urgency=low

  * No-change rebuild for ust.

 -- Mathieu Trudel-Lapierre <mathieu-tl@ubuntu.com>  Fri, 06 Dec 2013 15:03:27 -0500

mir (0.1.2+14.04.20131128.1-0ubuntu1) trusty; urgency=low

  [ Kevin Gunn ]
  * New upstream release 0.1.2
    - graphics: android: improve interface for mga::DisplayDevice so its
      just concerned with rendering and posting.
    - surfaces: rename "surfaces" component to "scene".
    - surfaces, shell: Migrate Session data model from shell to surfaces.
    - graphics: change fill_ipc_package() to use real pointers.
    - mir_client_library.h: Fix typo "do and locking" should be "do any
      locking".
    - API enumerations cleanup: Remove slightly misleading *_enum_max_
      values, and replace them with more accurate plural forms.
    - test_android_communication_package: Do not expect opened fd to be >0,
      we may have closed stdin making this a valid value (LP: #1247718).
    - Update docs about running Mir on the desktop to mention new package
      ubuntu-desktop-mir.
    - offscreen: Add a display that renders its output to offscreen buffers
    - graphics: android: fix regression for hwc1.0 devices introduced in r1228
      (LP: #1252433).
    - OffscreenPlatform provides the services that the offscreen display
      needs from the Platform.
    - graphics: android: consolidate the GLContexts classes in use.
    - Fix uninitialized variable causing random drm_auth_magic test
      failures. (LP: #1252144).
    - Add a fullyish functional Udev wrapper. This currently sits in
      graphics/gbm, but will be moved to the top-level when input device
      detection migrates.
    - Add resizing support to example code; demo-shell and clients.
    - eglapp: Clarify messages about pixel formats (LP: #1168304).
    - Adds support to the MirMotionEvent under pointer_coordinates called
      tool_type. This will allow clients to tell what type of tool is
      being used, from mouse/finger/etc. (LP: #1252498)
    - client,frontend: Report the real available surface pixel formats to
      clients. (LP: #1240833)
    - graphics: android: 1) change hwc1.1 to make use of sync fences during
      the compositor's gl renderloop. Note that we no longer wait for the
      render to complete, we pass this responsibility to the driver and the
      kernel. 2) support nexus 10. (LP: #1252173) (LP: #1203268)
    - shell: don't publish SurfacesContainer - it can be private to shell.
    - gbm: Don't mess up the VT mode on setup failure Only restore the
      previous VT mode during shutdown if it was VT_AUTO.
    - Fix a crash due to a failed eglMakeCurrent() call when in nested mode.
    - shell: unity-mir uses shell::FocusSetter - make the header public again
    - Add resize support to client surfaces (mir::client::MirSurface).
    - graphics: android: support 'old aka 2012' nexus 7 hwc (nvidia tegra3
      SoC) better. (LP: #1231917)
    - Add resize support to *ClientBuffer classes. Now always get dimensions
      from the latest buffer package.
    - android: support driver hooks for the Mali T604 (present in nexus 10)
    - Add width and height to the protocol Buffer messages, in preparation
      for resizable surfaces.
    - surfaces, shell, logging, tests: don't publish headers
      that can be private to surfaces. surfaces/basic_surface.h,
      surfaces/surface_controller.h and shell/surface_builder.h
    - examples: Restore GL framebuffer binding when destroying the render
      target
    - examples, surfaces, shell: remove render_surfaces dependency on
      BasicSurface
    - geometry: remove implementation of streaming operators from headers
      (LP: #1247820)
    - Eliminate the registration order focus sequence, folding it's
      functionality in to the session container.
    - Ensure the session mediator releases acquired buffer resources before
      attempting to acquire a new buffer on behalf of the client. This fixes
      performance regression (LP: #1249210).
    - Some cleanups to test_client_input.cpp.
    - Factor out a bunch of "ClientConfigCommon".
    - Small cleanup to session container test to increase encapsulation.
    - shell, surfaces: Another step in "fixing" the surfaces hierarchies -
      only publish interfaces and putting the data model into surfaces.
    - graphics: android: HWC1.1 use EGL to get further information about
      the framebuffer pixel format.
    - Fix FTBS using use_debflags=ON (building for android-armhf).
      (LP: #1248014)
    - Add a client input receiver report.
    - doc: doxygen 1.8.4 complains about an obsolete config so ran "doxygen
      u Doxyfile.in".
    - Implement resize() for the server-side Surface classes.
    - android: clean up mga::DisplayBuffer and mga::DisplayBufferFactory
    - Add resize() support to BufferStream, in preparation for resizable
      surfaces.
    - Merge metadata changes from the newly reconstructed lp:mir
    - tests: Deduplicate mg::GraphicBufferAllocator stubs.
    - examples: Remove spurious use of mir/shell/surface.h.
    - frontend: remove ClientTrackingSurface from the Surface class
      hierarchy
    - Bumping ABI on server to libmirserver11.
    - Don't mention "Renderable". That interface hasn't existed for quite
      some time now.
    - android-input: Assign more unique touch ids

  [ Ubuntu daily release ]
  * Automatic snapshot from revision 1167

 -- Ubuntu daily release <ps-jenkins@lists.canonical.com>  Thu, 28 Nov 2013 10:05:20 +0000

mir (0.1.1+14.04.20131120-0ubuntu1) trusty; urgency=low

  [ Daniel van Vugt ]
  * New upstream release 0.1.1
    - Add unit tests for V/H scroll events.
    - surfaces: avoid publishing some internal headers, tidy up default
      configuration, integrate surfaces report.
    - client: Add mir_connection_drm_set_gbm_device()
    - graphics: avoid publishing some internal headers.
    - Fixed: unity-system-compositor FTBFS on trusty against new Mir
      (libmirserver9) (LP: #1244192)
    - compositor: avoid publishing some internal headers.
    - shell: Add set_lifecycle_state() to the Session interface.
    - frontend: avoid publishing some internal headers
    - logging: avoid publishing some internal headers.
    - Allow specifying the nested server name by passing --name= or setting
      MIR_SERVER_NAME=.
    - graphics,gbm: Inform the EGL platform about the used gbm device when
      using the native GBM platform
    - examples: Restore GL state after initializing buffers, fixing crashes 
      observed in render_surfaces (LP: #1234563)
    - Continue refactoring the mir android display classes.
    - shell: Hoist focus control functions needed by unity-mir into
      FocusController interface
    - client: Remove the timeout for detecting server crashes
    - Avoid a race condition that could lead to spurious failures of server
      shutdown tests (LP: #1245336)
    - test_client_input.cpp: Bump reception time-out in client test fixture.
      (LP: #1227683)
    - Ensure StubBufferAllocator returns buffers with the properties requested,
      and not the same old hardcoded constants.
    - Update docs and scripting for trusty.
    - compositor: Make DefaultDisplayBufferCompositorFactory private to the
      compositor component.
    - Ignore warnings clang treats as errors, about unused functions being
      generated from macros in <lttng/tracepoint.h> (LP: #1246590)
    - Add resize() support to BufferBundle. This is the first step and lowest
      level of surface resize support.
    - Clean up constants relating to SwitchingBundle.
    - Fix the armhf chroot setup script to point to the right library, so
      cross compiling can work again (LP: #1246975)
    - shell: avoid publishing some internal headers.
    - input: avoid publishing some internal headers.
  * Bump timeouts used in socket testing. It seems 100ms isn't always
    enough, which leads to spurious test failures (LP: #1252144) (LP:
    #1252144)
  * Fix uninitialized variable causing random drm_auth_magic test
    failures. (LP: #1252144). (LP: #1252144)

  [ Ubuntu daily release ]
  * Automatic snapshot from revision 1165

 -- Ubuntu daily release <ps-jenkins@lists.canonical.com>  Wed, 20 Nov 2013 07:36:15 +0000

mir (0.1.0+14.04.20131030-0ubuntu1) trusty; urgency=low

  [ Ubuntu daily release ]
  * New rebuild forced

  [ Alan Griffiths ]
  * client: Remove the timeout for detecting server crashes There are
    valid cases when the server blocks for an indeterminate amount of
    time during a client request, like when a next_buffer request blocks
    because a surface is not visible or the server is paused. In such
    cases, the timeout mechanism we used to detect server crashes caused
    the clients to fail. Furthermore, the clients seem able to detect
    server crashes without the timeout, rendering it needless anyway.
    (LP: #1245958)

  [ Ubuntu daily release ]
  * Automatic snapshot from revision 1161

 -- Ubuntu daily release <ps-jenkins@lists.canonical.com>  Wed, 30 Oct 2013 18:37:21 +0000

mir (0.1.0+14.04.20131028-0ubuntu1) trusty; urgency=low

  [ Daniel van Vugt ]
  * Bump version 0.1.0
  * Add method for testing if Rectangle::contains(Rectangle), which is
    the basis of any occlusion detection. (LP: #1227739)
  * Add support for traversing the Scene from front surface to back.
    This is required for occlusion detection at least (coming soon). .
    (LP: #1227739)
  * Optimization: Turn off blending for surfaces that are not blendable.
    On some systems this can have a noticeable performance benefit.
  * Avoid rendering surfaces that are fully hidden by other surfaces.
    This is particularly important for mobile device performance. (LP:
    #1227739) . (LP: #1227739)
  * Remove orphaned tags, which appear to have come from the Compiz
    project (!?) Add tags for the most recent releases up to 0.0.16. No
    files changed, only tags.
  * Fix significant performance issues LP: #1241369 / LP: #1241371, and
    probably more(!) Added regression test to catch such regressions and
    revert the offending commit r1049. (LP: #1241369, #1241371)

  [ Brandon Schaefer ]
  * When Scroll events come in we don't keep around the android vscroll
    hscroll data. Store it now. (LP: #1233089)

  [ Albert Astals ]
  * Fix mismatched free() / delete / delete [] reported by valgrind

  [ Alexandros Frantzis ]
  * server: Extend server status (formerly pause/resume) listener to
    report "started" events This change is needed by users of
    libmirserver, so they can properly synchronize external interactions
    with the server. (LP: #1239876)
  * graphics,examples: Don't enable more outputs than supported when
    changing the display configuration. (LP: #1217877)
  * client: Allow clients to call API functions after a connection break
    has been detected When a client tries to call an API function after
    a connection break has been detected in a previous API call, the
    client blocks in the new call. This happens because in
    MirSocketRpcChannel::notify_disconnected() the pending RPC calls are
    not forced to complete, since the channel has already been marked as
    'disconnected' by the failure in the previous call. Note that if the
    break is first detected while calling an API function, then that
    call doesn't block, since this is the first time we call
    MirSocketRpcChannel::notify_disconnected() and the pending RPC calls
    are forced to complete. This commit solves this problem by always
    forcing requests to complete when a communication failure occurs,
    even if a disconnection has already been handled. This is preferred
    over the alternative of manually calling the completion callback in
    a try-catch block when calling an RPC method because of: 1.
    Correctness: In case the communication problem first occurs in that
    call, the callback will be called twice, once by
    notify_disconnected() and once manually. 2. Consistency: The
    callback is called from one place regardless of whether the
    communication problem is first detected during that call or not.
    (LP: #1201436)
  * graphics: Improve signature of native platform initialization method
    Use an interface to provide the functionality needed by native
    platforms.

  [ Eleni Maria Stea ]
  * Test GBMBufferAllocatorTest.bypass_disables_via_environment
    overrides the MIR_BYPASS env variable, causing other tests that use
    the MIR_BYPASS to fail when we run the unit-tests with --
    gtest_repeat=N, N>1. Set back the MIR_BYPASS env. var. (LP:
    #1238000)

  [ Kevin DuBois ]
  * fix: lp 1239577 TestClientIPCRender (an android-only gfx driver
    test) was hanging due to changes in signal handling. refactor the
    test, changing the cross-process sync mechanism so it doesn't use
    sigcont. (LP: #1239577)
  * graphics: android: eliminate one of the two DisplayBuffers. both
    hwc/gpu displays use the same displaybuffer now. .

  [ Daniel d'Andrada ]
  * Add InputReader performance test.

  [ Alan Griffiths ]
  * logging: correct component tag in connector report.
  * client: fix hang(s) in client API when server dies. (LP: #1227743)
  * Fix failing acceptance-test:
    ServerShutdown/OnSignal.removes_endpoint_on_signal (LP: #1237710)
    Avoid fatal_signal_cleanup getting caught in a loop restoring itself
    and then re-entering itself. This could happen in some permutations
    of acceptance-tests where run_mir is entered with
    fatal_signal_cleanup already set up from previous tests' server
    instances. (LP: #1237710)
  * CMake: remove creation of link to non-existent file.
  * shared: some utility functions to provide some consistent ways to
    use RAII and application of these functions to some code that has
    had RAII related discussions recently.
  * config: separate out the configuration options from the
    configuration builder.
  * config: ensure USC can access
    DefaultConfigurationOptions::parse_options (LP: #1244192) (LP:
    #1244192)

  [ Ubuntu daily release ]
  * Automatic snapshot from revision 1161

 -- Ubuntu daily release <ps-jenkins@lists.canonical.com>  Mon, 28 Oct 2013 02:04:31 +0000

mir (0.0.15+13.10.20131014-0ubuntu2) trusty; urgency=low

  * No change rebuild for Boost 1.54 transition.

 -- Dmitrijs Ledkovs <xnox@ubuntu.com>  Mon, 21 Oct 2013 15:06:19 +0100

mir (0.0.15+13.10.20131014-0ubuntu1) saucy; urgency=low

  [ Kevin Gunn ]
  * bump version 0.0.15

  [ Ubuntu daily release ]
  * Automatic snapshot from revision 1133

 -- Ubuntu daily release <ps-jenkins@lists.canonical.com>  Mon, 14 Oct 2013 23:55:33 +0000

mir (0.0.14+13.10.20131011-0ubuntu1) saucy; urgency=low

  [ thomas-voss ]
  * Clean up duplicate instances of the valid connections set. Remove
    the static instances from the header file. (LP: #1238312) Requested
    to be merged directly to lp:mir by didrocks, tvoss. (LP: #1238312)

  [ Ubuntu daily release ]
  * Automatic snapshot from revision 1097

 -- Ubuntu daily release <ps-jenkins@lists.canonical.com>  Fri, 11 Oct 2013 06:59:30 +0000

mir (0.0.14+13.10.20131010-0ubuntu1) saucy; urgency=low

  [ Colin Watson ]
  * Don't build-depend on valgrind on arm64 for now, as it is not yet
    ported there.

  [ Ubuntu daily release ]
  * Automatic snapshot from revision 1095

 -- Ubuntu daily release <ps-jenkins@lists.canonical.com>  Thu, 10 Oct 2013 01:17:01 +0000

mir (0.0.14+13.10.20131009.4-0ubuntu1) saucy; urgency=low

  [Kevin Gunn]
  * bump version to 0.0.14

  [ Robert Carr ]
  * Hold ms::Surface alive from msh::Surface, and remove the explicit
    throw calls. This way holding a shared_ptr to msh::Surface becomes
    safe (as long as you drop it eventually!). (LP: #1234609). (LP:
    #1234609)

  [ Alan Griffiths ]
  * client: use lock_guard as it is simpler than unique_lock. (fix for
    mallit) frontend: Remove the endpoint first when shutting down.
    Fixes bug lp#1235159. (LP: #1235159)

  [ Ubuntu daily release ]
  * Automatic snapshot from revision 1093

 -- Ubuntu daily release <ps-jenkins@lists.canonical.com>  Wed, 09 Oct 2013 21:57:59 +0000

mir (0.0.13+13.10.20131003-0ubuntu1) saucy; urgency=low

  [ Kevin Gunn ]
  * bump version to 0.0.13

  [ Daniel d'Andrada ]
  * Fix for LP#1233944 Fixes the Mir-side of bug
    https://bugs.launchpad.net/mir/+bug/1233944 Event files are first
    created with root:root permissions and only later udev rules are
    applied to it, changing its permissions to root:android-input and
    therefore making it readable by unity8-mir in short: Retry opening a
    file when its permissions change as it might be readable now. (LP:
    #1233944)

  [ Robert Carr ]
  * Fix for LP#1233944 Fixes the Mir-side of bug
    https://bugs.launchpad.net/mir/+bug/1233944 Event files are first
    created with root:root permissions and only later udev rules are
    applied to it, changing its permissions to root:android-input and
    therefore making it readable by unity8-mir in short: Retry opening a
    file when its permissions change as it might be readable now. (LP:
    #1233944)

  [ Ubuntu daily release ]
  * Automatic snapshot from revision 1089

 -- Ubuntu daily release <ps-jenkins@lists.canonical.com>  Thu, 03 Oct 2013 06:34:41 +0000

mir (0.0.12+13.10.20131001.1-0ubuntu1) saucy; urgency=low

  [ Michael Terry ]
  * merge latest dev branch.

  [ Kevin DuBois ]
  * merge latest dev branch.

  [ Daniel d'Andrada ]
  * merge latest dev branch.

  [ Ubuntu daily release ]
  * Automatic snapshot from revision 1086

 -- Ubuntu daily release <ps-jenkins@lists.canonical.com>  Tue, 01 Oct 2013 10:04:25 +0000

mir (0.0.12+13.10.20130926.1-0ubuntu1) saucy; urgency=low

  [ Robert Ancell ]
  * Bump version to 0.0.12

  [ Alexandros Frantzis ]
  * tests: Fix compiler warning about maybe-uninitialized struct member

  [ Ubuntu daily release ]
  * Automatic snapshot from revision 1084

 -- Ubuntu daily release <ps-jenkins@lists.canonical.com>  Thu, 26 Sep 2013 08:39:29 +0000

mir (0.0.11+13.10.20130924.1-0ubuntu1) saucy; urgency=low

  [ kg ]
  * bump version for ABI break (LP: #1229212)

  [ Robert Ancell ]
  * Allow an application to override the options being populated.
  * Pass the program options to parse_options().
  * Add missing include for std::cerr.
  * Report when paused and resumed via configuration. (LP: #1192843)
  * Add missing directory separator when searching for a config file to
    parse.

  [ Kevin Gunn ]
  * change test timeouts and fix fence.

  [ Alexandros Frantzis ]
  * examples: Only check key information for key events This fixes a
    memory error reported by valgrind for examples that use eglapp.
  * shell: Apply the base configuration on a hardware change only if no
    per-session configuration is active.
  * graphics: consolidated fixed for nested code and examples on android
    stack.

  [ Eleni Maria Stea ]
  * graphics: Pull in Eleni's changes to get the DRM fd to init GBM from
    the host Mir instance.

  [ Didier Roche ]
  * remove (unused in the ppa as we have libmirserver3) hack to force
    depending and building against the exact same version.

  [ Robert Carr ]
  * Add DPMS configuration API. (LP: #1193222)
  * Deduplicate mtd::NullDisplayConfig and
    mtd::NullDisplayConfiguration.
  * Fix multiple internal client surfaces on android. (LP: #1228144)
  * change test timeouts and fix fence.
  * Add DPMS API and GBM/android impls.

  [ Kevin DuBois ]
  * platform, graphics: support nested (mir-on-mir) rendering on the
    Android platform.

  [ Michael Terry ]
  * Change how Mir chooses socket locations to make it simpler for a
    nested-Mir world, by using MIR_SOCKET as the host socket if no other
    host socket is provided and passing MIR_SOCKET on to any children.
    Also, change --nested-mode to --host-socket for clarity and add --
    standalone to force standalone mode.

  [ Daniel d'Andrada ]
  * android-input housekeeping - Updated README - Removed some dead
    code.

  [ Daniel van Vugt ]
  * Add DPMS configuration API. (LP: #1193222)
  * Add a "flags" field to MirBufferPackage so that clients can find out
    if the buffer they've been given is scanout-capable. This is
    normally something a client should never need to know. However there
    are two specialized cases where it's required to fix bugs in the
    intel and radeon X drivers:   LP: #1218735, LP: #1218815 The intel
    fix (already landed) contains a hack which will be updated after
    this branch lands. (LP: #1218815, #1218735)
  * GBM: Ensure that we don't create scanout buffers if bypass is
    explicitly disabled from the environment. (LP: #1227133) . (LP:
    #1227133)

  [ Alan Griffiths ]
  * graphics: Pull in Eleni's changes to get the DRM fd to init GBM from
    the host Mir instance.
  * input: Separate the code for dispatching input from that reading it.
  * graphics: Hook up nested surfaces events to input.
  * input: Connect nested input relay to input dispatch.
  * graphics: Simplify NativeAndroidPlatform out of existence.
  * tests: Fixes to get the tests "passing" on android/arm stack. (LP:
    #1226284)
  * graphics: consolidated fixed for nested code and examples on android
    stack.
  * examples: add command-line options to examples so the Mir server
    connection can be selected.
  * change test timeouts and fix fence.
  * client: Add client side support for connecting via an existing FD.

  [ Łukasz 'sil2100' Zemczak ]
  * Revert revision 1054 ABI-change (the libmirclient3 one), which seems
    to cause a lot of problems.

  [ Ubuntu daily release ]
  * Automatic snapshot from revision 1081

 -- Ubuntu daily release <ps-jenkins@lists.canonical.com>  Tue, 24 Sep 2013 06:04:59 +0000

mir (0.0.10+13.10.20130904-0ubuntu1) saucy; urgency=low

  [ Kevin DuBois ]
  * fix lp:1220441 (a test for android display ID was not updated). (LP:
    #1220441)

  [ Ubuntu daily release ]
  * Automatic snapshot from revision 1051

 -- Ubuntu daily release <ps-jenkins@lists.canonical.com>  Wed, 04 Sep 2013 06:04:46 +0000

mir (0.0.10+13.10.20130903-0ubuntu1) saucy; urgency=low

  [ Daniel van Vugt ]
  * SwitchingBundle: Simplify and clarify guarantees that
    compositor_acquire always has a buffer to return without blocking or
    throwing an exception. The trade-off is that to enforce the
    guarantee we need to permanently reserve one buffer for compositing.
    This reduces the flexibility of SwitchingBundle a little, such that
    minimum nbuffers is now 2. This was originally requested by
    Alexandros, as the potential throw concerned him. Although, it was
    logically guaranteed to never happen for other reasons. The second
    reason for doing this is to eliminate recycling logic, which while
    safe and correct, was quite confusing. So this change further proves
    that that logic (now removed) is not to blame for frame ordering
    bugs. .

  [ Christopher James Halse Rogers ]
  * Synthesise an unfocused event on destruction of a focused window We
    probably need to rethink focus entirely, but this is an incremental
    improvement that I need.

  [ Ubuntu daily release ]
  * Automatic snapshot from revision 1049

 -- Ubuntu daily release <ps-jenkins@lists.canonical.com>  Tue, 03 Sep 2013 14:04:56 +0000

mir (0.0.10+13.10.20130902-0ubuntu1) saucy; urgency=low

  [ Alan Griffiths ]
  * graphics: tidy up the roles and responsibilities of nested classes.

  [ Ubuntu daily release ]
  * Automatic snapshot from revision 1046

 -- Ubuntu daily release <ps-jenkins@lists.canonical.com>  Mon, 02 Sep 2013 18:05:02 +0000

mir (0.0.10+13.10.20130830.1-0ubuntu1) saucy; urgency=low

  [ Alan Griffiths ]
  * config, input: make nested::HostConnection available in
    input::NestedInput.

  [ Ubuntu daily release ]
  * Automatic snapshot from revision 1044

 -- Ubuntu daily release <ps-jenkins@lists.canonical.com>  Fri, 30 Aug 2013 18:04:58 +0000

mir (0.0.10+13.10.20130830-0ubuntu1) saucy; urgency=low

  [ Daniel van Vugt ]
  * Dramatically improved multi-monitor frame synchronization, using a
    global frame count equivalent to the highest refresh rate of all
    monitors. This is much more reliable than the old logic which was
    based on timers. This fixes LP: #1210478. (LP: #1210478)
  * Remove dead code: surfaces::Surface::compositor_buffer() It's
    unused. Though I suspect in future we might or should go back to
    using it instead of accessing the buffer stream directly (r856). .

  [ Alan Griffiths ]
  * graphcs, config: make the nested HostConnection available in
    configuration.

  [ Ubuntu daily release ]
  * Automatic snapshot from revision 1042

 -- Ubuntu daily release <ps-jenkins@lists.canonical.com>  Fri, 30 Aug 2013 10:04:58 +0000

mir (0.0.10+13.10.20130829.2-0ubuntu1) saucy; urgency=low

  [ Daniel van Vugt ]
  * eglapp: Add a new option -oN to force the surface placement onto
    output N. Unfortunately we haven't yet written any tool to tell you
    what your output IDs are.

  [ Ubuntu daily release ]
  * Automatic snapshot from revision 1038

 -- Ubuntu daily release <ps-jenkins@lists.canonical.com>  Thu, 29 Aug 2013 18:05:29 +0000

mir (0.0.10+13.10.20130829.1-0ubuntu1) saucy; urgency=low

  [ Alan Griffiths ]
  * config, input: default_android_input_configuration.cpp should only
    use public headers.
  * config, input: Stubbed version of input for nested mir.

  [ Ubuntu daily release ]
  * Automatic snapshot from revision 1036

 -- Ubuntu daily release <ps-jenkins@lists.canonical.com>  Thu, 29 Aug 2013 14:05:26 +0000

mir (0.0.10+13.10.20130829-0ubuntu1) saucy; urgency=low

  [ Daniel van Vugt ]
  * Add "composition bypass" support, whereby fullscreen surfaces are
    allowed to go straight to the display hardware without being
    composited at all, hence avoiding the overhead of any OpenGL or
    texturing where possible. Hardware support: intel: Excellent radeon:
    Good, but REQUIRES kernel 3.11.0 nouveau: Good, but REQUIRES kernel
    3.11.0 android: No bypass implemented yet. (LP: #1109963)

  [ Ubuntu daily release ]
  * Automatic snapshot from revision 1033

 -- Ubuntu daily release <ps-jenkins@lists.canonical.com>  Thu, 29 Aug 2013 10:04:53 +0000

mir (0.0.10+13.10.20130828.1-0ubuntu1) saucy; urgency=low

  [ Daniel van Vugt ]
  * I've noticed some confusion in the community around the purposes of
    the mir_demo_* binaries. For example: - Users expected
    mir_demo_client to do something. - Users expected mir_demo_server to
    be useful, when they would get more use from mir_demo_server_shell.
    - Users thought mir_demo_client_{un}accelerated were the only
    examples of {un}accelerated clients. This proposal renames
    mir_demo_client_* to more accurately describe what they are and what
    they do. .

  [ Alan Griffiths ]
  * graphics: make nested code compatable with "bypass" branch.

  [ Ubuntu daily release ]
  * Automatic snapshot from revision 1031

 -- Ubuntu daily release <ps-jenkins@lists.canonical.com>  Wed, 28 Aug 2013 22:05:08 +0000

mir (0.0.10+13.10.20130828-0ubuntu1) saucy; urgency=low

  [ Alan Griffiths ]
  * graphics.nested: sketch out NestedOutput implementation.

  [ Eleni Maria Stea ]
  * removed the struct NativeGBMPlatform from gbm_platform.cpp and added
    a NativeGBMPlatform class instead.

  [ Ubuntu daily release ]
  * Automatic snapshot from revision 1028

 -- Ubuntu daily release <ps-jenkins@lists.canonical.com>  Wed, 28 Aug 2013 10:04:57 +0000

mir (0.0.10+13.10.20130827.1-0ubuntu1) saucy; urgency=low

  [ Alan Griffiths ]
  * ipc: add a protocol version to the wire protocol so that we can bump
    it in future.
  * graphics::nested: Handling of output configuration changes.
  * graphics.nested: Hookup NestedDisplay to display change
    notifications.

  [ Daniel van Vugt ]
  * Introducing mir_demo_client_progressbar. It's pretty boring;
    designed to simulate key repeat scrolling in a terminal, as an aid
    for tracking down bug 1216472. . (LP: #1216472)

  [ Eleni Maria Stea ]
  * changed the GBMBufferAllocator constructor and class to use the
    gbm_device instead of the GBMPlatform to remove the dependency from
    the mg::Platform interface - this way we can use the
    GBMBufferAllocator with the NativeGBMPlatform (nested mir).

  [ Ubuntu daily release ]
  * Automatic snapshot from revision 1025

 -- Ubuntu daily release <ps-jenkins@lists.canonical.com>  Tue, 27 Aug 2013 18:04:47 +0000

mir (0.0.10+13.10.20130827-0ubuntu1) saucy; urgency=low

  [ Robert Ancell ]
  * Allow the Mir server socket to be set with the MIR_SOCKET enviroment
    variable.

  [ Ubuntu daily release ]
  * Automatic snapshot from revision 1019

 -- Ubuntu daily release <ps-jenkins@lists.canonical.com>  Tue, 27 Aug 2013 06:04:57 +0000

mir (0.0.10+13.10.20130826.1-0ubuntu1) saucy; urgency=low

  [ Christopher James Halse Rogers ]
  * Fix server-side tracking of client buffers When the server knows the
    client has a given buffer cached it only needs to send the BufferID
    rather than the full IPC package. While this is an optimisation,
    it's also required for correctness - the client will not clean up
    fds for buffers it has cached, so if the server sends a full IPC
    package for a buffer the client knows about any buffer fds leak. The
    buffer cache is per-surface on the client side, but was per-session
    on the server side. This meant that the server did not accurately
    track the client's buffers, resulting in it sending unexpected fds
    that the client then leaked. Fix this by making the buffer tracker
    per-surface server-side.

  [ Ubuntu daily release ]
  * Automatic snapshot from revision 1017

 -- Ubuntu daily release <ps-jenkins@lists.canonical.com>  Mon, 26 Aug 2013 14:04:34 +0000

mir (0.0.10+13.10.20130826-0ubuntu1) saucy; urgency=low

  [ Daniel van Vugt ]
  * Fix uninitialized fields causing strange exceptions in some clients
    such as fingerpaint and multiwin since r991. (LP: #1215754) The
    uninitialized field output_id was only introduced in r991. Of
    course, giving it an invalid value should not cause such wacky
    exceptions. I'll log a bug to improve the error checking separately.
    (LP: #1215754)

  [ Ubuntu daily release ]
  * Automatic snapshot from revision 1015

 -- Ubuntu daily release <ps-jenkins@lists.canonical.com>  Mon, 26 Aug 2013 04:52:13 +0000

mir (0.0.10-0ubuntu1) saucy; urgency=low

  * New release

 -- Robert Ancell <robert.ancell@canonical.com>  Mon, 26 Aug 2013 11:36:02 +1200

mir (0.0.9+13.10.20130825.1-0ubuntu1) saucy; urgency=low

  [ Daniel van Vugt ]
  * Disambiguate an exception message which could come from three
    places: Output has no associated crtc with more rich and meaningful
    information: Output <NAME> has no associated CRTC to <ACTION> on.

  [ Robert Carr ]
  * SessionMediator must hold only a weak reference to the session. (LP:
    #1195089)

  [ Ubuntu daily release ]
  * Automatic snapshot from revision 1012

 -- Ubuntu daily release <ps-jenkins@lists.canonical.com>  Sun, 25 Aug 2013 14:04:38 +0000

mir (0.0.9+13.10.20130825-0ubuntu1) saucy; urgency=low

  [ Ricardo Mendoza ]
  * Add whitespace to prevent errors in non -fpermissive compilations.

  [ Ubuntu daily release ]
  * Automatic snapshot from revision 1009

 -- Ubuntu daily release <ps-jenkins@lists.canonical.com>  Sun, 25 Aug 2013 10:05:08 +0000

mir (0.0.9+13.10.20130823.3-0ubuntu1) saucy; urgency=low

  [ Alan Griffiths ]
  * mir: std::hash support for mir::IntWrapper<> .

  [ Ubuntu daily release ]
  * Automatic snapshot from revision 1007

 -- Ubuntu daily release <ps-jenkins@lists.canonical.com>  Fri, 23 Aug 2013 22:04:51 +0000

mir (0.0.9+13.10.20130823.2-0ubuntu1) saucy; urgency=low

  [ Ricardo Mendoza ]
  * * Implement lifecycle events interface.

  [ Ubuntu daily release ]
  * Automatic snapshot from revision 1005

 -- Ubuntu daily release <ps-jenkins@lists.canonical.com>  Fri, 23 Aug 2013 18:04:51 +0000

mir (0.0.9+13.10.20130823.1-0ubuntu1) saucy; urgency=low

  [ Kevin DuBois ]
  * Send focus notifications to client. (LP: #1196744, #1192843,
    #1102757, #1201435)

  [ Robert Carr ]
  * Send focus notifications to client. (LP: #1196744, #1192843,
    #1102757, #1201435)

  [ Alan Griffiths ]
  * graphics: spike of NestedDisplayConfiguration.

  [ Ubuntu daily release ]
  * Automatic snapshot from revision 1003

 -- Ubuntu daily release <ps-jenkins@lists.canonical.com>  Fri, 23 Aug 2013 14:05:22 +0000

mir (0.0.9+13.10.20130823-0ubuntu1) saucy; urgency=low

  [ Daniel van Vugt ]
  * event_sender.cpp: I've never seen this before. So it should not have
    my name on it.

  [ Ubuntu daily release ]
  * Automatic snapshot from revision 1000

 -- Ubuntu daily release <ps-jenkins@lists.canonical.com>  Fri, 23 Aug 2013 06:05:00 +0000

mir (0.0.9+13.10.20130822.1-0ubuntu1) saucy; urgency=low

  [ Daniel van Vugt ]
  * Revert the grey background. It's too visually intrusive while we
    don't yet have the ability to give a shell any control over
    compositing (and override GLRenderer::clear) like it should
    eventually have. (LP: #1215322). (LP: #1215322)

  [ Alan Griffiths ]
  * graphics: Fills in some more bits of NestedDisplay.

  [ Ubuntu daily release ]
  * Automatic snapshot from revision 998

 -- Ubuntu daily release <ps-jenkins@lists.canonical.com>  Thu, 22 Aug 2013 14:04:56 +0000

mir (0.0.9+13.10.20130822-0ubuntu1) saucy; urgency=low

  [ Daniel van Vugt ]
  * eglplasma: Don't include the alpha component in gradient
    calculations. We want the whole surface to be opaque. (LP:
    #1215285). (LP: #1215285)

  [ Ubuntu daily release ]
  * Automatic snapshot from revision 995

 -- Ubuntu daily release <ps-jenkins@lists.canonical.com>  Thu, 22 Aug 2013 10:05:21 +0000

mir (0.0.9+13.10.20130821.1-0ubuntu1) saucy; urgency=low

  [ Daniel van Vugt ]
  * Make compositor::Scene lockable. This allows us to do multiple
    operations on a scene atomically using a nice simple:
    std::lock_guard<Scene> lock(scene); In the short term, this is
    required by the bypass branch. In the longer term it will also be
    useful if/when Scene gets an iterator.
  * Check a connection is valid (not NULL) before trying to dereference
    it. Such a NULL dereference led to worrying valgrind errors seen in
    LP: #1212516. (LP: #1212516)

  [ Alan Griffiths ]
  * graphics: hard-wire nested Mir to create an output for every host
    output.

  [ Alexandros Frantzis ]
  * Allow clients to specify the output they want to place a surface in.
    Only fullscreen placements are supported for now, but the policy is
    easy to change. This MP breaks the client API/ABI, so I bumped the
    client ABI version. I took this opportunity to rename some fields in
    MirDisplayConfiguration to improve consistency. .

  [ Ubuntu daily release ]
  * Automatic snapshot from revision 993

 -- Ubuntu daily release <ps-jenkins@lists.canonical.com>  Wed, 21 Aug 2013 14:05:07 +0000

mir (0.0.9+13.10.20130821-0ubuntu1) saucy; urgency=low

  [ Brandon Schaefer ]
  * Release the mir surfaces when done in multiwin demo.
  * Clean up config->cards when were are deleting the display config.

  [ Alexandros Frantzis ]
  * server: Handle both user initiated and hardware display changes with
    MediatingDisplayChanger Enhance MediatingDisplayChanger to handle
    both user initiated display changes and hardware changes, by making
    it implement two interfaces for the two responsibilities
    (mg::DisplayChanger, mf::DisplayChanger).
  * shell: Notify sessions when the display configuration changes This
    patchset implements client notifications for display configuration
    changes. It also adds a mir_demo_client_display_config example which
    can be used to test and demo client initiated display configuration
    changes. Use of the example uncovered some issues that are also
    fixed by this patchset (see individual commits for more info).
  * shell: Add infrastructure for emitting and handling session related
    events.
  * shell: Support per-session display configurations This MP adds
    support for per-session display configurations, i.e., configurations
    that are active only when the client that submitted them has the
    focus. mir_connection_apply_display_config() now changes the session
    display configuration instead of the base/global one.

  [ Alan Griffiths ]
  * graphics::nested: sketch out some more of the nested mir
    implementation.
  * tests: Workaround for test timeout under valgrind. (LP: #1212518)
  * config: use the DisplayServer to hold ownership of system
    components, not the DefaultServerConfiguration.
  * graphics: Start on the NativePlatform interface.
  * graphics: Split the output state out of the NestedDisplay class.

  [ Daniel van Vugt ]
  * setup-android-dependencies.sh: Update for saucy flipped phablet
    images.
  * Give Mir a grey background by default, so you can see which monitors
    it is using.

  [ Eleni Maria Stea ]
  * graphics::nested: sketch out some more of the nested mir
    implementation.
  * nested_platform.cpp functions.

  [ Robert Carr ]
  * Pass session through placement strategy.

  [ Christopher James Halse Rogers ]
  * Add a little extra debugging API.
  * Add missing mutex around display config call.

  [ Ubuntu daily release ]
  * Automatic snapshot from revision 988

 -- Ubuntu daily release <ps-jenkins@lists.canonical.com>  Wed, 21 Aug 2013 06:04:49 +0000

mir (0.0.9+13.10.20130813-0ubuntu1) saucy; urgency=low

  [ Daniel d'Andrada ]
  * Add mir_surface_type_inputmethod enum value.

  [ Ubuntu daily release ]
  * Automatic snapshot from revision 970

 -- Ubuntu daily release <ps-jenkins@lists.canonical.com>  Tue, 13 Aug 2013 02:04:54 +0000

mir (0.0.9+13.10.20130812.4-0ubuntu1) saucy; urgency=low

  [ Alexandros Frantzis ]
  * server,client: Add type, preferred mode and max. simultaneous
    outputs information to the display configuration.

  [ Ubuntu daily release ]
  * Automatic snapshot from revision 968

 -- Ubuntu daily release <ps-jenkins@lists.canonical.com>  Mon, 12 Aug 2013 18:05:30 +0000

mir (0.0.9+13.10.20130812.3-0ubuntu1) saucy; urgency=low

  [ Daniel van Vugt ]
  * eglapp: Add sizing parameters: -f (fullscreen) and -s WxH (specific
    size).

  [ Alan Griffiths ]
  * frontend, examples, tests: provide a utility to adapt
    frontend::Surface to the graphics::InternalSurface interface.

  [ Ubuntu daily release ]
  * Automatic snapshot from revision 966

 -- Ubuntu daily release <ps-jenkins@lists.canonical.com>  Mon, 12 Aug 2013 14:04:37 +0000

mir (0.0.9+13.10.20130812.2-0ubuntu1) saucy; urgency=low

  [ Robert Ancell ]
  * Remove apport hook - we're not installing it and libraries don't
    have hooks anyway. Apps that use libmirserver will have hooks
    (unity-system-compositor, unity-mir). (LP: #1204284)

  [ Alexandros Frantzis ]
  * protobuf: Pass a DisplayConfiguration submessage with the
    Connection.

  [ Ubuntu daily release ]
  * Automatic snapshot from revision 963

 -- Ubuntu daily release <ps-jenkins@lists.canonical.com>  Mon, 12 Aug 2013 11:04:00 +0000

mir (0.0.9+13.10.20130812.1-0ubuntu1) saucy; urgency=low

  [ Robert Ancell ]
  * Fix libmirserver dependent packages requiring the exact version - it
    hadn't been updated for the soname change in revision 948. (LP:
    #1210811)

  [ Alan Griffiths ]
  * platform: workaround link errors on i386/g++ 4.8.1. (LP: #1208774)

  [ Ubuntu daily release ]
  * Automatic snapshot from revision 960

 -- Ubuntu daily release <ps-jenkins@lists.canonical.com>  Mon, 12 Aug 2013 06:04:36 +0000

mir (0.0.9-0ubuntu1) saucy; urgency=low

  * New release

 -- Robert Ancell <robert.ancell@canonical.com>  Mon, 12 Aug 2013 09:19:43 +1200

mir (0.0.8+13.10.20130810-0ubuntu1) saucy; urgency=low

  [ Robert Ancell ]
  * Remove documentation on the system-compositor-testing PPA now
    everything is in main/universe in saucy.

  [ Kevin DuBois ]
  * Add an object for sending display config change messages to all
    connected clients (globally).

  [ Daniel van Vugt ]
  * Fix the compositor side of lag observed between input events and the
    screen. This is half the fix for LP: #1199450. The other half of the
    fix is to resolve client buffers arriving out of order, which has
    not been fully diagnosed but is known to be resolved by the "switch"
    branch. . (LP: #1199450)

  [ Ubuntu daily release ]
  * Automatic snapshot from revision 956

 -- Ubuntu daily release <ps-jenkins@lists.canonical.com>  Sat, 10 Aug 2013 02:04:55 +0000

mir (0.0.8+13.10.20130809.4-0ubuntu1) saucy; urgency=low

  [ Michael Terry ]
  * Pass on the owning Session when creating Surfaces. (LP: #1200035)

  [ Ubuntu daily release ]
  * Automatic snapshot from revision 952

 -- Ubuntu daily release <ps-jenkins@lists.canonical.com>  Fri, 09 Aug 2013 18:05:05 +0000

mir (0.0.8+13.10.20130809.3-0ubuntu1) saucy; urgency=low

  [ Daniel van Vugt ]
  * Simplify and generalize buffer swapping to support arbitrary numbers
    of: - buffers - compositors - clients This is a unified N-buffers
    algorithm which supports any positive number of buffers, as well as
    dynamically switching between synchronous and asynchronous
    behaviour. So it does everything the existing code does and more.
    The key requirement is to support an arbitrary number of (different)
    simultaneous compositor acquisitions, as is needed for bypass
    support (coming soon). This then leads to the requirement that a
    compositor and a snapshot buffer should be acquired differently.
    Because a snapshot should never consume frames, only observe them.
    On the other hand, a compositior acquire must consume a frame (if
    available) so as to guarantee correct ordering when more than one
    are acquired simultaneously in bypass mode. Also fixes LP: #1199717
    and is half the fix for LP: #1199450. (LP: #1199450, #1199717)

  [ Alan Griffiths ]
  * doc, tools: update instructions for "flipped" image.

  [ Christopher James Halse Rogers ]
  * Split out unversioned Mir platform package to fix upgrades across
    libmirserver SONAME bumps.

  [ Ubuntu daily release ]
  * Automatic snapshot from revision 950

 -- Ubuntu daily release <ps-jenkins@lists.canonical.com>  Fri, 09 Aug 2013 11:14:41 +0000

mir (0.0.8+13.10.20130808.2-0ubuntu1) saucy; urgency=low

  [ Alexandros Frantzis ]
  * gbm: Don't try to allocate buffers with unsupported formats. (LP:
    #1124948)

  [ Ubuntu daily release ]
  * Automatic snapshot from revision 946

 -- Ubuntu daily release <ps-jenkins@lists.canonical.com>  Thu, 08 Aug 2013 15:18:56 +0000

mir (0.0.8+13.10.20130808.1-0ubuntu1) saucy; urgency=low

  [ Robert Ancell ]
  * VT switch on alt+ctrl+Fn.
  * Add missing iostream import. This was accidentally removed in
    revision 939. Local builds and CI builds both seem to have treated
    this as a warning; debian package builds as an error. Fixes
    packaging builds.

  [ Robert Carr ]
  * Add an interface by which the shell may be notified of and interfere
    with surface configuration requests.

  [ Alexandros Frantzis ]
  * Bring back revision 931 with a fix for the crash it caused (LP:
    #1209053). (LP: #1209053)
  * examples: Quit the example servers and standalone programs when
    Ctrl+Alt+Backspace is pressed.

  [ Maarten Lankhorst ]
  * Re-introduce console support, and ignore control characters. (LP:
    #1102756, #1195509)

  [ Ubuntu daily release ]
  * Automatic snapshot from revision 944

 -- Ubuntu daily release <ps-jenkins@lists.canonical.com>  Thu, 08 Aug 2013 05:03:26 +0000

mir (0.0.8+13.10.20130807.3-0ubuntu1) saucy; urgency=low

  [ Robert Ancell ]
  * platform: Install and use mirplatform headers. (LP: #1209104)

  [ Daniel van Vugt ]
  * Revert r931. It is causing instant and widespread crashes (LP:
    #1209053). (LP: #1209053)

  [ Alan Griffiths ]
  * platform: remove spurious ${MIR_COMMON_PLATFORM_LIBRARIES}.
  * platform: Install and use mirplatform headers. (LP: #1209104)

  [ Christopher James Halse Rogers ]
  * Fix multihead API usage in EGL example clients.

  [ Ubuntu daily release ]
  * Automatic snapshot from revision 937

 -- Ubuntu daily release <ps-jenkins@lists.canonical.com>  Wed, 07 Aug 2013 16:24:16 +0000

mir (0.0.8+13.10.20130807.1-0ubuntu1) saucy; urgency=low

  [ Kevin DuBois ]
  * Add support for sending display change events to the client to the
    api/protocol.

  [ Ricardo Salveti de Araujo ]
  * Just use libhardware instead of libhybris when building mir (avoid
    conflicts with egl/gles) .

  [ Alan Griffiths ]
  * graphics: Split off platform abstraction as a shared library.
  * graphics: Split off platform abstraction as an LGPL shared library.

  [ Alexandros Frantzis ]
  * display_server: Don't configure the display while the display server
    is paused Don't configure the display while the display server is
    paused. Postpone the configuration until the display server resumes.
  * server: Make EventFilter customization easier.

  [ Ubuntu daily release ]
  * Automatic snapshot from revision 932

 -- Ubuntu daily release <ps-jenkins@lists.canonical.com>  Wed, 07 Aug 2013 06:10:58 +0000

mir (0.0.8+13.10.20130806-0ubuntu1) saucy; urgency=low

  [ Kevin DuBois ]
  * Add protobuf message and api for requesting display configuration
    change. Requests to change the display are authorized by the shell
    authorizer .

  [ Alan Griffiths ]
  * 1. establish a MirConnection during the NestedPlatform
    initialization 2. check that the socket filename that is used by the
    nested mir to accept connections is not the same with the host mir's
    socket filename 3. release the connection when the NestedPlatform is
    deleted.

  [ Eleni Maria Stea ]
  * 1. establish a MirConnection during the NestedPlatform
    initialization 2. check that the socket filename that is used by the
    nested mir to accept connections is not the same with the host mir's
    socket filename 3. release the connection when the NestedPlatform is
    deleted.

  [ Colin Watson ]
  * The upcoming arm64 architecture is called arm64, not armel64.

  [ Alexandros Frantzis ]
  * gbm,compositor: Misc multimonitor related fixes. (LP: #1208354)

  [ Ubuntu daily release ]
  * Automatic snapshot from revision 925

 -- Ubuntu daily release <ps-jenkins@lists.canonical.com>  Tue, 06 Aug 2013 00:02:45 +0000

mir (0.0.8+13.10.20130803-0ubuntu1) saucy; urgency=low

  [ Daniel van Vugt ]
  * fingerpaint: Paint on single clicks, and not just drags. This helps
    in testing input/buffer lag issues ;).

  [ Robert Carr ]
  * Replace SingleVisibilityFocusMechanism with a simpler and more
    flexible mechanism based around raising the surface.
  * Do not target hidden surfaces for pointer events.

  [ Alan Griffiths ]
  * graphics: Break the dependency of graphics platforms on MainLoop.

  [ Christopher James Halse Rogers ]
  * Fix mir_connection_get_display_info There's no guarantee that
    config->displays[0] will be valid, and indeed it's always invalid in
    all my tests. This causes a segfault when trying to dereference the
    current mode of an inactive display.

  [ Ubuntu daily release ]
  * Automatic snapshot from revision 920

 -- Ubuntu daily release <ps-jenkins@lists.canonical.com>  Sat, 03 Aug 2013 00:02:40 +0000

mir (0.0.8+13.10.20130802-0ubuntu1) saucy; urgency=low

  [ Daniel van Vugt ]
  * Fix crashing demo clients, since the introduction of multimonitor.
    (LP: #1207145). (LP: #1207145)
  * tools/install_on_android.sh: Don't upload to/test in Android
    directories. We don't need to now that the phablet images are
    flipped. /tmp is much safer. Also don't hardcode a particular ABI
    (which was wrong). .

  [ Alan Griffiths ]
  * graphics, compositor: Move compositor/buffer_properties.h and
    compositor/graphic_buffer_allocator.h to graphics.
  * graphics, compositor: Move buffer_ipc_packer.h to graphics.
  * graphics/gbm: negate negative error codes returned by drm so they
    can be interpreted by boost.

  [ Alexandros Frantzis ]
  * examples: Add option to specify the display configuration policy to
    use We offer three display configuration policies to all the
    examples that use configurations based on
    mir::example::ServerConfiguration: 1. clone (default) 2. sidebyside
    (outputs are placed side-by-side in the virtual space, in increasing
    connector id order) 3. single (only the first, in connector id
    order, is used).

  [ Ubuntu daily release ]
  * Automatic snapshot from revision 914

 -- Ubuntu daily release <ps-jenkins@lists.canonical.com>  Fri, 02 Aug 2013 00:02:52 +0000

mir (0.0.8+13.10.20130801-0ubuntu1) saucy; urgency=low

  [ Kevin DuBois ]
  * connect multi-display info from the display, to the client by
    improving SessionMediator.
  * prepare for global event sending (like display resizing) by
    separating the ability to send messages into distinct classes that
    is used in the client request service loops clean up constructors
    that aren't used, functions that aren't needed as well.

  [ Robert Carr ]
  * Support monitor input channels for the shell.

  [ Eleni Maria Stea ]
  * stub Platform functions to NestedPlatform replaced
    create_nested_platform with a call to the NestedPlatform constructor
    in the default_server_configuration.cpp.

  [ Alexandros Frantzis ]
  * gbm: Handle the cursor properly with multiple monitors.

  [ Ubuntu daily release ]
  * Automatic snapshot from revision 907

 -- Ubuntu daily release <ps-jenkins@lists.canonical.com>  Thu, 01 Aug 2013 00:02:49 +0000

mir (0.0.8+13.10.20130731.2-0ubuntu1) saucy; urgency=low

  [ Dmitrijs Ledkovs ]
  * Use explicit boost-dev packages.

  [ Alexandros Frantzis ]
  * gbm: Support non-cloned display configurations.

  [ Thomas Voß ]
  * Adjust documentation to account for lightdm/packaging changes.
  * Don't make Mir become a process group leader, to avoid CTRL-C
    killing the X server.

  [ Alan Griffiths ]
  * test_framework: Provide boost exception diagnostics.
  * graphics: Remove use of frontend::Surface from graphics interface &
    implementation.

  [ Daniel van Vugt ]
  * Don't run Android commands which are no longer valid in flipped
    phablet images. They will only kill your connection to the device.
    (LP: #1206369). (LP: #1206369)
  * Fix documentation to suit the new "flipped" phablet images. Also
    remove extraneous comment which could cause copy/paste mistakes.

  [ Eleni Maria Stea ]
  * mir option --nested-mode <host-socket>.
  * added a native platform interface in
    include/server/mir/graphics/native_platform.h added a new static
    library for the nested platform added some stub
    create_native_platform and create_nested_platform functions to be
    called when mir runs in nested mode.

  [ Ubuntu daily release ]
  * Automatic snapshot from revision 901

 -- Ubuntu daily release <ps-jenkins@lists.canonical.com>  Wed, 31 Jul 2013 12:55:57 +0000

mir (0.0.8+13.10.20130730-0ubuntu1) saucy; urgency=low

  [ Robert Ancell ]
  * Use the soname in the filename of all the public libraries.
    Explicityly set soname for libmirserver and libmirprotobuf.

  [ Daniel van Vugt ]
  * Separate MockBufferAllocator for reuse in other test cases.
  * Silence noisy integration tests (Uninteresting mock function calls)
    (LP: #1192618). (LP: #1192618)
  * Distinguish between a buffer locked for composition vs snapshotting.
    The difference will become very important with the introduction of
    bypass. Stay tuned.

  [ Alexandros Frantzis ]
  * graphics, shell: move GLPixelBuffer to shell.
  * compositor: Introduce and use a different DisplayBufferCompositor
    object per non-cloned output.
  * geometry: Use an closed-open representation for Rectangle end
    points.

  [ Thomas Voß ]
  * Adjust the Process class to correctly trace child processes. This
    should help a lot in avoiding/diagnosing races on armhf.

  [ Kevin DuBois ]
  * expand client api so that multiple MirDisplayInfo can be returned
    for multimonitor situations.
  * add a function to the client api to query the possible formats to
    create a surface with.
  * client: decouple MirConnection from MirEvent a bit. stop two-step
    initialization of the client rpc channel.

  [ Robert Carr ]
  * Add surface lifecycle notification to the session listener.
  * Build test_android_input_registrar.cpp.

  [ Alan Griffiths ]
  * graphics, shell: move GLPixelBuffer to shell.

  [ Maarten Lankhorst ]
  * Fixes LP: #1195509. (LP: #1195509)

  [ Ubuntu daily release ]
  * Automatic snapshot from revision 890

 -- Ubuntu daily release <ps-jenkins@lists.canonical.com>  Tue, 30 Jul 2013 00:03:17 +0000

mir (0.0.8-0ubuntu1) saucy; urgency=low

  * New release

 -- Robert Ancell <robert.ancell@canonical.com>  Mon, 22 Jul 2013 10:07:38 +1200

mir (0.0.7+13.10.20130721ubuntu.unity.next-0ubuntu1) saucy; urgency=low

  [ Robert Ancell ]
  * Update debian/copyright for 3rd_party files. (LP: #1194073)
  * update to xmir instructions.
  * Put demos back into bin, not libexec. It's confusing, conflicts with
    the documentation and makes it harder to run them.
  * Add some XMir diagnostic and recovery documentation.
  * Update docs to refer to saucy, not raring.
  * Display command line options error when failed.
  * Remove dead tag code in SessionManager.
  * Remove dead code in ProtobufSocketCommunicator.
  * Releasing 0.0.6
  * Close the platform file descriptors on destruction of MirConnection.
    (LP: #1198022)
  * Remove libancilliary and implement required functionality directly.
  * add xmir guide to debug.
  * Only use a DRM device if it has connections. (LP: #1197708)
  * Add instructions on how to compile Mesa and X.Org with Mir support.
    (LP: #1193261)

  [ Jussi Pakkanen ]
  * Explicitly create output directory before running custom command.

  [ Alexandros Frantzis ]
  * graphics: Implement GLBufferPixels to extract buffer pixels using
    GL.
  * lttng: Install tracepoint provider libraries in private lib
    subdirectory.
  * surfaces: Fix Surface::flag_for_render() Fixes lp:1195105. (LP:
    #1195105)
  * compositor: Manage the rendering target properly in the compositing
    threads.
  * shell: Implement Session::take_snapshot() method.
  * graphics: Add Display::configure() method.
  * server: Support handlers for file descriptors in MainLoop.
  * graphics: Reconfigure the Display when the display configuration
    changes.
  * tests: Fix race condition in MockDRM leading to memory errors
    Previously, because we allocated and returned memory in two step,
    using a unique storage point to hold the allocated memory, there was
    the potential for memory errors (e.g. double frees) in multithreaded
    tests (like
    drm_close_not_called_concurrently_on_ipc_package_destruction). (LP:
    #1197408)
  * server: Make symbols of loaded SharedLibraries available globally.
  * gbm: Provide different functions for validating server and client
    Mesa EGL native displays. (LP: #1177902)
  * gbm: Update mesa egl native display validation function names Update
    mesa egl native display validation function names to match the ones
    used by Mesa.
  * graphics: Introduce a DisplayConfigurationPolicy to set up
    DisplayConfigurations.
  * geometry: Add Rectangles class to hold a collection of rectangles.
  * android: Separate Display and DisplayBuffer implementations.
  * graphics: Fall back to reading RGBA pixel data in GLPixelBuffer if
    BGRA is not supported.
  * Replace ViewableArea with more fitting interfaces.

  [ Eleni Maria Stea ]
  * minor fix of typo in the example: mir_client_accelerated.
  * fixed invalid C++ code, which was using a non-standard gcc language
    extension, for named initialization of structure elements.

  [ Stephen M. Webb ]
  * disable running the integration test suite on arm architecture
    during the packaging builds (lp: #1195265). (LP: #1195265, #1195260)

  [ Didier Roche ]
  * lttng: Install tracepoint provider libraries in private lib
    subdirectory.
  * build-dep on valgrind as it's used in integration tests. (LP:
    #1195265)
  * only build on archs we support.
  * Don't build on powerpc.
  * Disable unity armhf tests, they are failing the armhf build on
    buildds.

  [ Kevin DuBois ]
  * unify advance_client_buffer and client_buffer() interfaces on
    ms::Surface. change the ms::Surface class so that it does not hold
    the client resource on behalf of the clients, the frontend or native
    windows do.
  * android drivers have an interface for the drivers to obtain a strong
    reference to the native window type. Allow the drivers to acquire
    this strong reference to the buffer backing their texture/fbo.
  * Activate sending a "swapinterval" signal over IPC. Add client api
    for software clients to request different swapintervals.
    (eglSwapInterval is not glued together just yet) Currently only
    swapinterval of 0 or 1 is supported. (LP: #1130553)
  * link eglSwapInterval hook in gbm driver to the ipc message to enable
    swapinterval0. This makes eglSwapInterval (1) or (0) work for gbm
    ipc clients only.
  * fix: lp:1196647 (test bug results in crash in android unit tests)
    bug was just in test code on android. (LP: #1196647)
  * fix: lp1192742 by cleaning up FD's when an android client
    unregisters its native_handle_t. (LP: #1192742)
  * saucy's default boost version is 1.53, yet the cross compile script
    was still on 1.49. switch script to 1.53.
  * begin cleanup of ms::Surface by breaking "ms::Surface : public
    mi::SurfaceTarget" inheritance the input system was using the
    surface object (specifically the std::weak_ptr<mi::SurfaceTarget> to
    the ms::Surface) as its 'key' for coordinating the surfaces. This
    bound the input system tightly to the surface stack, which prevented
    any proxying of ms::Surface and made the lifetime of ms::Surface
    tangled. This change breaks this dependency by making ms::Surface
    own an InputChannel, instead of it being a SurfaceTarget.
  * remove google mock from the internal source tree. Rather, use the
    google-mock package and build the source externally. (LP: #1185265,
    #1194017)
  * disable running the integration test suite on arm architecture
    during the packaging builds (lp: #1195265). (LP: #1195265, #1195260)
  * break ms::Surface : public mg::Renderable dependency, paving the way
    for a more sensible interface surrounding our ms::Surface object.
    Also ensure that graphics data is maintained synchronously. Remove
    most state from ms::Surface.
  * fixes: lp:1200782 by freeing fd's associated with buffer package.
    (LP: #1200782)

  [ Kevin Gunn ]
  * this is to change the doc's fpr preinstalled binaries to reference
    using the system-compositor-testing ppa.
  * update to xmir instructions.
  * add xmir guide to debug.

  [ Alan Griffiths ]
  * graphics, config: Dynamically load the graphics platform.
  * config: allow graphics platform library to be selected by command-
    line/config. (LP: #1118909)
  * docs: A move towards house style for the webpages.
  * Make gmock and umockdev dependencies of the tests, clean up, and
    make not building tests an option. (LP: #1196987)
  * client: remove some unnecessary memory allocation, copying and
    threading.
  * frontend: Guard SessionMediator::session against race conditions.
  * frontend: remove redundant and misleading comment.
  * frontend: cut down memory allocations by pre-allocating and reusing
    buffers.
  * geometry: more tractable construction of objects. (LP: #1199756)
  * tests: rework test to prevent test input events being missed before
    handler is registered. (LP: #1200236)
  * geometry: make geometry compound types easier to construct. (LP:
    #1199756)
  * doc: use house font and colors for coding guidelines.
  * mir: Simpler IntWrapper that doesn't need type tags upfront.
  * graphics, conpositor: Move dependencies of graphics platform into
    graphics.
  * graphics: Delete unused file -
    include/server/mir/graphics/framebuffer_backend.h.
  * graphics, compositor: Move the rendering interfaces and code to
    compositor.
  * graphics, compositor: move BufferBasic to graphics.
  * graphics::gbm: delete unused headers.

  [ Christopher James Halse Rogers ]
  * Improve GBM platform's device probing, by actually making it probe
    devices.
  * Fix clearly-broken code, for which clang produced deliberately
    broken output.
  * Fix two issues caught by Clang's static analyser.
  * I like clang's error messages. Let's keep Mir building on clang.
  * Make libmirclient not aggressively signal-unsafe by blocking signals
    on our IO thread. Fixes infinite loop in XMir (LP: #1199319). (LP:
    #1199319)
  * Document XMir drivers too.

  [ Sebastien Bacher ]
  * Small copyright fixes (lp: #1195647). (LP: #1195647)

  [ Daniel van Vugt ]
  * Cache the transformation matrix; only recalculate it when some part
    of the transformation changes. (LP: #1193020) . (LP: #1193020)
  * Don't pass a clang-only option to gcc. It will not understand and
    cause build failure (LP: #1194385). (LP: #1194385)
  * Fix build failure due to differing exception specifiers. noexcept
    destructors should be enforced in derived classes if the base uses
    them. (LP: #1194703). (LP: #1194703)
  * Document thread safety pitfalls about client-side callbacks. .
  * Fix mismatched destructor exception specifiers causing build failure
    in gcc 4.7. Also fix struct/class mismatches that some compilers
    will treat as an error. (LP: #1196415). (LP: #1196415)
  * mir_demo_client_unaccelerated: Add an FPS count, and a "-n" option
    to disable vsync (set swap interval to 0).
  * mir_demo_client_egl*: Add a "-n" option to disable syncing to vblank
    (hence to use swap interval == 0).
  * Initial attempts at making the Mir client API thread safe.
    Ordinarily you would not build locking into an API, however the fact
    that Mir clients implicitly get multiple threads created for them
    makes it important for the API itself to be automatically thread
    safe. I've tried to avoid API changes, but adding a new function:
    mir_wait_for_one was necessary. This is because mir_wait_for doesn't
    work if multiple threads are waiting on the same thing
    simultaneously. And the fact that waiting at all is optional means
    we can't change the behaviour of mir_wait_for -- it must always wait
    for all outstanding results (which is only safe in clients where the
    waiting happens in a single thread). .
  * Work around GCC issue 50043 which is causing build failures on
    raring. (LP: #1199210) The gcc bug is only fixed in 4.8/saucy. (LP:
    #1199210)
  * MockDisplayConfigurationPolicy: Work around gcc-4.7 bugs causing
    build failure on raring. (LP: #1200064). (LP: #1200064)
  * Another workaround for gcc-4.7 bugs causing build failure. (LP:
    #1200107). (LP: #1200107)
  * buffer_swapper_spin.h: Remove dead code: initialize_queues.
  * Remove unused interface surfaces::GraphicRegion It became unused
    when Kevin's work landed in r856 yesterday. .
  * Rename compositor::Renderables --> compositor::Scene What is a
    "Renderables"? It's the interface by which we know the scene graph,
    or the model of how all the surfaces relate to each other. Right,
    then call it a scene graph... but the word "graph" might imply a
    particular structure. And we don't want to imply such things in an
    interface. So just call it "scene". That makes slightly more sense
    than imagining what a "Renderables" (singular) is.
  * Fix comments which mention incorrect namespaces for Buffer following
    yesterday's landings.

  [ Ricardo Mendoza ]
  * Fix broken tests/unit-
    tests/client/android/test_client_android_registrar.cpp due to unused
    return value.

  [ Thomas Voß ]
  * Wait for vt to become active if we need to activate it.
  * Remove disabling asio's epoll reactor implementation from the
    package build flags.
  * Introduce cmake options to be able to selectively switch acceptance,
    integration and unit tests on/off. (LP: #1195265)

  [ Thomi Richards ]
  * Remove workaround for bug #1198022. (LP: #1198022)

  [ Robert Carr ]
  * Add raise method to surface stack.
  * Remove cucumber and all references. (LP: #1194075)
  * Add support for shaped input regions.
  * Store MirMotionAction as integer due to usage of extra bits by
    android input stack. (LP: #1197108)
  * Fix obscurance of touch events according to stacking.
  * Extract DefaultServerConfiguration::the_cursor_listener from
    DefaultServerConfiguration::the_input_configuration. (LP: #1192916)
  * Implement a connection authorization mechanism.
  * Correct test_surface_stack.cpp ordering tests.
  * Move the DepthId in surface creation to
    msh::SurfaceCreationParameters.

  [ Ubuntu daily release ]
  * Automatic snapshot from revision 874 (ubuntu-unity/next)

 -- Ubuntu daily release <ps-jenkins@lists.canonical.com>  Sun, 21 Jul 2013 00:03:59 +0000

mir (0.0.7-0ubuntu1) saucy; urgency=low

  * New release

 -- Robert Ancell <robert.ancell@canonical.com>  Mon, 15 Jul 2013 09:29:56 +1200

mir (0.0.6-0ubuntu1) saucy; urgency=low

  * New release

 -- Robert Ancell <robert.ancell@canonical.com>  Thu, 27 Jun 2013 15:47:06 +1200

mir (0.0.5-0ubuntu1) saucy; urgency=low

  * Misc a numerous package fixes.
  * Automatic snapshot from revision 766 (bootstrap)

 -- Didier Roche <didrocks@ubuntu.com>  Mon, 24 Jun 2013 19:02:49 +0200

mir (0.0.4-0ubuntu1) raring; urgency=low

  * change mesa header to clean up the file and add swapinterval 0 hook

 -- Kevin DuBois <kevin.dubois@canonical.com>  Mon, 17 Jun 2013 18:02:32 -0700

mir (0.0.3-0ubuntu1) raring; urgency=low

  [ Bryce Harrington ]
  * Add apport hook, source_mir.py

 -- Robert Ancell <robert.ancell@canonical.com>  Wed, 15 May 2013 11:47:32 +1200

mir (0.0.2-0ubuntu2) raring; urgency=low

  * Put mir in split mode

 -- Didier Roche <didrocks@ubuntu.com>  Wed, 20 Feb 2013 14:51:48 +0000

mir (0.0.2-0ubuntu1) raring; urgency=low

  * New upstream release
  * debian/control:
    - libmirclient-demos breaks older version of mir

 -- Robert Ancell <robert.ancell@canonical.com>  Tue, 12 Feb 2013 14:22:17 +1300

mir (0.0.1-0ubuntu1) quantal; urgency=low

  * Initial release

 -- Thomas Voß <thomas.voss@canonical.com>  Thu, 10 Jan 2013 08:53:02 +0100<|MERGE_RESOLUTION|>--- conflicted
+++ resolved
@@ -1,4 +1,3 @@
-<<<<<<< HEAD
 mir (0.21.0-0ubuntu1) UNRELEASED; urgency=medium
 
   * New upstream release 0.21.0 (https://launchpad.net/mir/+milestone/0.21.0)
@@ -59,7 +58,7 @@
         (LP: #1557446)
 
  -- Alberto Aguirre <alberto.aguirre@canonical.com>  Thu, 17 Mar 2016 14:08:50 -0500
-=======
+
 mir (0.20.3+16.04.20160322-0ubuntu1) xenial; urgency=medium
 
   [ Alberto Aguirre ]
@@ -74,7 +73,6 @@
   * No-change rebuild.
 
  -- Alberto Aguirre <alberto.aguirre@canonical.com>  Tue, 22 Mar 2016 15:42:36 +0000
->>>>>>> 445145b2
 
 mir (0.20.2+16.04.20160307-0ubuntu1) xenial; urgency=medium
 
