option cc_generic_services = true;

package mir.protobuf;

// Outside of the IPC code no-one should care as this is all wrapped up.
// But for the following result messages we either populate the "real"
// attributes or, in the case of an error, the error attribute. So the
// attributes are all "optional" (or "repeated").

message ConnectParameters {
  required string application_name = 1;
}

message SurfaceParameters {
  required int32 width = 1;
  required int32 height = 2;
  required int32 pixel_format = 3;
  required int32 buffer_usage = 4;
  optional string surface_name = 5;
  optional uint32 output_id = 6;

  optional int32 type = 7;
  optional int32 state = 8;
  optional int32 pref_orientation = 9;
  optional int32 parent_id = 10;
  
  optional Rectangle aux_rect = 11;
  optional int32 edge_attachment = 12;

  optional int32 min_width = 13;
  optional int32 min_height = 14;
  optional int32 max_width = 15;
  optional int32 max_height = 16;
  optional int32 width_inc = 17;
  optional int32 height_inc = 18;
  optional SurfaceAspectRatio min_aspect = 19;
  optional SurfaceAspectRatio max_aspect = 20;
}

message SurfaceAspectRatio
{
    required uint32 width  = 1;
    required uint32 height = 2;
}

// If and when we break our protocol backward-compatibility, this could be
// merged with SurfaceParameters...
message SurfaceSpecification {
  optional int32 width = 1;
  optional int32 height = 2;
  optional int32 pixel_format = 3;
  optional int32 buffer_usage = 4;
  optional string name = 5;
  optional uint32 output_id = 6;
  optional int32 type = 7;
  optional int32 state = 8;
  optional int32 preferred_orientation = 9;
  optional int32 parent_id = 10;
  optional Rectangle aux_rect = 11;
  optional int32 edge_attachment = 12;

  optional int32 min_width = 13;
  optional int32 min_height = 14;
  optional int32 max_width = 15;
  optional int32 max_height = 16;
  optional int32 width_inc = 17;
  optional int32 height_inc = 18;
  optional SurfaceAspectRatio min_aspect = 19;
  optional SurfaceAspectRatio max_aspect = 20;
  repeated StreamConfiguration stream = 21; 
}

message StreamConfiguration {
  optional BufferStreamId id = 1;
  optional int32 displacement_x = 2;
  optional int32 displacement_y = 3;
};

message SurfaceModifications {
  required SurfaceId surface_id = 1;
  required SurfaceSpecification surface_specification = 2;
}

message SurfaceId {
  required int32 value = 1;
};

message PersistentSurfaceId {
  optional string value = 1;

  optional string error = 127;
};

message BufferStreamId {
  required int32 value = 1;
};

message BufferStreamParameters {
    required int32 width = 1;
    required int32 height = 2;
    required int32 pixel_format = 3;
    required int32 buffer_usage = 4;
};

message BufferRequest {
  optional BufferStreamId id = 1;
  optional Buffer buffer = 2;
};

message Buffer {
  optional int32 buffer_id = 1;
  repeated sint32 fd = 2;
  repeated int32  data = 3;
  optional int32  fds_on_side_channel = 4;
  optional int32  stride = 5;
  optional uint32 flags = 6;
  optional int32  width = 7;
  optional int32  height = 8;

  optional string error = 127;
}

message Platform {
  repeated sint32 fd = 1;
  repeated int32  data = 2;
  optional int32  fds_on_side_channel = 3;

  optional string error = 127;
}

message DisplayCard {
    required uint32 card_id = 1;
    required uint32 max_simultaneous_outputs = 2;
}

message DisplayMode {
    optional uint32 vertical_resolution = 1;
    optional uint32 horizontal_resolution = 2;
    optional double refresh_rate = 3;
}

message DisplayOutput {
  repeated uint32 pixel_format = 1;
  optional uint32 current_format = 2;
  repeated DisplayMode mode = 3;
  optional uint32 current_mode = 4;
  optional sint32 position_x = 5;
  optional sint32 position_y = 6;
  optional uint32 card_id = 7;
  optional uint32 output_id = 8;
  optional uint32 connected = 9;
  optional uint32 used = 10;
  optional uint32 physical_width_mm = 11;
  optional uint32 physical_height_mm = 12;
  optional uint32 type = 13;
  optional uint32 preferred_mode = 14;
  optional uint32 power_mode = 15;
  optional sint32 orientation = 16;
}

message Connection {
  optional Platform platform = 1;
//  optional DisplayInfo display_info = 2;
  repeated DisplayOutput display_output = 3;
  optional DisplayConfiguration display_configuration = 4;
  repeated uint32 surface_pixel_format = 5;

  optional string error = 127;
}

message BufferStream {
  optional BufferStreamId id = 1;
  optional int32 pixel_format = 2;
  optional int32 buffer_usage = 3;
  optional Buffer buffer = 4;
  
  optional string error = 127;
}

message Surface {
  optional SurfaceId id = 1;
  optional int32 width = 2;
  optional int32 height = 3;
  optional int32 pixel_format = 4;
  optional int32 buffer_usage = 5;
  optional Buffer buffer = 6;

  repeated sint32 fd = 7;
  optional int32 fds_on_side_channel = 8;
  
  repeated SurfaceSetting attributes = 9;
  
  optional BufferStream buffer_stream = 10;

  optional string error = 127;
}

message DRMMagic {
  optional uint32 magic = 1;
  optional string error = 127;
}

message DRMAuthMagicStatus {
  optional int32 status_code = 1;
  optional string error = 127;
}

message Void {
  optional string error = 127;
}

message SurfaceSetting {
  optional SurfaceId surfaceid = 1;
  optional int32     attrib = 2;
  optional int32     ivalue = 3;
  // optional string    svalue = 4;  // Expected for future use
  optional string error = 127;
}

message Event {
  optional bytes raw = 1;  // MirEvent structure
}

message DisplayConfiguration {
  repeated DisplayOutput display_output = 1;
  repeated DisplayCard   display_card = 2;
  optional string error = 127;
}

message LifecycleEvent {
  required uint32 new_state = 1; // State transition
  optional string error = 127;
}

message PingEvent {
  optional int32 serial = 1;  // Identifier for this ping
}

message EventSequence {
  repeated Event event = 1;
  optional DisplayConfiguration display_configuration = 2;
  optional LifecycleEvent lifecycle_event = 3;
  optional PingEvent ping_event = 4;
  optional string error = 127;
}

message Rectangle {
  required int32 left = 1;
  required int32 top = 2;
  required uint32 width = 3;
  required uint32 height = 4;
}

message ScreencastParameters {
  required Rectangle region = 1;
  required uint32 width = 2;
  required uint32 height = 3;
  required int32 pixel_format = 4;
}

message ScreencastId {
  required uint32 value = 1;
}

message Screencast {
  optional ScreencastId screencast_id = 1;
  optional Buffer buffer = 2;
  optional BufferStream buffer_stream = 3;
  optional string error = 127;
}

message CursorSetting {
  required SurfaceId surfaceid = 1;
  // No name is interpreted as disabled cursor.
  optional string name = 2;
  // If we supply a buffer stream we must supply hotspot x and y
  optional BufferStreamId buffer_stream = 3;
  optional int32 hotspot_x = 4;
  optional int32 hotspot_y = 5;
}

message SocketFDRequest {
  required int32 number = 1;
}

message SocketFD {
  repeated sint32 fd = 1;
  optional int32  fds_on_side_channel = 2;

  optional string error = 127;
}

message PromptSessionParameters {
  required int32 application_pid = 1;
}

message PlatformOperationMessage {
  optional uint32 opcode = 1;
  optional bytes data = 2;
  repeated sint32 fd = 3;
  optional int32  fds_on_side_channel = 4;

  optional string error = 127;
}

service DisplayServer {
  // Platform independent requests
  rpc connect(ConnectParameters) returns (Connection);
  rpc disconnect(Void) returns (Void);
  rpc create_surface(SurfaceParameters) returns (Surface);
  rpc modify_surface(SurfaceModifications) returns (Void);
  rpc next_buffer(SurfaceId) returns (Buffer);
  rpc release_surface(SurfaceId) returns (Void);

  // Platform specific requests
  rpc drm_auth_magic(DRMMagic) returns (DRMAuthMagicStatus);
  rpc platform_operation(PlatformOperationMessage) returns (PlatformOperationMessage);

  rpc configure_surface(SurfaceSetting) returns (SurfaceSetting);
  rpc configure_display(DisplayConfiguration) returns (DisplayConfiguration);

  rpc create_screencast(ScreencastParameters) returns (Screencast);
  rpc screencast_buffer(ScreencastId) returns (Buffer);
  rpc release_screencast(ScreencastId) returns (Void);

  rpc create_buffer_stream(BufferStreamParameters) returns (BufferStream);
  rpc release_buffer_stream(BufferStreamId) returns (Void);

  rpc configure_cursor(CursorSetting) returns (Void);
  rpc new_fds_for_prompt_providers(SocketFDRequest) returns (SocketFD);

  rpc start_prompt_session(PromptSessionParameters) returns (Void);
  rpc stop_prompt_session(Void) returns (Void);
  rpc exchange_buffer(BufferRequest) returns (Buffer);

<<<<<<< HEAD
  rpc pong(PingEvent) returns (Void);
=======
  rpc submit_buffer(BufferRequest) returns (Void);

  rpc request_persistent_surface_id(SurfaceId) returns (PersistentSurfaceId);
>>>>>>> be9294fc
}

message CoordinateTranslationRequest {
  required SurfaceId surfaceid = 1;
  required int32 x = 2;
  required int32 y = 3;
}

message CoordinateTranslationResponse {
  optional int32 x = 1;
  optional int32 y = 2;

  optional string error = 127;
}

service Debug {
  rpc translate_surface_to_screen(CoordinateTranslationRequest) returns (CoordinateTranslationResponse);
}<|MERGE_RESOLUTION|>--- conflicted
+++ resolved
@@ -333,13 +333,11 @@
   rpc stop_prompt_session(Void) returns (Void);
   rpc exchange_buffer(BufferRequest) returns (Buffer);
 
-<<<<<<< HEAD
+  rpc submit_buffer(BufferRequest) returns (Void);
+
+  rpc request_persistent_surface_id(SurfaceId) returns (PersistentSurfaceId);
+
   rpc pong(PingEvent) returns (Void);
-=======
-  rpc submit_buffer(BufferRequest) returns (Void);
-
-  rpc request_persistent_surface_id(SurfaceId) returns (PersistentSurfaceId);
->>>>>>> be9294fc
 }
 
 message CoordinateTranslationRequest {
