--- conflicted
+++ resolved
@@ -32,11 +32,7 @@
 namespace geom=mir::geometry;
 
 mga::DisplayBuffer::DisplayBuffer(
-<<<<<<< HEAD
-    mga::DisplayName name,
-=======
     mga::DisplayName display_name,
->>>>>>> 2a9a0357
     std::unique_ptr<LayerList> layer_list,
     std::shared_ptr<FramebufferBundle> const& fb_bundle,
     std::shared_ptr<DisplayDevice> const& display_device,
@@ -45,13 +41,8 @@
     mg::GLProgramFactory const& program_factory,
     MirOrientation orientation,
     mga::OverlayOptimization overlay_option)
-<<<<<<< HEAD
-    : display_name{name},
-      list(std::move(layer_list)),
-=======
     : display_name(display_name),
       layer_list(std::move(layer_list)),
->>>>>>> 2a9a0357
       fb_bundle{fb_bundle},
       display_device{display_device},
       native_window{native_window},
@@ -103,23 +94,14 @@
     if (!needs_commit)
         return false;
 
-<<<<<<< HEAD
-    display_device->commit(display_name, *list, gl_context, overlay_program);
-=======
     display_device->commit(display_name, *layer_list, gl_context, overlay_program);
->>>>>>> 2a9a0357
     return true;
 }
 
 void mga::DisplayBuffer::gl_swap_buffers()
 {
-<<<<<<< HEAD
-    list->update_list({});
-    display_device->commit(display_name, *list, gl_context, overlay_program);
-=======
     layer_list->update_list({});
     display_device->commit(display_name, *layer_list, gl_context, overlay_program);
->>>>>>> 2a9a0357
 }
 
 void mga::DisplayBuffer::flip()
