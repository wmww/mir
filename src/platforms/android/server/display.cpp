/*
 * Copyright © 2012 Canonical Ltd.
 *
 * This program is free software: you can redistribute it and/or modify it
 * under the terms of the GNU Lesser General Public License version 3,
 * as published by the Free Software Foundation.
 *
 * This program is distributed in the hope that it will be useful,
 * but WITHOUT ANY WARRANTY; without even the implied warranty of
 * MERCHANTABILITY or FITNESS FOR A PARTICULAR PURPOSE.  See the
 * GNU Lesser General Public License for more details.
 *
 * You should have received a copy of the GNU Lesser General Public License
 * along with this program.  If not, see <http://www.gnu.org/licenses/>.
 *
 * Authored by: Kevin DuBois <kevin.dubois@canonical.com>
 */

#include "mir/graphics/platform.h"
#include "display_configuration.h"
#include "mir/graphics/display_report.h"
#include "mir/graphics/display_buffer.h"
#include "mir/graphics/gl_context.h"
#include "mir/graphics/egl_resources.h"
#include "display.h"
#include "display_component_factory.h"
#include "interpreter_cache.h"
#include "server_render_window.h"
#include "display_buffer.h"
#include "hwc_layerlist.h"
#include "mir/graphics/android/mir_native_window.h"
#include "mir/geometry/rectangle.h"
#include "mir/graphics/event_handler_register.h"
#include "mir/fd.h"

#include <boost/throw_exception.hpp>
#include <fcntl.h>

namespace mga=mir::graphics::android;
namespace mg=mir::graphics;
namespace geom=mir::geometry;

struct mga::DisplayChangePipe
{
    DisplayChangePipe()
    {
        int pipes_raw[2] {-1, -1};
        if (::pipe2(pipes_raw, O_CLOEXEC | O_NONBLOCK))
            BOOST_THROW_EXCEPTION(std::runtime_error("failed to create display change pipe"));
        read_pipe = mir::Fd{pipes_raw[0]}; 
        write_pipe = mir::Fd{pipes_raw[1]}; 
    }

    void notify_change()
    {
        if (::write(write_pipe, &data, sizeof(data)) == -1)
            BOOST_THROW_EXCEPTION(std::runtime_error("failed to write to display change pipe"));
    }

    void ack_change()
    {
        char tmp{'b'};
        if (::read(read_pipe, &tmp, sizeof(tmp)) == -1)
            BOOST_THROW_EXCEPTION(std::runtime_error("failed to read from display change pipe"));
    }
    mir::Fd read_pipe;
    mir::Fd write_pipe;
    char const data{'a'};
};

namespace
{
void power_mode(
    mga::DisplayName name,
    mga::HwcConfiguration& control,
    mg::DisplayConfigurationOutput& config,
    MirPowerMode intended_mode)
{
    if (config.power_mode != intended_mode)
    {
        control.power_mode(name, intended_mode);
        config.power_mode = intended_mode;
    }
}

void power_mode_safe(
    mga::DisplayName name,
    mga::HwcConfiguration& control,
    mg::DisplayConfigurationOutput& config,
    MirPowerMode intended_mode) noexcept
try
{
    power_mode(name, control, config, intended_mode);
} catch (...) {}

void set_powermode_all_displays(
    mga::HwcConfiguration& control,
    mga::DisplayConfiguration& config,
    MirPowerMode intended_mode) noexcept
try
{
    power_mode_safe(mga::DisplayName::primary, control, config.primary_config(), intended_mode);
    if (config.external_config().connected)
        power_mode_safe(mga::DisplayName::external, control, config.external_config(), intended_mode); 
} catch (...) {}


//this should probably be the constructor of DisplayBuffer
std::unique_ptr<mga::ConfigurableDisplayBuffer> create_display_buffer(
    mga::DisplayName name,
    mga::DisplayComponentFactory& display_buffer_builder,
    mga::DisplayAttribs const& attribs,
    std::shared_ptr<mg::GLProgramFactory> const& gl_program_factory,
    mga::PbufferGLContext const& gl_context,
    mga::OverlayOptimization overlay_option)
{
    std::shared_ptr<mga::FramebufferBundle> fbs{display_buffer_builder.create_framebuffers(attribs)};
    auto cache = std::make_shared<mga::InterpreterCache>();
    auto interpreter = std::make_shared<mga::ServerRenderWindow>(fbs, cache);
    auto native_window = std::make_shared<mga::MirNativeWindow>(interpreter);
    return std::unique_ptr<mga::ConfigurableDisplayBuffer>(new mga::DisplayBuffer(
        name,
        display_buffer_builder.create_layer_list(),
        fbs,
        display_buffer_builder.create_display_device(),
        native_window,
        gl_context,
        *gl_program_factory,
        mir_orientation_normal,
        overlay_option));
}
}

mga::Display::Display(
    std::shared_ptr<mga::DisplayComponentFactory> const& display_buffer_builder,
    std::shared_ptr<mg::GLProgramFactory> const& gl_program_factory,
    std::shared_ptr<GLConfig> const& gl_config,
    std::shared_ptr<DisplayReport> const& display_report,
    mga::OverlayOptimization overlay_option) :
    display_buffer_builder{display_buffer_builder},
    hwc_config{display_buffer_builder->create_hwc_configuration()},
    hotplug_subscription{hwc_config->subscribe_to_config_changes(std::bind(&mga::Display::on_hotplug, this))},
    primary_attribs(hwc_config->active_attribs_for(mga::DisplayName::primary)),
<<<<<<< HEAD
    external_attribs(hwc_config->active_attribs_for(mga::DisplayName::external)),
    config(
        primary_attribs,
        mir_power_mode_off,
        external_attribs,
        mir_power_mode_off),
    gl_context{config.primary_config().current_format, *gl_config, *display_report},
    primary_db{create_display_buffer(
        mga::DisplayName::primary,
=======
    config(
        primary_attribs,
        hwc_config->active_attribs_for(mga::DisplayName::external)),
    gl_context{config.primary_config().current_format, *gl_config, *display_report},
    display_buffer{create_display_buffer(
>>>>>>> 0a45cd0c
        *display_buffer_builder,
        primary_attribs,
        gl_program_factory,
        gl_context,
        overlay_option)},
<<<<<<< HEAD
    display_change_pipe(new DisplayChangePipe),
    gl_program_factory(gl_program_factory)
=======
    display_change_pipe(new DisplayChangePipe)
>>>>>>> 0a45cd0c
{
    //Some drivers (depending on kernel state) incorrectly report an error code indicating that the display is already on. Ignore the first failure.
    set_powermode_all_displays(*hwc_config, config, mir_power_mode_on);

    if (config.external_config().connected)
        external_db = create_display_buffer(
            mga::DisplayName::external,
            *display_buffer_builder,
            external_attribs,
            gl_program_factory,
            gl_context,
            mga::OverlayOptimization::disabled);

    display_report->report_successful_setup_of_native_resources();

    gl_context.make_current();

    display_report->report_successful_egl_make_current_on_construction();
    display_report->report_successful_display_construction();
}

mga::Display::~Display() noexcept
{
<<<<<<< HEAD
    printf("DESTROY.\n");
    set_powermode_all_displays(*hwc_config, config, mir_power_mode_off);
}

void mga::Display::update_configuration(std::lock_guard<std::mutex> const&) const
{
    if (configuration_dirty)
    {
        auto attribs = hwc_config->active_attribs_for(mga::DisplayName::external);
        if (attribs.connected)
            power_mode(mga::DisplayName::external, *hwc_config, config.external_config(), mir_power_mode_on);
        else
            power_mode(mga::DisplayName::external, *hwc_config, config.external_config(), mir_power_mode_off);

        config = mga::DisplayConfiguration(
            hwc_config->active_attribs_for(mga::DisplayName::primary),
            config.primary_config().power_mode,
            attribs,
            config.external_config().power_mode);
        configuration_dirty = false;

        if (config.external_config().connected)
            external_db = create_display_buffer(
                mga::DisplayName::external,
                *display_buffer_builder,
                attribs,
                gl_program_factory,
                gl_context,
                mga::OverlayOptimization::disabled);
        else
            external_db.reset();
    }

=======
    if (config.primary_config().power_mode != mir_power_mode_off)
        safe_power_mode(*hwc_config, mir_power_mode_off);
>>>>>>> 0a45cd0c
}

void mga::Display::for_each_display_buffer(std::function<void(mg::DisplayBuffer&)> const& f)
{
    std::lock_guard<decltype(configuration_mutex)> lock{configuration_mutex};
    update_configuration(lock);

<<<<<<< HEAD
    if (external_db)// && config.external_config().power_mode == mir_power_mode_on)
        f(*external_db);
    if (config.primary_config().power_mode == mir_power_mode_on)
        f(*primary_db);
=======
    if (config.primary_config().power_mode == mir_power_mode_on)
        f(*display_buffer);
>>>>>>> 0a45cd0c
}

std::unique_ptr<mg::DisplayConfiguration> mga::Display::configuration() const
{
    std::lock_guard<decltype(configuration_mutex)> lock{configuration_mutex};
<<<<<<< HEAD
    update_configuration(lock);
=======
    if (configuration_dirty)
    {
        config = mga::DisplayConfiguration(
            hwc_config->active_attribs_for(mga::DisplayName::primary),
            hwc_config->active_attribs_for(mga::DisplayName::external));
        configuration_dirty = false;
    }

>>>>>>> 0a45cd0c
    return std::unique_ptr<mg::DisplayConfiguration>(new mga::DisplayConfiguration(config));
}

void mga::Display::configure(mg::DisplayConfiguration const& new_configuration)
{
    if (!new_configuration.valid())
        BOOST_THROW_EXCEPTION(std::logic_error("Invalid or inconsistent display configuration"));

    std::lock_guard<decltype(configuration_mutex)> lock{configuration_mutex};

    new_configuration.for_each_output([this](mg::DisplayConfigurationOutput const& output) {
<<<<<<< HEAD
        if (output.current_format != config[output.id].current_format)
            BOOST_THROW_EXCEPTION(std::logic_error("could not change display buffer format"));

        if (config.primary_config().id == output.id)
        {
            //TODO: We don't support rotation yet, so
            //we preserve this orientation change so the compositor can rotate everything in GL 
            config[output.id].orientation = output.orientation;
            power_mode(mga::DisplayName::primary, *hwc_config, config.primary_config(), output.power_mode);
            primary_db->configure(output.power_mode, output.orientation);
        }
        else
        {
            config[output.id].orientation = output.orientation;
            power_mode(mga::DisplayName::external, *hwc_config, config.external_config(), output.power_mode);
            if (external_db) external_db->configure(output.power_mode, output.orientation);
=======
        //TODO: support configuring the external displaybuffer
        if (config.primary_config().id == output.id)
        {
            if (output.current_format != config[output.id].current_format)
                BOOST_THROW_EXCEPTION(std::logic_error("could not change display buffer format"));

            //TODO: We don't support rotation yet, so
            //we preserve this orientation change so the compositor can rotate everything in GL 
            config[output.id].orientation = output.orientation;

            if (output.power_mode != config[output.id].power_mode)
            {
                hwc_config->power_mode(mga::DisplayName::primary, output.power_mode);
                config[output.id].power_mode = output.power_mode;
            }

            display_buffer->configure(output.power_mode, output.orientation);
>>>>>>> 0a45cd0c
        }
    });
}

//NOTE: We cannot call back to hwc from within the hotplug callback. Only arrange for an update.
void mga::Display::on_hotplug()
{
    std::lock_guard<decltype(configuration_mutex)> lock{configuration_mutex};
    configuration_dirty = true;
    display_change_pipe->notify_change();
}

void mga::Display::register_configuration_change_handler(
    EventHandlerRegister& event_handler,
    DisplayConfigurationChangeHandler const& change_handler)
{
    event_handler.register_fd_handler({display_change_pipe->read_pipe}, this, [change_handler, this](int){
        change_handler();
        display_change_pipe->ack_change();
    });
}

void mga::Display::register_pause_resume_handlers(
    EventHandlerRegister& /*handlers*/,
    DisplayPauseHandler const& /*pause_handler*/,
    DisplayResumeHandler const& /*resume_handler*/)
{
}

void mga::Display::pause()
{
}

void mga::Display::resume()
{
}

auto mga::Display::create_hardware_cursor(std::shared_ptr<mg::CursorImage> const& /* initial_image */) -> std::shared_ptr<Cursor>
{
    return nullptr;
}

std::unique_ptr<mg::GLContext> mga::Display::create_gl_context()
{
    return std::unique_ptr<mg::GLContext>{new mga::PbufferGLContext(gl_context)};
}<|MERGE_RESOLUTION|>--- conflicted
+++ resolved
@@ -97,15 +97,12 @@
     mga::HwcConfiguration& control,
     mga::DisplayConfiguration& config,
     MirPowerMode intended_mode) noexcept
-try
-{
-    power_mode_safe(mga::DisplayName::primary, control, config.primary_config(), intended_mode);
-    if (config.external_config().connected)
-        power_mode_safe(mga::DisplayName::external, control, config.external_config(), intended_mode); 
-} catch (...) {}
-
-
-//this should probably be the constructor of DisplayBuffer
+{
+    power_mode_safe(mga::DisplayName::primary, control, config.primary(), intended_mode);
+    if (config.external().connected)
+        power_mode_safe(mga::DisplayName::external, control, config.external(), intended_mode); 
+}
+
 std::unique_ptr<mga::ConfigurableDisplayBuffer> create_display_buffer(
     mga::DisplayName name,
     mga::DisplayComponentFactory& display_buffer_builder,
@@ -141,39 +138,28 @@
     hwc_config{display_buffer_builder->create_hwc_configuration()},
     hotplug_subscription{hwc_config->subscribe_to_config_changes(std::bind(&mga::Display::on_hotplug, this))},
     primary_attribs(hwc_config->active_attribs_for(mga::DisplayName::primary)),
-<<<<<<< HEAD
     external_attribs(hwc_config->active_attribs_for(mga::DisplayName::external)),
     config(
         primary_attribs,
         mir_power_mode_off,
         external_attribs,
         mir_power_mode_off),
-    gl_context{config.primary_config().current_format, *gl_config, *display_report},
+    gl_context{config.primary().current_format, *gl_config, *display_report},
     primary_db{create_display_buffer(
         mga::DisplayName::primary,
-=======
-    config(
-        primary_attribs,
-        hwc_config->active_attribs_for(mga::DisplayName::external)),
-    gl_context{config.primary_config().current_format, *gl_config, *display_report},
-    display_buffer{create_display_buffer(
->>>>>>> 0a45cd0c
         *display_buffer_builder,
         primary_attribs,
         gl_program_factory,
         gl_context,
         overlay_option)},
-<<<<<<< HEAD
     display_change_pipe(new DisplayChangePipe),
     gl_program_factory(gl_program_factory)
-=======
-    display_change_pipe(new DisplayChangePipe)
->>>>>>> 0a45cd0c
 {
     //Some drivers (depending on kernel state) incorrectly report an error code indicating that the display is already on. Ignore the first failure.
     set_powermode_all_displays(*hwc_config, config, mir_power_mode_on);
 
-    if (config.external_config().connected)
+    if (config.external().connected)
+    {
         external_db = create_display_buffer(
             mga::DisplayName::external,
             *display_buffer_builder,
@@ -181,6 +167,7 @@
             gl_program_factory,
             gl_context,
             mga::OverlayOptimization::disabled);
+    }
 
     display_report->report_successful_setup_of_native_resources();
 
@@ -192,7 +179,6 @@
 
 mga::Display::~Display() noexcept
 {
-<<<<<<< HEAD
     printf("DESTROY.\n");
     set_powermode_all_displays(*hwc_config, config, mir_power_mode_off);
 }
@@ -203,18 +189,18 @@
     {
         auto attribs = hwc_config->active_attribs_for(mga::DisplayName::external);
         if (attribs.connected)
-            power_mode(mga::DisplayName::external, *hwc_config, config.external_config(), mir_power_mode_on);
+            power_mode(mga::DisplayName::external, *hwc_config, config.external(), mir_power_mode_on);
         else
-            power_mode(mga::DisplayName::external, *hwc_config, config.external_config(), mir_power_mode_off);
+            power_mode(mga::DisplayName::external, *hwc_config, config.external(), mir_power_mode_off);
 
         config = mga::DisplayConfiguration(
             hwc_config->active_attribs_for(mga::DisplayName::primary),
-            config.primary_config().power_mode,
+            config.primary().power_mode,
             attribs,
-            config.external_config().power_mode);
+            config.external().power_mode);
         configuration_dirty = false;
 
-        if (config.external_config().connected)
+        if (config.external().connected)
             external_db = create_display_buffer(
                 mga::DisplayName::external,
                 *display_buffer_builder,
@@ -226,10 +212,6 @@
             external_db.reset();
     }
 
-=======
-    if (config.primary_config().power_mode != mir_power_mode_off)
-        safe_power_mode(*hwc_config, mir_power_mode_off);
->>>>>>> 0a45cd0c
 }
 
 void mga::Display::for_each_display_buffer(std::function<void(mg::DisplayBuffer&)> const& f)
@@ -237,32 +219,16 @@
     std::lock_guard<decltype(configuration_mutex)> lock{configuration_mutex};
     update_configuration(lock);
 
-<<<<<<< HEAD
-    if (external_db)// && config.external_config().power_mode == mir_power_mode_on)
+    if (external_db && config.external().power_mode == mir_power_mode_on)
         f(*external_db);
-    if (config.primary_config().power_mode == mir_power_mode_on)
+    if (config.primary().power_mode == mir_power_mode_on)
         f(*primary_db);
-=======
-    if (config.primary_config().power_mode == mir_power_mode_on)
-        f(*display_buffer);
->>>>>>> 0a45cd0c
 }
 
 std::unique_ptr<mg::DisplayConfiguration> mga::Display::configuration() const
 {
     std::lock_guard<decltype(configuration_mutex)> lock{configuration_mutex};
-<<<<<<< HEAD
     update_configuration(lock);
-=======
-    if (configuration_dirty)
-    {
-        config = mga::DisplayConfiguration(
-            hwc_config->active_attribs_for(mga::DisplayName::primary),
-            hwc_config->active_attribs_for(mga::DisplayName::external));
-        configuration_dirty = false;
-    }
-
->>>>>>> 0a45cd0c
     return std::unique_ptr<mg::DisplayConfiguration>(new mga::DisplayConfiguration(config));
 }
 
@@ -273,48 +239,26 @@
 
     std::lock_guard<decltype(configuration_mutex)> lock{configuration_mutex};
 
-    new_configuration.for_each_output([this](mg::DisplayConfigurationOutput const& output) {
-<<<<<<< HEAD
+    new_configuration.for_each_output([this](mg::DisplayConfigurationOutput const& output)
+    {
         if (output.current_format != config[output.id].current_format)
             BOOST_THROW_EXCEPTION(std::logic_error("could not change display buffer format"));
 
-        if (config.primary_config().id == output.id)
+        config[output.id].orientation = output.orientation;
+        if (config.primary().id == output.id)
         {
-            //TODO: We don't support rotation yet, so
-            //we preserve this orientation change so the compositor can rotate everything in GL 
-            config[output.id].orientation = output.orientation;
-            power_mode(mga::DisplayName::primary, *hwc_config, config.primary_config(), output.power_mode);
+            power_mode(mga::DisplayName::primary, *hwc_config, config.primary(), output.power_mode);
             primary_db->configure(output.power_mode, output.orientation);
         }
-        else
+        else if (config.external().connected)
         {
-            config[output.id].orientation = output.orientation;
-            power_mode(mga::DisplayName::external, *hwc_config, config.external_config(), output.power_mode);
+            power_mode(mga::DisplayName::external, *hwc_config, config.external(), output.power_mode);
             if (external_db) external_db->configure(output.power_mode, output.orientation);
-=======
-        //TODO: support configuring the external displaybuffer
-        if (config.primary_config().id == output.id)
-        {
-            if (output.current_format != config[output.id].current_format)
-                BOOST_THROW_EXCEPTION(std::logic_error("could not change display buffer format"));
-
-            //TODO: We don't support rotation yet, so
-            //we preserve this orientation change so the compositor can rotate everything in GL 
-            config[output.id].orientation = output.orientation;
-
-            if (output.power_mode != config[output.id].power_mode)
-            {
-                hwc_config->power_mode(mga::DisplayName::primary, output.power_mode);
-                config[output.id].power_mode = output.power_mode;
-            }
-
-            display_buffer->configure(output.power_mode, output.orientation);
->>>>>>> 0a45cd0c
         }
     });
 }
 
-//NOTE: We cannot call back to hwc from within the hotplug callback. Only arrange for an update.
+//NOTE: We avoid calling back to hwc from within the hotplug callback. Only arrange for an update.
 void mga::Display::on_hotplug()
 {
     std::lock_guard<decltype(configuration_mutex)> lock{configuration_mutex};
