--- conflicted
+++ resolved
@@ -41,11 +41,7 @@
         std::shared_ptr<CommandStreamSyncFactory> const& cmdstream_sync_factory,
         std::shared_ptr<DeviceQuirks> const& quirks);
     std::shared_ptr<NativeBuffer> alloc_buffer(geometry::Size,
-<<<<<<< HEAD
-            unsigned int android_format, unsigned int usage_bitmask) override;
-=======
-            uint32_t android_format, uint32_t usage_bitmask) override;
->>>>>>> e8124c29
+        uint32_t android_format, uint32_t usage_bitmask) override;
 
 private:
     std::shared_ptr<struct alloc_device_t> alloc_dev;
