--- conflicted
+++ resolved
@@ -114,19 +114,19 @@
     return display->create_display(policy, gl_config);
 }
 
-mir::UniqueModulePtr<mg::PlatformAuthentication> mga::Platform::authentication()
-{
-    return display->authentication();
-}
-
 mir::UniqueModulePtr<mg::PlatformIpcOperations> mga::Platform::make_ipc_operations() const
 {
     return rendering->make_ipc_operations();
 }
 
-mg::NativePlatform* mga::Platform::native_platform()
-{
-    return rendering->native_platform();
+mg::NativeRenderingPlatform* mga::Platform::native_rendering_platform()
+{
+    return rendering->native_rendering_platform();
+}
+
+mg::NativeDisplayPlatform* mga::Platform::native_display_platform()
+{
+    return display->native_display_platform();
 }
 
 mga::GrallocPlatform::GrallocPlatform(
@@ -173,34 +173,12 @@
     return make_module_ptr<WrappingGraphicsBufferAllocator>(buffer_allocator);
 }
 
-<<<<<<< HEAD
 mir::UniqueModulePtr<mg::PlatformIpcOperations> mga::GrallocPlatform::make_ipc_operations() const
-=======
-mir::UniqueModulePtr<mg::Display> mga::Platform::create_display(
-        std::shared_ptr<mg::DisplayConfigurationPolicy> const&,
-        std::shared_ptr<mg::GLConfig> const& gl_config)
-{
-    auto const program_factory = std::make_shared<mir::gl::DefaultProgramFactory>();
-    return mir::make_module_ptr<mga::Display>(
-            display_buffer_builder, program_factory, gl_config, display_report, native_window_report, overlay_option);
-}
-
-mg::NativeDisplayPlatform* mga::Platform::native_display_platform()
-{
-    return nullptr;
-}
-
-mir::UniqueModulePtr<mg::PlatformIpcOperations> mga::Platform::make_ipc_operations() const
->>>>>>> 4d1128ae
 {
     return mir::make_module_ptr<mga::IpcOperations>();
 }
 
-<<<<<<< HEAD
-mg::NativePlatform* mga::GrallocPlatform::native_platform()
-=======
-mg::NativeRenderingPlatform* mga::Platform::native_rendering_platform()
->>>>>>> 4d1128ae
+mg::NativeRenderingPlatform* mga::GrallocPlatform::native_rendering_platform()
 {
     return this;
 }
@@ -210,7 +188,6 @@
     return EGL_DEFAULT_DISPLAY;
 }
 
-<<<<<<< HEAD
 mga::HwcPlatform::HwcPlatform(
     std::shared_ptr<mg::GraphicBufferAllocator> const& buffer_allocator,
     std::shared_ptr<mga::DisplayComponentFactory> const& display_buffer_builder,
@@ -236,13 +213,11 @@
             display_buffer_builder, program_factory, gl_config, display_report, native_window_report, overlay_option);
 }
 
-mir::UniqueModulePtr<mg::PlatformAuthentication> mga::HwcPlatform::authentication()
-{
-    return mir::make_module_ptr<mg::NullAuthentication>();
-}
-
-=======
->>>>>>> 4d1128ae
+mg::NativeDisplayPlatform* mga::HwcPlatform::native_display_platform()
+{
+    return nullptr;
+}
+
 mir::UniqueModulePtr<mg::Platform> create_host_platform(
     std::shared_ptr<mo::Option> const& options,
     std::shared_ptr<mir::EmergencyCleanupRegistry> const&,
@@ -286,12 +261,7 @@
 
     auto const buffer_allocator = std::make_shared<mga::GraphicBufferAllocator>(sync_factory, quirks);
     //TODO: remove nullptr parameter once platform classes are sorted.
-<<<<<<< HEAD
-    //      mg::NativePlatform cannot create a display anyways, so it doesnt need a  display builder
-=======
-    //      mg::NativeRenderingPlatform cannot create a display anyways, so it doesnt need a  display builder
-    auto const buffer_allocator = std::make_shared<mga::GraphicBufferAllocator>(sync_factory, quirks);
->>>>>>> 4d1128ae
+    //      a guest platform cannot create a display anyways, so it doesnt need a display builder
     return mir::make_module_ptr<mga::Platform>(
         nullptr, std::make_shared<mga::GrallocPlatform>(buffer_allocator));
 }
