/*
 * Copyright © 2013 Canonical Ltd.
 *
 * This program is free software: you can redistribute it and/or modify it
 * under the terms of the GNU Lesser General Public License version 3,
 * as published by the Free Software Foundation.
 *
 * This program is distributed in the hope that it will be useful,
 * but WITHOUT ANY WARRANTY; without even the implied warranty of
 * MERCHANTABILITY or FITNESS FOR A PARTICULAR PURPOSE.  See the
 * GNU Lesser General Public License for more details.
 *
 * You should have received a copy of the GNU Lesser General Public License
 * along with this program.  If not, see <http://www.gnu.org/licenses/>.
 *
 * Authored by:
 *   Kevin DuBois <kevin.dubois@canonical.com>
 */

#include "swapping_gl_context.h"
#include "hwc_device.h"
#include "hwc_layerlist.h"
#include "hwc_wrapper.h"
#include "framebuffer_bundle.h"
#include "buffer.h"
#include "hwc_fallback_gl_renderer.h"
#include <limits>
#include <algorithm>

namespace mg = mir::graphics;
namespace mga=mir::graphics::android;
namespace geom = mir::geometry;

namespace
{
bool plane_alpha_is_translucent(mg::Renderable const& renderable)
{
    float static const tolerance
    {
        1.0f/(2.0 * static_cast<float>(std::numeric_limits<decltype(hwc_layer_1_t::planeAlpha)>::max()))
    };
    return (renderable.alpha() < 1.0f - tolerance);
}
}

bool mga::HwcDevice::compatible_renderlist(RenderableList const& list)
{
    if (list.empty())
        return true;

    for(auto const& renderable : list)
    {
        //TODO: enable planeAlpha for (hwc version >= 1.2), 90 deg rotation
        static glm::mat4 const identity;
        if (plane_alpha_is_translucent(*renderable) ||
           (renderable->transformation() != identity))
        {
            return true;
        }
    }
    return false;
}

mga::HwcDevice::HwcDevice(std::shared_ptr<HwcWrapper> const& hwc_wrapper) :
    hwc_wrapper(hwc_wrapper)
{
}

bool mga::HwcDevice::buffer_is_onscreen(mg::Buffer const& buffer) const
{
    /* check the handles, as the buffer ptrs might change between sets */
    auto const handle = buffer.native_buffer_handle().get();
    auto it = std::find_if(
        onscreen_overlay_buffers.begin(), onscreen_overlay_buffers.end(),
        [&handle](std::shared_ptr<mg::Buffer> const& b)
        {
            return (handle == b->native_buffer_handle().get());
        });
    return it != onscreen_overlay_buffers.end();
}

#if 0
void mga::HwcDevice::post_gl(SwappingGLContext const& context)
{
    hwc_list.update_list({});

    //TODO: NullRenderer is temporary until we move the list up to DisplayBuffer
    struct NullRenderer :  RenderableListCompositor
    {
        void render(RenderableList const&, SwappingGLContext const& context) const
        {
            context.swap_buffers();
        }
    } null_renderer;

    commit(context, true, null_renderer);
}

bool mga::HwcDevice::post_overlays(
    SwappingGLContext const& context,
    RenderableList const& renderables,
    RenderableListCompositor const& list_compositor)
{
    if (renderable_list_is_hwc_incompatible(renderables))
        return false;

    hwc_list.update_list(renderables);

    bool needs_commit{false};
    for(auto& layer : hwc_list)
        needs_commit |= layer.needs_commit;
    if (!needs_commit)
        return false;

    commit(context, false, list_compositor);
    return true;
}
#endif

void mga::HwcDevice::commit(
    mga::DisplayName,
    mga::LayerList& hwc_list,
    bool force_swap,
    SwappingGLContext const& context,
<<<<<<< HEAD
=======
    bool force_swap,
>>>>>>> e488bed1
    RenderableListCompositor const& list_compositor)
{
    hwc_list.setup_fb(context.last_rendered_buffer());

    hwc_wrapper->prepare({{hwc_list.native_list(), nullptr, nullptr}});

    //render and swap as needed
    auto rejected_renderables = hwc_list.rejected_renderables();
    if (force_swap || !rejected_renderables.empty())
    {
        list_compositor.render(rejected_renderables, context);
        hwc_list.setup_fb(context.last_rendered_buffer());
        hwc_list.swap_occurred();
    }

    //setup overlays
    std::vector<std::shared_ptr<mg::Buffer>> next_onscreen_overlay_buffers;
    for (auto& layer : hwc_list)
    {
        auto buffer = layer.layer.buf();
        if (layer.layer.is_overlay() && buffer)
        {
            if (!buffer_is_onscreen(*buffer))
                layer.layer.set_acquirefence();
            next_onscreen_overlay_buffers.push_back(buffer);
        }
    }

    hwc_wrapper->set({{hwc_list.native_list(), nullptr, nullptr}});
    onscreen_overlay_buffers = std::move(next_onscreen_overlay_buffers);

    for(auto& it : hwc_list)
        it.layer.release_buffer();

    mir::Fd retire_fd(hwc_list.retirement_fence());
}

void mga::HwcDevice::content_cleared()
{
    onscreen_overlay_buffers.clear();
}<|MERGE_RESOLUTION|>--- conflicted
+++ resolved
@@ -122,10 +122,6 @@
     mga::LayerList& hwc_list,
     bool force_swap,
     SwappingGLContext const& context,
-<<<<<<< HEAD
-=======
-    bool force_swap,
->>>>>>> e488bed1
     RenderableListCompositor const& list_compositor)
 {
     hwc_list.setup_fb(context.last_rendered_buffer());
