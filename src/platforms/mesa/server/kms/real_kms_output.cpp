/*
 * Copyright © 2013 Canonical Ltd.
 *
 * This program is free software: you can redistribute it and/or modify it
 * under the terms of the GNU Lesser General Public License version 3,
 * as published by the Free Software Foundation.
 *
 * This program is distributed in the hope that it will be useful,
 * but WITHOUT ANY WARRANTY; without even the implied warranty of
 * MERCHANTABILITY or FITNESS FOR A PARTICULAR PURPOSE.  See the
 * GNU Lesser General Public License for more details.
 *
 * You should have received a copy of the GNU Lesser General Public License
 * along with this program.  If not, see <http://www.gnu.org/licenses/>.
 *
 * Authored by: Alexandros Frantzis <alexandros.frantzis@canonical.com>
 */

#include "real_kms_output.h"
#include "page_flipper.h"
#include "kms-utils/kms_connector.h"
#include "mir/fatal.h"
#include "mir/log.h"
#include <string.h> // strcmp

namespace mg = mir::graphics;
namespace mgm = mg::mesa;
namespace mgk = mg::kms;
namespace geom = mir::geometry;

mgm::RealKMSOutput::RealKMSOutput(int drm_fd, uint32_t connector_id,
                                  std::shared_ptr<PageFlipper> const& page_flipper)
    : drm_fd{drm_fd}, connector_id{connector_id}, page_flipper{page_flipper},
      connector(), mode_index{0}, current_crtc(), saved_crtc(),
      using_saved_crtc{true}, has_cursor_{false},
      power_mode(mir_power_mode_on)
{
    reset();

    kms::DRMModeResources resources{drm_fd};

    if (connector->encoder_id)
    {
        auto encoder = resources.encoder(connector->encoder_id);
        if (encoder->crtc_id)
        {
            saved_crtc = *resources.crtc(encoder->crtc_id);
        }
    }
}

mgm::RealKMSOutput::~RealKMSOutput()
{
    restore_saved_crtc();
}

void mgm::RealKMSOutput::reset()
{
    kms::DRMModeResources resources{drm_fd};

    /* Update the connector to ensure we have the latest information */
    try
    {
        connector = resources.connector(connector_id);
    }
    catch (std::exception const& e)
    {
        fatal_error(e.what());
    }

    // TODO: What if we can't locate the DPMS property?
    for (int i = 0; i < connector->count_props; i++)
    {
        auto prop = drmModeGetProperty(drm_fd, connector->props[i]);
        if (prop && (prop->flags & DRM_MODE_PROP_ENUM)) {
            if (!strcmp(prop->name, "DPMS"))
            {
                dpms_enum_id = connector->props[i];
                drmModeFreeProperty(prop);
                break;
            }
            drmModeFreeProperty(prop);
        }
    }

    /* Discard previously current crtc */
    current_crtc = nullptr;
}

geom::Size mgm::RealKMSOutput::size() const
{
    drmModeModeInfo const& mode(connector->modes[mode_index]);
    return {mode.hdisplay, mode.vdisplay};
}

int mgm::RealKMSOutput::max_refresh_rate() const
{
<<<<<<< HEAD
    // TODO: In future when DRM exposes FreeSync/Adaptive Sync/G-Sync info
    //       this value may be calculated differently.
    if (mode_index < static_cast<size_t>(connector->count_modes))
    {
        drmModeModeInfo const& current_mode = connector->modes[mode_index];
        return current_mode.vrefresh;
    }
    return 0;
=======
    drmModeModeInfo const& current_mode = connector->modes[mode_index];
    return current_mode.vrefresh;
>>>>>>> b50eb585
}

void mgm::RealKMSOutput::configure(geom::Displacement offset, size_t kms_mode_index)
{
    fb_offset = offset;
    mode_index = kms_mode_index;
}

bool mgm::RealKMSOutput::set_crtc(uint32_t fb_id)
{
    if (!ensure_crtc())
    {
        fatal_error("Output %s has no associated CRTC to set a framebuffer on",
                    mgk::connector_name(connector).c_str());
    }

    auto ret = drmModeSetCrtc(drm_fd, current_crtc->crtc_id,
                              fb_id, fb_offset.dx.as_int(), fb_offset.dy.as_int(),
                              &connector->connector_id, 1,
                              &connector->modes[mode_index]);
    if (ret)
    {
        current_crtc = nullptr;
        return false;
    }

    using_saved_crtc = false;
    return true;
}

void mgm::RealKMSOutput::clear_crtc()
{
    try
    {
        ensure_crtc();
    }
    catch (...)
    {
        /*
         * In order to actually clear the output, we need to have a crtc
         * connected to the output/connector so that we can disconnect
         * it. However, not being able to get a crtc is OK, since it means
         * that the output cannot be displaying anything anyway.
         */
        return;
    }

    auto result = drmModeSetCrtc(drm_fd, current_crtc->crtc_id,
                                 0, 0, 0, nullptr, 0, nullptr);
    if (result)
    {
        fatal_error("Couldn't clear output %s (drmModeSetCrtc = %d)",
                   mgk::connector_name(connector).c_str(), result);
    }

    current_crtc = nullptr;
}

bool mgm::RealKMSOutput::schedule_page_flip(uint32_t fb_id)
{
    std::unique_lock<std::mutex> lg(power_mutex);
    if (power_mode != mir_power_mode_on)
        return true;
    if (!current_crtc)
    {
        fatal_error("Output %s has no associated CRTC to schedule page flips on",
                   mgk::connector_name(connector).c_str());
    }
    return page_flipper->schedule_flip(current_crtc->crtc_id, fb_id);
}

void mgm::RealKMSOutput::wait_for_page_flip()
{
    std::unique_lock<std::mutex> lg(power_mutex);
    if (power_mode != mir_power_mode_on)
        return;
    if (!current_crtc)
    {
        fatal_error("Output %s has no associated CRTC to wait on",
                   mgk::connector_name(connector).c_str());
    }

    Frame frame = page_flipper->wait_for_flip(current_crtc->crtc_id);

    /*
     * Improve our measurement of min_period for GSync/FreeSync displays,
     * which might be able to do even shorter intervals than our latest
     * measurement suggests...
     */
    auto max_rate = max_refresh_rate();
    if (max_rate > 0)
    {
        auto min_frame_interval_usec = 1000000 / max_rate;
        if (min_frame_interval_usec < frame.min_period)
            frame.min_period = min_frame_interval_usec;
    }

    last_frame_.store(frame);
}

mg::Frame mgm::RealKMSOutput::last_frame() const
{
    return last_frame_.load();
}

void mgm::RealKMSOutput::set_cursor(gbm_bo* buffer)
{
    if (current_crtc)
    {
        has_cursor_ = true;
        if (auto result = drmModeSetCursor(
                drm_fd,
                current_crtc->crtc_id,
                gbm_bo_get_handle(buffer).u32,
                gbm_bo_get_width(buffer),
                gbm_bo_get_height(buffer)))
        {
            has_cursor_ = false;
            mir::log_warning("set_cursor: drmModeSetCursor failed (%s)",
                             strerror(-result));
        }
    }
}

void mgm::RealKMSOutput::move_cursor(geometry::Point destination)
{
    if (current_crtc)
    {
        if (auto result = drmModeMoveCursor(drm_fd, current_crtc->crtc_id,
                                            destination.x.as_uint32_t(),
                                            destination.y.as_uint32_t()))
        {
            mir::log_warning("move_cursor: drmModeMoveCursor failed (%s)",
                             strerror(-result));
        }
    }
}

void mgm::RealKMSOutput::clear_cursor()
{
    if (current_crtc)
    {
        auto result = drmModeSetCursor(drm_fd, current_crtc->crtc_id, 0, 0, 0);

        if (result)
            mir::log_warning("clear_cursor: drmModeSetCursor failed (%s)",
                             strerror(-result));
        has_cursor_ = false;
    }
}

bool mgm::RealKMSOutput::has_cursor() const
{
    return has_cursor_;
}

bool mgm::RealKMSOutput::ensure_crtc()
{
    /* Nothing to do if we already have a crtc */
    if (current_crtc)
        return true;

    /* If the output is not connected there is nothing to do */
    if (connector->connection != DRM_MODE_CONNECTED)
        return false;

    current_crtc = mgk::find_crtc_for_connector(drm_fd, connector);


    return (current_crtc != nullptr);
}

void mgm::RealKMSOutput::restore_saved_crtc()
{
    if (!using_saved_crtc)
    {
        drmModeSetCrtc(drm_fd, saved_crtc.crtc_id, saved_crtc.buffer_id,
                       saved_crtc.x, saved_crtc.y,
                       &connector->connector_id, 1, &saved_crtc.mode);

        using_saved_crtc = true;
    }
}

void mgm::RealKMSOutput::set_power_mode(MirPowerMode mode)
{
    std::lock_guard<std::mutex> lg(power_mutex);

    if (power_mode != mode)
    {
        power_mode = mode;
        drmModeConnectorSetProperty(drm_fd, connector_id,
                                   dpms_enum_id, mode);
    }
}<|MERGE_RESOLUTION|>--- conflicted
+++ resolved
@@ -95,19 +95,12 @@
 
 int mgm::RealKMSOutput::max_refresh_rate() const
 {
-<<<<<<< HEAD
-    // TODO: In future when DRM exposes FreeSync/Adaptive Sync/G-Sync info
-    //       this value may be calculated differently.
     if (mode_index < static_cast<size_t>(connector->count_modes))
     {
         drmModeModeInfo const& current_mode = connector->modes[mode_index];
         return current_mode.vrefresh;
     }
     return 0;
-=======
-    drmModeModeInfo const& current_mode = connector->modes[mode_index];
-    return current_mode.vrefresh;
->>>>>>> b50eb585
 }
 
 void mgm::RealKMSOutput::configure(geom::Displacement offset, size_t kms_mode_index)
