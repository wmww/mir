/*
 * Copyright © 2013 Canonical Ltd.
 *
 * This program is free software: you can redistribute it and/or modify it
 * under the terms of the GNU Lesser General Public License version 3,
 * as published by the Free Software Foundation.
 *
 * This program is distributed in the hope that it will be useful,
 * but WITHOUT ANY WARRANTY; without even the implied warranty of
 * MERCHANTABILITY or FITNESS FOR A PARTICULAR PURPOSE.  See the
 * GNU Lesser General Public License for more details.
 *
 * You should have received a copy of the GNU Lesser General Public License
 * along with this program.  If not, see <http://www.gnu.org/licenses/>.
 *
 * Authored by: Kevin DuBois <kevin.dubois@canonical.com>
 */

#ifndef MIR_GRAPHICS_MESA_IPC_OPERATIONS_H_
#define MIR_GRAPHICS_MESA_IPC_OPERATIONS_H_

#include "mir/graphics/platform_ipc_operations.h"
namespace mir
{
namespace graphics
{
namespace mesa
{
namespace helpers
{
class DRMHelper;
}
class IpcOperations : public PlatformIpcOperations
{
public:
    IpcOperations(std::shared_ptr<helpers::DRMHelper> const&);
    void pack_buffer(BufferIpcMessage& message, Buffer const& buffer, BufferIpcMsgType msg_type) const override;
    void unpack_buffer(BufferIpcMessage& message, Buffer const& buffer) const override;
    std::shared_ptr<PlatformIPCPackage> connection_ipc_package() override;
<<<<<<< HEAD
    void platform_operation(
        PlatformIPCPackage& response,
=======
    PlatformIPCPackage platform_operation(
>>>>>>> 99686dab
        unsigned int const opcode,
        PlatformIPCPackage const& package) override; 
private:
    std::shared_ptr<helpers::DRMHelper> const drm;
};
}
}
}
#endif /* MIR_GRAPHICS_MESA_IPC_OPERATIONS_H_ */<|MERGE_RESOLUTION|>--- conflicted
+++ resolved
@@ -37,12 +37,7 @@
     void pack_buffer(BufferIpcMessage& message, Buffer const& buffer, BufferIpcMsgType msg_type) const override;
     void unpack_buffer(BufferIpcMessage& message, Buffer const& buffer) const override;
     std::shared_ptr<PlatformIPCPackage> connection_ipc_package() override;
-<<<<<<< HEAD
-    void platform_operation(
-        PlatformIPCPackage& response,
-=======
     PlatformIPCPackage platform_operation(
->>>>>>> 99686dab
         unsigned int const opcode,
         PlatformIPCPackage const& package) override; 
 private:
