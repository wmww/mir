/*
 * Copyright © 2013 Canonical Ltd.
 *
 * This program is free software: you can redistribute it and/or modify it
 * under the terms of the GNU Lesser General Public License version 3,
 * as published by the Free Software Foundation.
 *
 * This program is distributed in the hope that it will be useful,
 * but WITHOUT ANY WARRANTY; without even the implied warranty of
 * MERCHANTABILITY or FITNESS FOR A PARTICULAR PURPOSE.  See the
 * GNU Lesser General Public License for more details.
 *
 * You should have received a copy of the GNU Lesser General Public License
 * along with this program.  If not, see <http://www.gnu.org/licenses/>.
 *
 * Authored by: Alexandros Frantzis <alexandros.frantzis@canonical.com>
 */

#ifndef MIR_GRAPHICS_MESA_DISPLAY_BUFFER_H_
#define MIR_GRAPHICS_MESA_DISPLAY_BUFFER_H_

#include "mir/graphics/display_buffer.h"
#include "display_helpers.h"

#include <vector>
#include <memory>
#include <atomic>

namespace mir
{
namespace graphics
{

class DisplayReport;

namespace mesa
{

class Platform;
class BufferObject;
class KMSOutput;

class DisplayBuffer : public graphics::DisplayBuffer
{
public:
    DisplayBuffer(std::shared_ptr<Platform> const& platform,
                  std::shared_ptr<DisplayReport> const& listener,
                  std::vector<std::shared_ptr<KMSOutput>> const& outputs,
                  GBMSurfaceUPtr surface_gbm,
                  geometry::Rectangle const& area,
                  MirOrientation rot,
                  EGLContext shared_context);
    ~DisplayBuffer();

    geometry::Rectangle view_area() const;
    void make_current();
    void release_current();
    void post_update();

    bool can_bypass() const override;
    void post_update(std::shared_ptr<graphics::Buffer> bypass_buf) override;
    void render_and_post_update(std::list<std::shared_ptr<Renderable>> const& renderlist,
                                std::function<void(Renderable const&)> const& render_fn);
    MirOrientation orientation() const override;
    void schedule_set_crtc();
    void wait_for_page_flip();

private:
    BufferObject* get_compositing_back_buffer();
    BufferObject* get_buffer_object(struct gbm_bo *bo);
    bool schedule_page_flip(BufferObject* bufobj);

<<<<<<< HEAD
    BufferObject* last_flipped_bufobj;
    BufferObject* scheduled_bufobj;
    std::shared_ptr<graphics::Buffer> last_flipped_bypass_buf;
=======
    BufferObject* composited_front_buffer;
    std::shared_ptr<graphics::Buffer> bypassed_front_buffer;
>>>>>>> 018f033d
    std::shared_ptr<Platform> const platform;
    std::shared_ptr<DisplayReport> const listener;
    /* DRM helper from mgm::Platform */
    helpers::DRMHelper& drm;
    std::vector<std::shared_ptr<KMSOutput>> outputs;
    GBMSurfaceUPtr surface_gbm;
    helpers::EGLHelper egl;
    geometry::Rectangle area;
    uint32_t fb_width, fb_height;
    MirOrientation rotation;
    std::atomic<bool> needs_set_crtc;
    int page_flips_pending;
};

}
}
}

#endif /* MIR_GRAPHICS_MESA_DISPLAY_BUFFER_H_ */<|MERGE_RESOLUTION|>--- conflicted
+++ resolved
@@ -70,14 +70,9 @@
     BufferObject* get_buffer_object(struct gbm_bo *bo);
     bool schedule_page_flip(BufferObject* bufobj);
 
-<<<<<<< HEAD
-    BufferObject* last_flipped_bufobj;
-    BufferObject* scheduled_bufobj;
-    std::shared_ptr<graphics::Buffer> last_flipped_bypass_buf;
-=======
     BufferObject* composited_front_buffer;
+    BufferObject* scheduled_composited_buffer;
     std::shared_ptr<graphics::Buffer> bypassed_front_buffer;
->>>>>>> 018f033d
     std::shared_ptr<Platform> const platform;
     std::shared_ptr<DisplayReport> const listener;
     /* DRM helper from mgm::Platform */
