--- conflicted
+++ resolved
@@ -133,24 +133,7 @@
 
 mga::NativeFence mga::LayerList::retirement_fence()
 {
-<<<<<<< HEAD
-    auto const needed_size = list.size() + 1;
-    update_representation(needed_size);
-
-    auto layers_it = layers.begin();
-    for(auto const& renderable : list)
-    {
-        layers_it->set_layer_type(mga::LayerType::gl_rendered);
-        layers_it->set_render_parameters(renderable->screen_position(), renderable->alpha_enabled());
-        layers_it->set_buffer(*renderable->buffer());
-        layers_it++;
-    }
-
-    layers_it->set_layer_type(mga::LayerType::framebuffer_target);
-    skip_layers_present = false;
-=======
     return hwc_representation->retireFenceFd;
->>>>>>> 77fb32a6
 }
 
 mga::LayerList::LayerList(
