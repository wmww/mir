--- conflicted
+++ resolved
@@ -60,8 +60,7 @@
 
 void mga::HwcDevice::prepare_gl_and_overlays(
     std::list<std::shared_ptr<Renderable>> const& renderables,
-<<<<<<< HEAD
-    std::function<void(mg::Renderable const&)> const& render_fn) 
+    std::function<void(Renderable const&)> const& render_fn)
 {
     auto const needed_size = renderables.size() + 1;
     update_representation(needed_size);
@@ -92,15 +91,6 @@
         }
     }
     needs_swapbuffers = gl_render_needed; 
-=======
-    std::function<void(Renderable const&)> const& render_fn)
-{
-    layer_list.set_composition_layers(renderables);
-    prepare();
-    //TODO: filter this list based on the results of the preparation
-    for(auto const& renderable : renderables)
-        render_fn(*renderable);
->>>>>>> 87a12bd6
 }
 
 void mga::HwcDevice::gpu_render(EGLDisplay dpy, EGLSurface sur)
