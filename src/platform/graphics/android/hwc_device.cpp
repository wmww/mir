--- conflicted
+++ resolved
@@ -39,17 +39,14 @@
     : HWCCommonDevice(hwc_device, coordinator), 
       LayerListBase{2},
       hwc_wrapper(hwc_wrapper), 
-      sync_ops(sync_ops),
-      needs_swapbuffers{true}
+      sync_ops(sync_ops)
 {
     layers.front().set_layer_type(mga::LayerType::skip);
     layers.back().set_layer_type(mga::LayerType::framebuffer_target);
-{
 }
 
 void mga::HwcDevice::render_gl(SwappingGLContext const& context)
 {
-<<<<<<< HEAD
     update_representation(2);
     layers.front().set_layer_type(mga::LayerType::skip);
     layers.back().set_layer_type(mga::LayerType::framebuffer_target);
@@ -57,15 +54,7 @@
 
     hwc_wrapper->prepare(*native_list().lock());
 
-    needs_swapbuffers = true;
-=======
-    auto prepare_fn = [this](hwc_display_contents_1_t& prep)
-    {
-        prepare(prep);
-    };
-    layer_list.prepare_default_layers(prepare_fn);
     context.swap_buffers();
->>>>>>> 5373a4d6
 }
 
 void mga::HwcDevice::render_gl_and_overlays(
@@ -80,12 +69,12 @@
     auto layers_it = layers.begin();
     for(auto const& renderable : renderables)
     {
-<<<<<<< HEAD
         layers_it->set_layer_type(mga::LayerType::gl_rendered);
         layers_it->set_render_parameters(renderable->screen_position(), renderable->alpha_enabled());
         layers_it->set_buffer(renderable->buffer()->native_buffer_handle());
         layers_it++;
     }
+
     layers_it->set_layer_type(mga::LayerType::framebuffer_target);
     skip_layers_present = false;
 
@@ -93,33 +82,18 @@
 
     //if a layer cannot be drawn, draw with GL here
     layers_it = layers.begin();
-    bool gl_render_needed = false;
+    bool needs_swapbuffers = false;
     for(auto const& renderable : renderables)
     {
         if ((layers_it++)->needs_gl_render())
         {
-            gl_render_needed = true;
+            needs_swapbuffers = true;
             render_fn(*renderable);
         }
     }
-    needs_swapbuffers = gl_render_needed; 
-}
 
-void mga::HwcDevice::gpu_render(EGLDisplay dpy, EGLSurface sur)
-{
-    if ((needs_swapbuffers) && 
-        (eglSwapBuffers(dpy, sur) == EGL_FALSE))
-    {
-        BOOST_THROW_EXCEPTION(std::runtime_error("eglSwapBuffers failure\n"));
-    }
-=======
-        prepare(prep);
-    };
-    layer_list.prepare_composition_layers(prepare_fn, renderables, render_fn);
-
-    if (layer_list.needs_swapbuffers())
+    if (needs_swapbuffers)
         context.swap_buffers();
->>>>>>> 5373a4d6
 }
 
 void mga::HwcDevice::post(mg::Buffer const& buffer)
