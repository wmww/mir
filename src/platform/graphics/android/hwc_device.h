/*
 * Copyright © 2013 Canonical Ltd.
 *
 * This program is free software: you can redistribute it and/or modify it
 * under the terms of the GNU Lesser General Public License version 3,
 * as published by the Free Software Foundation.
 *
 * This program is distributed in the hope that it will be useful,
 * but WITHOUT ANY WARRANTY; without even the implied warranty of
 * MERCHANTABILITY or FITNESS FOR A PARTICULAR PURPOSE.  See the
 * GNU Lesser General Public License for more details.
 *
 * You should have received a copy of the GNU Lesser General Public License
 * along with this program.  If not, see <http://www.gnu.org/licenses/>.
 *
 * Authored by: Kevin DuBois <kevin.dubois@canonical.com>
 */

#ifndef MIR_GRAPHICS_ANDROID_HWC_DEVICE_H_
#define MIR_GRAPHICS_ANDROID_HWC_DEVICE_H_

#include "mir_toolkit/common.h"
#include "mir/graphics/android/sync_fence.h"
#include "hwc_common_device.h"
#include "hwc_layerlist.h"
#include <memory>
#include <vector>

namespace mir
{
namespace graphics
{
class Buffer;

namespace android
{
class HWCVsyncCoordinator;
class SyncFileOps;
class HwcWrapper;
class HwcConfiguration;

class HwcDevice : public HWCCommonDevice
{
public:
<<<<<<< HEAD
    HwcDevice(std::shared_ptr<HwcWrapper> const& hwc_wrapper,
              std::shared_ptr<HwcConfiguration> const& hwc_config,
              std::shared_ptr<HWCVsyncCoordinator> const& coordinator,
              std::shared_ptr<SyncFileOps> const& sync_ops);
=======
    HwcDevice(
        std::shared_ptr<HwcWrapper> const& hwc_wrapper,
        std::shared_ptr<HWCVsyncCoordinator> const& coordinator,
        std::shared_ptr<LayerAdapter> const& layer_adapter);
>>>>>>> e52b95b4

    virtual void post_gl(SwappingGLContext const& context) override;
    virtual bool post_overlays(
        SwappingGLContext const& context,
        RenderableList const& list,
        RenderableListCompositor const& list_compositor) override;

private:
    bool buffer_is_onscreen(Buffer const&) const;
    void turned_screen_off() override;
    LayerList hwc_list;
    std::vector<std::shared_ptr<Buffer>> onscreen_overlay_buffers;

    std::shared_ptr<HwcWrapper> const hwc_wrapper;
    std::shared_ptr<SyncFileOps> const sync_ops;
};

}
}
}

#endif /* MIR_GRAPHICS_ANDROID_HWC_DEVICE_H_ */<|MERGE_RESOLUTION|>--- conflicted
+++ resolved
@@ -42,17 +42,11 @@
 class HwcDevice : public HWCCommonDevice
 {
 public:
-<<<<<<< HEAD
-    HwcDevice(std::shared_ptr<HwcWrapper> const& hwc_wrapper,
-              std::shared_ptr<HwcConfiguration> const& hwc_config,
-              std::shared_ptr<HWCVsyncCoordinator> const& coordinator,
-              std::shared_ptr<SyncFileOps> const& sync_ops);
-=======
     HwcDevice(
         std::shared_ptr<HwcWrapper> const& hwc_wrapper,
+        std::shared_ptr<HwcConfiguration> const& hwc_config,
         std::shared_ptr<HWCVsyncCoordinator> const& coordinator,
         std::shared_ptr<LayerAdapter> const& layer_adapter);
->>>>>>> e52b95b4
 
     virtual void post_gl(SwappingGLContext const& context) override;
     virtual bool post_overlays(
