--- conflicted
+++ resolved
@@ -15,12 +15,7 @@
     mir::graphics::Buffer::pixel_format*;
     mir::graphics::Buffer::size*;
     mir::graphics::Buffer::stride*;
-<<<<<<< HEAD
-=======
     mir::graphics::Buffer::write*;
-    mir::graphics::create_guest_platform*;
-    mir::graphics::create_host_platform*;
->>>>>>> 1fcaa4ce
     mir::graphics::Cursor::?Cursor*;
     mir::graphics::Cursor::Cursor*;
     mir::graphics::Cursor::hide*;
