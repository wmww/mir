--- conflicted
+++ resolved
@@ -56,19 +56,11 @@
 {
 public:
     explicit DefaultIpcFactory(
-<<<<<<< HEAD
         std::shared_ptr<mf::SessionManager> const& session_manager,
         std::shared_ptr<mf::ApplicationListener> const& listener,
         std::shared_ptr<mg::Platform> const& graphics_platform,
         std::shared_ptr<mg::Display> const& graphics_display) :
         session_manager(session_manager),
-=======
-        std::shared_ptr<mf::ApplicationSessionFactory> const& application_session_factory,
-        std::shared_ptr<mf::ApplicationListener> const& listener,
-        std::shared_ptr<mg::Platform> const& graphics_platform,
-        std::shared_ptr<mg::Display> const& graphics_display) :
-        application_session_factory(application_session_factory),
->>>>>>> 2f4786d3
         listener(listener),
         cache(std::make_shared<mf::ResourceCache>()),
         graphics_platform(graphics_platform),
@@ -77,11 +69,7 @@
     }
 
 private:
-<<<<<<< HEAD
     std::shared_ptr<mf::SessionManager> session_manager;
-=======
-    std::shared_ptr<mf::ApplicationSessionFactory> application_session_factory;
->>>>>>> 2f4786d3
     std::shared_ptr<mf::ApplicationListener> const listener;
     std::shared_ptr<mf::ResourceCache> const cache;
     std::shared_ptr<mg::Platform> const graphics_platform;
@@ -89,13 +77,8 @@
 
     virtual std::shared_ptr<mir::protobuf::DisplayServer> make_ipc_server()
     {
-<<<<<<< HEAD
         return std::make_shared<mf::ApplicationMediator>(
             session_manager,
-=======
-        return std::make_shared<mf::ApplicationProxy>(
-            application_session_factory,
->>>>>>> 2f4786d3
             graphics_platform,
             graphics_display,
             listener,
@@ -170,13 +153,8 @@
     return std::make_shared<mg::GLRenderer>(display->view_area().size);
 }
 
-<<<<<<< HEAD
 std::shared_ptr<mf::SessionManager>
 mir::DefaultServerConfiguration::make_session_manager(std::shared_ptr<mf::SurfaceOrganiser> const& surface_organiser)
-=======
-std::shared_ptr<mf::ApplicationSessionFactory>
-mir::DefaultServerConfiguration::make_application_session_factory(std::shared_ptr<ms::ApplicationSurfaceOrganiser> const& surface_organiser)
->>>>>>> 2f4786d3
 {
     auto session_container = std::make_shared<mf::SessionContainer>();
     auto focus_mechanism = std::make_shared<mf::SingleVisibilityFocusMechanism>(session_container);
@@ -194,19 +172,11 @@
 
 std::shared_ptr<mir::frontend::ProtobufIpcFactory>
 mir::DefaultServerConfiguration::make_ipc_factory(
-<<<<<<< HEAD
-    std::shared_ptr<mf::SurfaceOrganiser> const& surface_organiser,
+    std::shared_ptr<mf::SessionManager> const& session_manager,
     std::shared_ptr<mg::Display> const& display)
 {
     return std::make_shared<DefaultIpcFactory>(
-        make_session_manager(surface_organiser),
-=======
-    std::shared_ptr<mf::ApplicationSessionFactory> const& application_session_factory,
-    std::shared_ptr<mg::Display> const& display)
-{
-    return std::make_shared<DefaultIpcFactory>(
-        application_session_factory,
->>>>>>> 2f4786d3
+        session_manager,
         make_application_listener(),
         make_graphics_platform(),
         display);
