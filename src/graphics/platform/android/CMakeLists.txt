--- conflicted
+++ resolved
@@ -19,14 +19,10 @@
   
   android_buffer_allocator.cpp
   android_buffer.cpp
-<<<<<<< HEAD
   android_display.cpp
-=======
   android_alloc_adaptor.cpp
->>>>>>> f43e8bf1
 )
 
-#add a findhardware here
 target_link_libraries(
   mirplatformgraphics
 
