/*
 * Copyright © 2012 Canonical Ltd.
 *
 * This program is free software: you can redistribute it and/or modify
 * it under the terms of the GNU General Public License version 3 as
 * published by the Free Software Foundation.
 *
 * This program is distributed in the hope that it will be useful,
 * but WITHOUT ANY WARRANTY; without even the implied warranty of
 * MERCHANTABILITY or FITNESS FOR A PARTICULAR PURPOSE.  See the
 * GNU General Public License for more details.
 *
 * You should have received a copy of the GNU General Public License
 * along with this program.  If not, see <http://www.gnu.org/licenses/>.
 *
 * Authored by: Alexandros Frantzis <alexandros.frantzis@canonical.com>
 */

#include "mir/graphics/gbm/gbm_display.h"

#include "mir/exception.h"
#include "mir/graphics/gbm/gbm_platform.h"
#include "mir/geometry/rectangle.h"
#include "mir/logging/logger.h"

#include <exception>
#include <stdexcept>
#include <xf86drm.h>

#include <GLES2/gl2.h>

namespace mgg=mir::graphics::gbm;
namespace mg=mir::graphics;
namespace ml=mir::logging;
namespace geom=mir::geometry;

class mgg::BufferObject {
public:
    BufferObject(gbm_surface* surface, gbm_bo* bo, uint32_t drm_fb_id)
        : surface{surface}, bo{bo}, drm_fb_id{drm_fb_id}
    {
    }

    ~BufferObject()
    {
        if (drm_fb_id)
        {
            int drm_fd = gbm_device_get_fd(gbm_bo_get_device(bo));
            drmModeRmFB(drm_fd, drm_fb_id);
        }
    }

    void release() const
    {
        gbm_surface_release_buffer(surface, bo);
    }

    uint32_t get_drm_fb_id() const
    {
        return drm_fb_id;
    }

private:
    gbm_surface *surface;
    gbm_bo *bo;
    uint32_t drm_fb_id;
};

namespace
{

void bo_user_data_destroy(gbm_bo* /*bo*/, void *data)
{
    auto bufobj = static_cast<mgg::BufferObject*>(data);
    delete bufobj;
}

void page_flip_handler(int /*fd*/, unsigned int /*frame*/,
                       unsigned int /*sec*/, unsigned int /*usec*/,
                       void* data)
{
    auto page_flip_pending = static_cast<bool*>(data);
    *page_flip_pending = false;
}

}

mgg::GBMDisplayReporter::GBMDisplayReporter(const std::shared_ptr<ml::Logger>& logger) : logger(logger)
{
}

mgg::GBMDisplayReporter::~GBMDisplayReporter()
{
}

void mgg::GBMDisplayReporter::report_successful_setup_of_native_resources(const mgg::GBMDisplay& /*display*/)
{
    logger->log<ml::Logger::informational>("Successfully setup native resources.", GBMDisplayReporter::component());
}

void mgg::GBMDisplayReporter::report_successful_egl_make_current_on_construction(const GBMDisplay& /*display*/)
{
    logger->log<ml::Logger::informational>("Successfully made egl context current on construction.", GBMDisplayReporter::component());
}

void mgg::GBMDisplayReporter::report_successful_egl_buffer_swap_on_construction(const GBMDisplay& /*display*/)
{
    logger->log<ml::Logger::informational>("Successfully performed egl buffer swap on construction.", GBMDisplayReporter::component());
}

void mgg::GBMDisplayReporter::report_successful_drm_mode_set_crtc_on_construction(const GBMDisplay& /*display*/)
{
    logger->log<ml::Logger::informational>("Successfully performed drm mode setup on construction.", GBMDisplayReporter::component());
}

void mgg::GBMDisplayReporter::report_successful_display_construction(const GBMDisplay&)
{
    logger->log<ml::Logger::informational>("Successfully finished construction.", GBMDisplayReporter::component());
}
mgg::GBMDisplay::GBMDisplay(const std::shared_ptr<GBMPlatform>& platform, 
                            const std::shared_ptr<GBMDisplayReporter>& reporter)
    : last_flipped_bufobj{0}, 
    platform(platform),
    reporter(reporter),
    drm(platform->drm), 
    gbm(platform->gbm)
{
    /* Set up all native resources */
    try
    {
        kms.setup(drm);
    } catch(...)
    {
        MIR_THROW_EXCEPTION(mir::Exception() << mir::errinfo_nested_exception(mir::current_exception()));
    }
    
    try
    {
        gbm.create_scanout_surface(kms.mode.hdisplay, kms.mode.vdisplay);
    } catch(...)
    {
        MIR_THROW_EXCEPTION(mir::Exception() << mir::errinfo_nested_exception(mir::current_exception()));
    }

    try
    {
        egl.setup(gbm);
    } catch(...)
    {
        MIR_THROW_EXCEPTION(mir::Exception() << mir::errinfo_nested_exception(mir::current_exception()));
    }
    
    reporter->report_successful_setup_of_native_resources(*this);

    if (eglMakeCurrent(egl.display, egl.surface,
                       egl.surface, egl.context) == EGL_FALSE)
    {
        throw std::runtime_error("Failed to make EGL surface current");
    }

<<<<<<< HEAD
    clear();
=======
    reporter->report_successful_egl_make_current_on_construction(*this);
>>>>>>> 1ce26142

    if (eglSwapBuffers(egl.display, egl.surface) == EGL_FALSE)
        throw std::runtime_error("Failed to perform initial surface buffer swap");

    reporter->report_successful_egl_buffer_swap_on_construction(*this);

    last_flipped_bufobj = get_front_buffer_object();
    auto ret = drmModeSetCrtc(drm.fd, kms.encoder->crtc_id,
                              last_flipped_bufobj->get_drm_fb_id(), 0, 0,
                              &kms.connector->connector_id, 1, &kms.mode);
    if (ret)
        throw std::runtime_error("Failed to set DRM crtc");

    reporter->report_successful_drm_mode_set_crtc_on_construction(*this);
    reporter->report_successful_display_construction(*this);
}

mgg::GBMDisplay::~GBMDisplay()
{
    if (last_flipped_bufobj)
        last_flipped_bufobj->release();
}

geom::Rectangle mgg::GBMDisplay::view_area() const
{
    return {{geom::X(0), geom::Y(0)},
            {geom::Width(kms.mode.hdisplay), geom::Height(kms.mode.vdisplay)}};
}

void mgg::GBMDisplay::clear()
{
    glClear(GL_COLOR_BUFFER_BIT|GL_DEPTH_BUFFER_BIT);
}

bool mgg::GBMDisplay::post_update()
{
    /*
     * Bring the back buffer to the front and get the buffer object
     * corresponding to the front buffer.
     */
    if (eglSwapBuffers(egl.display, egl.surface) == EGL_FALSE)
        return false;

    auto bufobj = get_front_buffer_object();
    if (!bufobj)
        return false;

    /*
     * Schedule the current front buffer object for display, and wait
     * for it to be actually displayed (flipped).
     *
     * If the flip fails, release the buffer object to make it available
     * for future rendering.
     */
    if (!schedule_and_wait_for_page_flip(bufobj))
    {
        bufobj->release();
        return false;
    }

    /*
     * Release the last flipped buffer object (which is not displayed anymore)
     * to make it available for future rendering.
     */
    if (last_flipped_bufobj)
        last_flipped_bufobj->release();

    last_flipped_bufobj = bufobj;

    return true;
}

mgg::BufferObject* mgg::GBMDisplay::get_front_buffer_object()
{
    auto bo = gbm_surface_lock_front_buffer(gbm.surface);
    if (!bo)
        return 0;

    /*
     * Check if we have already set up this gbm_bo (the gbm implementation is
     * free to reuse gbm_bos). If so, return the associated BufferObject.
     */
    auto bufobj = static_cast<BufferObject*>(gbm_bo_get_user_data(bo));
    if (bufobj)
        return bufobj;

    uint32_t handle = gbm_bo_get_handle(bo).u32;
    uint32_t stride = gbm_bo_get_stride(bo);
    uint32_t fb_id = 0;

    /* Create a KMS FB object with the gbm_bo attached to it. */
    auto ret = drmModeAddFB(drm.fd, kms.mode.hdisplay, kms.mode.vdisplay,
                            24, 32, stride, handle, &fb_id);
    if (ret)
    {
        gbm_surface_release_buffer(gbm.surface, bo);
        return 0;
    }

    /* Create a BufferObject and associate it with the gbm_bo */ 
    bufobj = new BufferObject{gbm.surface, bo, fb_id};
    gbm_bo_set_user_data(bo, bufobj, bo_user_data_destroy);

    return bufobj;
}


bool mgg::GBMDisplay::schedule_and_wait_for_page_flip(BufferObject* bufobj)
{
    /* Maximum time to wait for the page flip event in microseconds */
    static const long page_flip_max_wait_usec{100000};
    static drmEventContext evctx = {
        DRM_EVENT_CONTEXT_VERSION,  /* .version */
        0,  /* .vblank_handler */
        page_flip_handler  /* .page_flip_handler */
    };
    bool page_flip_pending{true};

    /*
     * Schedule the current front buffer object for display. Note that
     * drmModePageFlip is asynchronous and synchronized with vertical refresh,
     * so we tell DRM to emit a a page flip event with &page_flip_pending as
     * its user data when done.
     */
    auto ret = drmModePageFlip(drm.fd, kms.encoder->crtc_id,
                               bufobj->get_drm_fb_id(), DRM_MODE_PAGE_FLIP_EVENT,
                               &page_flip_pending);
    if (ret)
        return false;

    /*
     * Wait $page_flip_max_wait_usec for the page flip event. If we get the
     * page flip event, page_flip_handler(), called through drmHandleEvent(),
     * will reset the page_flip_pending flag. If we don't get the page flip
     * event within that time, or we can't read from the DRM fd, act as if the
     * page flip has occured anyway.
     *
     * The rationale is that if we don't get a page flip event "soon" after
     * scheduling a page flip, something is severely broken at the driver
     * level. In that case, acting as if the page flip has occured will not
     * cause any worse harm anyway (perhaps some tearing), and will allow us to
     * continue processing instead of just hanging.
     */
    while (page_flip_pending)
    {
        struct timeval tv{0, page_flip_max_wait_usec};
        fd_set fds;
        FD_ZERO(&fds);
        FD_SET(drm.fd, &fds);

        /* Wait for an event from the DRM device */
        auto ret = select(drm.fd + 1, &fds, NULL, NULL, &tv);

        if (ret > 0)
            drmHandleEvent(drm.fd, &evctx);
        else
            page_flip_pending = false;
    }

    return true;
}<|MERGE_RESOLUTION|>--- conflicted
+++ resolved
@@ -158,11 +158,8 @@
         throw std::runtime_error("Failed to make EGL surface current");
     }
 
-<<<<<<< HEAD
     clear();
-=======
     reporter->report_successful_egl_make_current_on_construction(*this);
->>>>>>> 1ce26142
 
     if (eglSwapBuffers(egl.display, egl.surface) == EGL_FALSE)
         throw std::runtime_error("Failed to perform initial surface buffer swap");
