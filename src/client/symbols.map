--- conflicted
+++ resolved
@@ -269,20 +269,13 @@
     };
 } MIR_CLIENT_DETAIL_9;
 
-<<<<<<< HEAD
 MIR_CLIENT_DETAIL_9v19 {
-=======
-MIR_CLIENT_DETAIL_9v18v1 {
->>>>>>> 78537a35
   global:
     extern "C++" { 
       mir::input::android::android_pointer_action_from_mir*;
       mir::events::serialize_event*;
       mir::events::deserialize_event*;
     };
-<<<<<<< HEAD
-  local:
-    *;
 } MIR_CLIENT_DETAIL_9v18;
 
 MIR_CLIENT_DETAIL_unreleased {
@@ -298,7 +291,4 @@
     mir_buffer_release_region;
   local:
     *;
-} MIR_CLIENT_DETAIL_9v19;
-=======
-} MIR_CLIENT_DETAIL_9v18;
->>>>>>> 78537a35
+} MIR_CLIENT_DETAIL_9v19;