/*
 * Copyright © 2012 Canonical Ltd.
 *
 * This program is free software: you can redistribute it and/or modify it
 * under the terms of the GNU Lesser General Public License version 3,
 * as published by the Free Software Foundation.
 *
 * This program is distributed in the hope that it will be useful,
 * but WITHOUT ANY WARRANTY; without even the implied warranty of
 * MERCHANTABILITY or FITNESS FOR A PARTICULAR PURPOSE.  See the
 * GNU General Public License for more details.
 *
 * You should have received a copy of the GNU Lesser General Public License
 * along with this program.  If not, see <http://www.gnu.org/licenses/>.
 *
 * Authored by: Kevin DuBois <kevin.dubois@canonical.com>
 */
#ifndef MIR_CLIENT_GBM_GBM_CLIENT_PLATFORM_H_
#define MIR_CLIENT_GBM_GBM_CLIENT_PLATFORM_H_

#include "../client_platform.h"

namespace mir
{
namespace client
{
class ClientBufferDepository;
class EGLNativeDisplayContainer;

namespace gbm
{

class DRMFDHandler;

class GBMClientPlatform : public ClientPlatform
{
public:
    GBMClientPlatform(ClientContext* const context,
                      std::shared_ptr<DRMFDHandler> const& drm_fd_handler,
                      EGLNativeDisplayContainer& display_container);

<<<<<<< HEAD
    std::shared_ptr<ClientBufferFactory> create_buffer_factory ();
=======
    std::shared_ptr<ClientBufferFactory> create_buffer_factory();
>>>>>>> 915ff643
    std::shared_ptr<EGLNativeWindowType> create_egl_native_window(ClientSurface *surface);
    std::shared_ptr<EGLNativeDisplayType> create_egl_native_display();

private:
    ClientContext* const context;
    std::shared_ptr<DRMFDHandler> const drm_fd_handler;
    EGLNativeDisplayContainer& display_container;
};

}
}
}

#endif /* MIR_CLIENT_GBM_GBM_CLIENT_PLATFORM_H_ */<|MERGE_RESOLUTION|>--- conflicted
+++ resolved
@@ -39,11 +39,7 @@
                       std::shared_ptr<DRMFDHandler> const& drm_fd_handler,
                       EGLNativeDisplayContainer& display_container);
 
-<<<<<<< HEAD
-    std::shared_ptr<ClientBufferFactory> create_buffer_factory ();
-=======
     std::shared_ptr<ClientBufferFactory> create_buffer_factory();
->>>>>>> 915ff643
     std::shared_ptr<EGLNativeWindowType> create_egl_native_window(ClientSurface *surface);
     std::shared_ptr<EGLNativeDisplayType> create_egl_native_display();
 
