--- conflicted
+++ resolved
@@ -59,13 +59,8 @@
     virtual void deposit(
         protobuf::Buffer const&, geometry::Size, MirPixelFormat) = 0;
     virtual void set_buffer_cache_size(unsigned int) = 0;
-<<<<<<< HEAD
-    virtual std::shared_ptr<mir::client::ClientBuffer> get_current_buffer() = 0;
-    virtual uint32_t get_current_buffer_id() = 0;
-=======
     virtual std::shared_ptr<mir::client::ClientBuffer> current_buffer() = 0;
     virtual uint32_t current_buffer_id() = 0;
->>>>>>> 598fb87d
     virtual MirWaitHandle* submit(std::function<void()> const&, geometry::Size sz, MirPixelFormat, int stream_id) = 0;
     virtual void lost_connection() = 0;
     virtual ~ServerBufferSemantics() = default;
@@ -155,20 +150,12 @@
         std::unique_lock<std::mutex> lock(mutex);
         wrapped.set_max_buffers(sz);
     }
-<<<<<<< HEAD
-    std::shared_ptr<mir::client::ClientBuffer> get_current_buffer() override
-=======
     std::shared_ptr<mir::client::ClientBuffer> current_buffer() override
->>>>>>> 598fb87d
     {
         std::unique_lock<std::mutex> lock(mutex);
         return wrapped.current_buffer();
     }
-<<<<<<< HEAD
-    uint32_t get_current_buffer_id() override
-=======
     uint32_t current_buffer_id() override
->>>>>>> 598fb87d
     {
         std::unique_lock<std::mutex> lock(mutex);
         if (incoming_buffers.size())
@@ -229,7 +216,6 @@
     std::queue<mir::protobuf::Buffer> incoming_buffers;
     std::unique_ptr<mir::protobuf::Void> protobuf_void{std::make_unique<mp::Void>()};
     MirWaitHandle next_buffer_wait_handle;
-<<<<<<< HEAD
     bool server_connection_lost{false};
 };
 
@@ -287,23 +273,23 @@
     {
         vault.wire_transfer_inbound(buffer);
     }
-    std::shared_ptr<mir::client::ClientBuffer> get_current_buffer() override
-    {
-        if (!current_buffer)
-            current_buffer = vault.withdraw().get();
-        return current_buffer;
-    }
-
-    uint32_t get_current_buffer_id() override
+    std::shared_ptr<mir::client::ClientBuffer> current_buffer() override
+    {
+        if (!current_buffer_)
+            current_buffer_ = vault.withdraw().get();
+        return current_buffer_;
+    }
+
+    uint32_t current_buffer_id() override
     {
         return 0;
     }
 
     MirWaitHandle* submit(std::function<void()> const& done, geom::Size, MirPixelFormat, int) override
     {
-        vault.deposit(current_buffer);
-        vault.wire_transfer_outbound(current_buffer);
-        current_buffer = vault.withdraw().get();
+        vault.deposit(current_buffer_);
+        vault.wire_transfer_outbound(current_buffer_);
+        current_buffer_ = vault.withdraw().get();
         done();
         return &next_buffer_wait_handle;
     }
@@ -320,13 +306,10 @@
     }
 
     mcl::BufferVault vault;
-    std::shared_ptr<mcl::ClientBuffer> current_buffer;
-    int current_buffer_id;
+    std::shared_ptr<mcl::ClientBuffer> current_buffer_;
+    int current_buffer_id_;
     MirWaitHandle next_buffer_wait_handle;
     std::function<void()> done;
-=======
-    bool server_connection_lost {false};
->>>>>>> 598fb87d
 };
 }
 
@@ -405,16 +388,11 @@
     }
     else
     {
-<<<<<<< HEAD
         int initial_nbuffers = 3u;
         buffer_depository = std::make_unique<NewBufferSemantics>(
             client_platform->create_buffer_factory(),
             std::make_shared<Requests>(display_server, protobuf_bs->id().value()),
             ideal_buffer_size, mir_pixel_format_abgr_8888, 0, initial_nbuffers);
-=======
-        //TODO: use the submission semantics here
-        BOOST_THROW_EXCEPTION(std::runtime_error("Can not create buffer stream: " + std::string(protobuf_bs->error())));
->>>>>>> 598fb87d
     }
 
 
@@ -465,11 +443,7 @@
 MirWaitHandle* mcl::BufferStream::next_buffer(std::function<void()> const& done)
 {
     std::unique_lock<decltype(mutex)> lock(mutex);
-<<<<<<< HEAD
-    perf_report->end_frame(buffer_depository->get_current_buffer_id());
-=======
     perf_report->end_frame(buffer_depository->current_buffer_id());
->>>>>>> 598fb87d
 
     secured_region.reset();
 
@@ -503,11 +477,7 @@
 std::shared_ptr<mcl::ClientBuffer> mcl::BufferStream::get_current_buffer()
 {
     std::unique_lock<decltype(mutex)> lock(mutex);
-<<<<<<< HEAD
-    return buffer_depository->get_current_buffer();
-=======
     return buffer_depository->current_buffer();
->>>>>>> 598fb87d
 }
 
 EGLNativeWindowType mcl::BufferStream::egl_native_window()
@@ -525,11 +495,7 @@
 {
     std::unique_lock<decltype(mutex)> lock(mutex);
 
-<<<<<<< HEAD
-    secured_region = buffer_depository->get_current_buffer()->secure_for_cpu_write();
-=======
     secured_region = buffer_depository->current_buffer()->secure_for_cpu_write();
->>>>>>> 598fb87d
     return secured_region;
 }
 
@@ -601,11 +567,7 @@
 uint32_t mcl::BufferStream::get_current_buffer_id()
 {
     std::unique_lock<decltype(mutex)> lock(mutex);
-<<<<<<< HEAD
-    return buffer_depository->get_current_buffer_id();
-=======
     return buffer_depository->current_buffer_id();
->>>>>>> 598fb87d
 }
 
 int mcl::BufferStream::swap_interval() const
