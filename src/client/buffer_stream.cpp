--- conflicted
+++ resolved
@@ -20,12 +20,7 @@
 
 #include "buffer_stream.h"
 #include "make_protobuf_object.h"
-<<<<<<< HEAD
-
 #include "buffer_vault.h"
-
-=======
->>>>>>> bb0da4d4
 #include "mir_connection.h"
 #include "perf_report.h"
 #include "logging/perf_report.h"
@@ -167,10 +162,12 @@
         request->mutable_buffer()->set_buffer_id(wrapped.current_buffer_id());
         lock.unlock();
 
-        display_server.submit_buffer(nullptr, request.get(), protobuf_void.get(),
+        display_server.submit_buffer(request.get(), protobuf_void.get(),
             google::protobuf::NewCallback(google::protobuf::DoNothing));
 
         lock.lock();
+//        if (server_connection_lost)
+//            BOOST_THROW_EXCEPTION(std::runtime_error("disconnected: no new buffers"));
         if (incoming_buffers.empty())
         {
             next_buffer_wait_handle.expect_result();
@@ -195,7 +192,8 @@
             on_incoming_buffer();
             on_incoming_buffer = std::function<void()>{};
         }
-        next_buffer_wait_handle.result_received();
+        if (next_buffer_wait_handle.is_pending())
+            next_buffer_wait_handle.result_received();
     }
 
     std::mutex mutex;
@@ -387,38 +385,6 @@
     }
 }
 
-<<<<<<< HEAD
-=======
-MirWaitHandle* mcl::BufferStream::submit(std::function<void()> const& done, std::unique_lock<std::mutex> lock)
-{
-    //always submit what we have, whether we have a buffer, or will have to wait for an async reply
-    auto request = mcl::make_protobuf_object<mp::BufferRequest>();
-    request->mutable_id()->set_value(protobuf_bs->id().value());
-    request->mutable_buffer()->set_buffer_id(buffer_depository.current_buffer_id());
-    lock.unlock();
-
-    display_server.submit_buffer(request.get(), protobuf_void.get(),
-        google::protobuf::NewCallback(google::protobuf::DoNothing));
-
-    lock.lock();
-    if (server_connection_lost)
-        BOOST_THROW_EXCEPTION(std::runtime_error("disconnected: no new buffers"));
-
-    if (incoming_buffers.empty())
-    {
-        next_buffer_wait_handle.expect_result();
-        on_incoming_buffer = done; 
-    }
-    else
-    {
-        process_buffer(incoming_buffers.front(), lock);
-        incoming_buffers.pop();
-        done();
-    }
-    return &next_buffer_wait_handle;
-}
-
->>>>>>> bb0da4d4
 MirWaitHandle* mcl::BufferStream::next_buffer(std::function<void()> const& done)
 {
     std::unique_lock<decltype(mutex)> lock(mutex);
@@ -612,7 +578,6 @@
 {
     std::unique_lock<decltype(mutex)> lock(mutex);
     server_connection_lost = true;
-<<<<<<< HEAD
     buffer_depository->lost_connection(); 
 }
 
@@ -620,14 +585,4 @@
 {
     std::unique_lock<std::mutex> lock(mutex);
     buffer_depository->set_buffer_cache_size(cache_size);
-=======
-    if (on_incoming_buffer)
-    {
-        on_incoming_buffer();
-        on_incoming_buffer = std::function<void()>{};
-    }
-
-    if (next_buffer_wait_handle.is_pending())
-        next_buffer_wait_handle.result_received();
->>>>>>> bb0da4d4
 }