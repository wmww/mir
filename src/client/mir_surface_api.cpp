--- conflicted
+++ resolved
@@ -516,53 +516,27 @@
     // Keep calm and carry on
 }
 
-<<<<<<< HEAD
 void mir_surface_spec_set_parent(MirSurfaceSpec* spec, MirSurface* parent)
 try
 {
     spec->parent = parent;
-=======
-bool mir_surface_spec_set_parent(MirSurfaceSpec* spec, MirSurface* parent)
-try
-{
-    spec->parent = parent;
-    return true;
->>>>>>> 2723dd00
-}
-catch (std::exception const& ex)
-{
-    MIR_LOG_UNCAUGHT_EXCEPTION(ex);
-<<<<<<< HEAD
+}
+catch (std::exception const& ex)
+{
+    MIR_LOG_UNCAUGHT_EXCEPTION(ex);
 }
 
 void mir_surface_spec_set_type(MirSurfaceSpec* spec, MirSurfaceType type)
 try
 {
     spec->type = type;
-=======
-    return false;
-}
-
-bool mir_surface_spec_set_type(MirSurfaceSpec* spec, MirSurfaceType type)
-try
-{
-    spec->type = type;
-    return true;
->>>>>>> 2723dd00
-}
-catch (std::exception const& ex)
-{
-    MIR_LOG_UNCAUGHT_EXCEPTION(ex);
-<<<<<<< HEAD
+}
+catch (std::exception const& ex)
+{
+    MIR_LOG_UNCAUGHT_EXCEPTION(ex);
 }
 
 void mir_surface_spec_set_width_increment(MirSurfaceSpec* spec, unsigned width_inc)
-=======
-    return false;
-}
-
-bool mir_surface_spec_set_width_increment(MirSurfaceSpec *spec, unsigned width_inc)
->>>>>>> 2723dd00
 try
 {
     spec->width_inc = width_inc;
@@ -600,9 +574,6 @@
 catch (std::exception const& ex)
 {
     MIR_LOG_UNCAUGHT_EXCEPTION(ex);
-<<<<<<< HEAD
-=======
-    return false;
 }
 
 MirWaitHandle* mir_surface_request_persistent_id(MirSurface* surface, mir_surface_id_callback callback, void* context)
@@ -640,5 +611,4 @@
 void mir_persistent_id_release(MirPersistentId* id)
 {
     delete id;
->>>>>>> 2723dd00
 }