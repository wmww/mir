--- conflicted
+++ resolved
@@ -53,14 +53,10 @@
 private:
     std::shared_timed_mutex mutable guard;
     std::unordered_map<frontend::SurfaceId, std::shared_ptr<MirSurface>> surfaces;
-<<<<<<< HEAD
     std::shared_timed_mutex mutable stream_guard;
     std::unordered_map<frontend::BufferStreamId, std::shared_ptr<ClientBufferStream>> streams;
     std::unordered_map<frontend::BufferStreamId, std::shared_ptr<MirPresentationChain>> chains;
     std::shared_timed_mutex mutable buffer_guard;
-=======
-    std::unordered_map<frontend::BufferStreamId, std::shared_ptr<BufferReceiver>> streams;
->>>>>>> 1357377f
     std::unordered_map<int, std::shared_ptr<Buffer>> buffers;
 };
 
