--- conflicted
+++ resolved
@@ -36,11 +36,8 @@
 class AsyncBufferFactory;
 class ClientBuffer;
 class Buffer;
-<<<<<<< HEAD
-=======
 class AsyncBufferFactory;
 class SurfaceMap;
->>>>>>> 147f2514
 
 class ServerBufferRequests
 {
@@ -65,62 +62,34 @@
         std::shared_ptr<AsyncBufferFactory> const&,
         std::shared_ptr<ServerBufferRequests> const&,
         std::shared_ptr<SurfaceMap> const&,
-<<<<<<< HEAD
-        std::shared_ptr<AsyncBufferFactory> const&,
-=======
->>>>>>> 147f2514
         geometry::Size size, MirPixelFormat format, int usage,
         unsigned int initial_nbuffers);
     ~BufferVault();
 
     NoTLSFuture<std::shared_ptr<Buffer>> withdraw();
     void deposit(std::shared_ptr<Buffer> const& buffer);
-<<<<<<< HEAD
     void wire_transfer_inbound(int buffer_id);
-=======
-    void wire_transfer_inbound(protobuf::Buffer const&);
->>>>>>> 147f2514
     void wire_transfer_outbound(std::shared_ptr<Buffer> const& buffer);
     void set_size(geometry::Size);
     void disconnected();
     void set_scale(float scale);
 
 private:
-<<<<<<< HEAD
-    void realloc(std::unique_lock<std::mutex>& lk, int free_id, geometry::Size, MirPixelFormat, int);
-=======
     void alloc_buffer(geometry::Size size, MirPixelFormat format, int usage);
     void free_buffer(int free_id);
     void realloc_buffer(int free_id, geometry::Size size, MirPixelFormat format, int usage);
     std::shared_ptr<Buffer> checked_buffer_from_map(int id);
->>>>>>> 147f2514
 
     std::shared_ptr<ClientBufferFactory> const factory;
-    std::shared_ptr<AsyncBufferFactory> const mb_factory;
     std::shared_ptr<ServerBufferRequests> const server_requests;
-<<<<<<< HEAD
-    std::shared_ptr<SurfaceMap> const map;
     std::shared_ptr<AsyncBufferFactory> const mirfactory;
-=======
     std::shared_ptr<SurfaceMap> const surface_map;
->>>>>>> 147f2514
     MirPixelFormat const format;
     int const usage;
 
     enum class Owner;
-<<<<<<< HEAD
-    struct BufferEntry
-    {
-        std::shared_ptr<Buffer> buffer;
-        Owner owner;
-    };
-
-    std::mutex mutex;
-    std::map<int, BufferEntry> buffers;
-=======
     std::mutex mutex;
     std::map<int, Owner> buffers;
->>>>>>> 147f2514
     std::deque<NoTLSPromise<std::shared_ptr<Buffer>>> promises;
     geometry::Size size;
     bool disconnected_;
