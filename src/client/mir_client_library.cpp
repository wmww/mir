--- conflicted
+++ resolved
@@ -117,16 +117,10 @@
     return mcl::EGLNativeDisplayContainer::instance().validate(egl_display);
 }
 
-<<<<<<< HEAD
-mir_toolkit::MirWaitHandle* mir_toolkit::mir_surface_create(
+MirWaitHandle* mir_surface_create(
     MirConnection* connection,
     MirSurfaceParameters const* params,
     MirEventDelegate const* delegate,
-=======
-MirWaitHandle* mir_surface_create(
-    MirConnection * connection,
-    MirSurfaceParameters const * params,
->>>>>>> fc8882b0
     mir_surface_lifecycle_callback callback,
     void* context)
 {
@@ -144,15 +138,10 @@
 
 }
 
-<<<<<<< HEAD
-MirSurface *mir_toolkit::mir_surface_create_sync(
+MirSurface* mir_surface_create_sync(
     MirConnection* connection, 
     MirSurfaceParameters const* params,
     MirEventDelegate const* delegate)
-=======
-MirSurface *mir_surface_create_sync(
-    MirConnection *connection, MirSurfaceParameters const *params)
->>>>>>> fc8882b0
 {
     MirSurface *surface = nullptr;
 
