/*
 * Copyright © 2014-2016 Canonical Ltd.
 *
 * This program is free software: you can redistribute it and/or modify it
 * under the terms of the GNU Lesser General Public License version 3,
 * as published by the Free Software Foundation.
 *
 * This program is distributed in the hope that it will be useful,
 * but WITHOUT ANY WARRANTY; without even the implied warranty of
 * MERCHANTABILITY or FITNESS FOR A PARTICULAR PURPOSE.  See the
 * GNU Lesser General Public License for more details.
 *
 * You should have received a copy of the GNU Lesser General Public License
 * along with this program.  If not, see <http://www.gnu.org/licenses/>.
 *
 * Authored by: Robert Carr <robert.carr@canonical.com>
 */

#define MIR_LOG_COMPONENT "input-event-access"

<<<<<<< HEAD
=======

>>>>>>> fe4eb04d
// TODO Remove me once we use capnproto for input platform serialization
#include "mir/cookie/blob.h"

#include "mir/cookie/cookie.h"
#include "mir/event_type_to_string.h"
#include "mir/events/event_private.h"
#include "mir/log.h"
#include "mir/require.h"
#include "mir_toolkit/mir_cookie.h"

#include "mir_cookie.h"
#include "handle_event_exception.h"

#include <string.h>

namespace ml = mir::logging;

namespace
{
std::string input_event_type_to_string(MirInputEventType input_event_type)
{
    switch (input_event_type)
    {
        case mir_input_event_type_key:
            return "mir_input_event_type_key";
        case mir_input_event_type_touch:
            return "mir_input_event_type_touch";
        case mir_input_event_type_pointer:
            return "mir_input_event_type_pointer";
        default:
            abort();
    }
}

template <typename EventType>
void expect_event_type(EventType const* ev, MirEventType t) try
{
    if (ev->type() != t)
    {
        mir::log_critical("Expected " + mir::event_type_to_string(t) + " but event is of type " +
            mir::event_type_to_string(ev->type()));
        abort();
    }
} catch (std::exception const& e)
{
    mir::log_critical(e.what());
    abort();
}

}

<<<<<<< HEAD
MirInputEventType mir_input_event_get_type(MirInputEvent const* ev) try
=======
MirInputEventType mir_input_event_get_type(MirInputEvent const* ev) HANDLE_EVENT_EXCEPTION(
>>>>>>> fe4eb04d
{
    expect_event_type(ev, mir_event_type_input);

<<<<<<< HEAD
    return ev->input_type();
} catch (std::exception const& e)
{
    mir::log_critical(e.what());
    abort();
}

MirInputDeviceId mir_input_event_get_device_id(MirInputEvent const* ev) try
=======
    switch (ev->type())
    {
    case mir_event_type_key:
        return mir_input_event_type_key;
    case mir_event_type_motion:
        return type_from_device_class(ev->to_motion()->source_id());
    default:
        abort();
    }
})

MirInputDeviceId mir_input_event_get_device_id(MirInputEvent const* ev) HANDLE_EVENT_EXCEPTION(
>>>>>>> fe4eb04d
{
    expect_event_type(ev, mir_event_type_input);

<<<<<<< HEAD
    return ev->device_id();
} catch (std::exception const& e)
{
    mir::log_critical(e.what());
    abort();
}

int64_t mir_input_event_get_event_time(MirInputEvent const* ev) try
=======
    switch (ev->type())
    {
    case mir_event_type_motion:
        return ev->to_motion()->device_id();
    case mir_event_type_key:
        return ev->to_keyboard()->device_id();
    default:
        abort();
    }
})

int64_t mir_input_event_get_event_time(MirInputEvent const* ev) HANDLE_EVENT_EXCEPTION(
>>>>>>> fe4eb04d
{
    expect_event_type(ev, mir_event_type_input);

<<<<<<< HEAD
    return ev->event_time().count();
} catch (std::exception const& e)
{
    mir::log_critical(e.what());
    abort();
}
=======
    switch (ev->type())
    {
    case mir_event_type_motion:
        return ev->to_motion()->event_time().count();
    case mir_event_type_key:
        return ev->to_keyboard()->event_time().count();
    default:
        abort();
    }
})
>>>>>>> fe4eb04d

MirInputEvent const* mir_pointer_event_input_event(MirPointerEvent const* event)
{
    return reinterpret_cast<MirInputEvent const*>(event);
}

MirInputEvent const* mir_keyboard_event_input_event(MirKeyboardEvent const* event)
{
    return reinterpret_cast<MirInputEvent const*>(event);
}

MirInputEvent const* mir_touch_event_input_event(MirTouchEvent const* event)
{
    return reinterpret_cast<MirInputEvent const*>(event);
}

/* Key event accessors */

MirKeyboardEvent const* mir_input_event_get_keyboard_event(MirInputEvent const* ev)
{
    if (ev->input_type() != mir_input_event_type_key)
    {
        mir::log_critical("expected key input event but event was of type " +
            input_event_type_to_string(ev->input_type()));
        abort();
    }
    
    return reinterpret_cast<MirKeyboardEvent const*>(ev);
}

<<<<<<< HEAD
MirKeyboardAction mir_keyboard_event_action(MirKeyboardEvent const* kev) try
{
    return kev->action();
} catch (std::exception const& e)
{
    mir::log_critical(e.what());
    abort();
}

xkb_keysym_t mir_keyboard_event_key_code(MirKeyboardEvent const* kev) try
{
    return kev->key_code();
} catch (std::exception const& e)
{
    mir::log_critical(e.what());
    abort();
}

int mir_keyboard_event_scan_code(MirKeyboardEvent const* kev) try
{
    return kev->scan_code();
} catch (std::exception const& e)
{
    mir::log_critical(e.what());
    abort();
}

MirInputEventModifiers mir_keyboard_event_modifiers(MirKeyboardEvent const* kev) try
{
    return kev->modifiers();
} catch (std::exception const& e)
{
    mir::log_critical(e.what());
    abort();
}
/* Touch event accessors */

MirInputEventModifiers mir_touch_event_modifiers(MirTouchEvent const* tev) try
{
    return tev->modifiers();
} catch (std::exception const& e)
{
    mir::log_critical(e.what());
    abort();
}

MirTouchEvent const* mir_input_event_get_touch_event(MirInputEvent const* ev) try
=======
MirKeyboardAction mir_keyboard_event_action(MirKeyboardEvent const* kev) HANDLE_EVENT_EXCEPTION(
{
    return kev->action();
})

xkb_keysym_t mir_keyboard_event_key_code(MirKeyboardEvent const* kev) HANDLE_EVENT_EXCEPTION(
{
    return kev->key_code();
})

int mir_keyboard_event_scan_code(MirKeyboardEvent const* kev) HANDLE_EVENT_EXCEPTION(
{
    return kev->scan_code();
})

MirInputEventModifiers mir_keyboard_event_modifiers(MirKeyboardEvent const* kev) HANDLE_EVENT_EXCEPTION(
{    
    return kev->modifiers();
})
/* Touch event accessors */

MirInputEventModifiers mir_touch_event_modifiers(MirTouchEvent const* tev) HANDLE_EVENT_EXCEPTION(
{    
    return tev->to_motion()->modifiers();
})

MirTouchEvent const* mir_input_event_get_touch_event(MirInputEvent const* ev) HANDLE_EVENT_EXCEPTION(
>>>>>>> fe4eb04d
{
    if(ev->input_type() != mir_input_event_type_touch)
    {
        mir::log_critical("expected touch input event but event was of type " +
            input_event_type_to_string(ev->input_type()));
        abort();
    }

    return reinterpret_cast<MirTouchEvent const*>(ev);
<<<<<<< HEAD
} catch (std::exception const& e)
{
    mir::log_critical(e.what());
    abort();
}

unsigned int mir_touch_event_point_count(MirTouchEvent const* event) try
{
    return event->pointer_count();
} catch (std::exception const& e)
{
    mir::log_critical(e.what());
    abort();
}

MirTouchId mir_touch_event_id(MirTouchEvent const* event, size_t touch_index) try
=======
})

unsigned int mir_touch_event_point_count(MirTouchEvent const* event) HANDLE_EVENT_EXCEPTION(
{
    return event->to_motion()->pointer_count();
})

MirTouchId mir_touch_event_id(MirTouchEvent const* event, size_t touch_index) HANDLE_EVENT_EXCEPTION(
>>>>>>> fe4eb04d
{
    if (touch_index >= event->pointer_count())
    {
        mir::log_critical("touch index is greater than pointer count");
        abort();
    }

<<<<<<< HEAD
    return event->id(touch_index);
} catch (std::exception const& e)
{
    mir::log_critical(e.what());
    abort();
}

MirTouchAction mir_touch_event_action(MirTouchEvent const* event, size_t touch_index) try
=======
    return event->to_motion()->id(touch_index);
})

MirTouchAction mir_touch_event_action(MirTouchEvent const* event, size_t touch_index) HANDLE_EVENT_EXCEPTION(
>>>>>>> fe4eb04d
{
    if(touch_index > event->pointer_count())
    {
        mir::log_critical("touch index is greater than pointer count");
        abort();
    }
    
<<<<<<< HEAD
    return static_cast<MirTouchAction>(event->action(touch_index));
} catch (std::exception const& e)
{
    mir::log_critical(e.what());
    abort();
}

MirTouchTooltype mir_touch_event_tooltype(MirTouchEvent const* event,
    size_t touch_index) try
=======
    return static_cast<MirTouchAction>(event->to_motion()->action(touch_index));
})

MirTouchTooltype mir_touch_event_tooltype(MirTouchEvent const* event,
    size_t touch_index) HANDLE_EVENT_EXCEPTION(
>>>>>>> fe4eb04d
{
    if(touch_index > event->pointer_count())
    {
        mir::log_critical("touch index is greater than pointer count");
        abort();
    }

<<<<<<< HEAD
    return event->tool_type(touch_index);
} catch (std::exception const& e)
{
    mir::log_critical(e.what());
    abort();
}

float mir_touch_event_axis_value(MirTouchEvent const* event,
    size_t touch_index, MirTouchAxis axis) try
=======
    return event->to_motion()->tool_type(touch_index);
})

float mir_touch_event_axis_value(MirTouchEvent const* event,
    size_t touch_index, MirTouchAxis axis) HANDLE_EVENT_EXCEPTION(
>>>>>>> fe4eb04d
{
    if(touch_index > event->pointer_count())
    {
        mir::log_critical("touch index is greater than pointer count");
        abort();
    }

    switch (axis)
    {
    case mir_touch_axis_x:
        return event->x(touch_index);
    case mir_touch_axis_y:
        return event->y(touch_index);
    case mir_touch_axis_pressure:
        return event->pressure(touch_index);
    case mir_touch_axis_touch_major:
        return event->touch_major(touch_index);
    case mir_touch_axis_touch_minor:
        return event->touch_minor(touch_index);
    case mir_touch_axis_size:
        return std::max(
            event->touch_major(touch_index),
            event->touch_minor(touch_index));
    default:
        return -1;
    }
<<<<<<< HEAD
}  catch (std::exception const& e)
{
    mir::log_critical(e.what());
    abort();
}

/* Pointer event accessors */

MirPointerEvent const* mir_input_event_get_pointer_event(MirInputEvent const* ev) try
=======
})

/* Pointer event accessors */

MirPointerEvent const* mir_input_event_get_pointer_event(MirInputEvent const* ev) HANDLE_EVENT_EXCEPTION(
>>>>>>> fe4eb04d
{
    if(ev->input_type() != mir_input_event_type_pointer)
    {
        mir::log_critical("expected pointer input event but event was of type " +
            input_event_type_to_string(ev->input_type()));
        abort();
    }

    return reinterpret_cast<MirPointerEvent const*>(ev);
<<<<<<< HEAD
} catch (std::exception const& e)
{
    mir::log_critical(e.what());
    abort();
}

MirInputEventModifiers mir_pointer_event_modifiers(MirPointerEvent const* pev) try
{
    return pev->modifiers();
} catch (std::exception const& e)
{
    mir::log_critical(e.what());
    abort();
}

MirPointerAction mir_pointer_event_action(MirPointerEvent const* pev) try
{
    return pev->action();
} catch (std::exception const& e)
{
    mir::log_critical(e.what());
    abort();
}

bool mir_pointer_event_button_state(MirPointerEvent const* pev,
    MirPointerButton button) try
{
   return pev->buttons() & button;
} catch (std::exception const& e)
{
    mir::log_critical(e.what());
    abort();
}

MirPointerButtons mir_pointer_event_buttons(MirPointerEvent const* pev) try
{
   return pev->buttons();
} catch (std::exception const& e)
{
    mir::log_critical(e.what());
    abort();
}

float mir_pointer_event_axis_value(MirPointerEvent const* pev, MirPointerAxis axis) try
=======
})

MirInputEventModifiers mir_pointer_event_modifiers(MirPointerEvent const* pev) HANDLE_EVENT_EXCEPTION(
{    
    return pev->to_motion()->modifiers();
})

MirPointerAction mir_pointer_event_action(MirPointerEvent const* pev) HANDLE_EVENT_EXCEPTION(
{    
    return static_cast<MirPointerAction>(pev->to_motion()->action(0));
})

bool mir_pointer_event_button_state(MirPointerEvent const* pev,
    MirPointerButton button) HANDLE_EVENT_EXCEPTION(
{
   return pev->to_motion()->buttons() & button;
})

MirPointerButtons mir_pointer_event_buttons(MirPointerEvent const* pev) HANDLE_EVENT_EXCEPTION(
{
   return pev->to_motion()->buttons();
})

float mir_pointer_event_axis_value(MirPointerEvent const* pev, MirPointerAxis axis) HANDLE_EVENT_EXCEPTION(
>>>>>>> fe4eb04d
{
   switch (axis)
   {
   case mir_pointer_axis_x:
       return pev->x();
   case mir_pointer_axis_y:
       return pev->y();
   case mir_pointer_axis_relative_x:
       return pev->dx();
   case mir_pointer_axis_relative_y:
       return pev->dy();
   case mir_pointer_axis_vscroll:
       return pev->vscroll();
   case mir_pointer_axis_hscroll:
       return pev->hscroll();
   default:
       mir::log_critical("Invalid axis enumeration " + std::to_string(axis));
       abort();
   }
<<<<<<< HEAD
} catch (std::exception const& e)
{
    mir::log_critical(e.what());
    abort();
}

bool mir_input_event_has_cookie(MirInputEvent const* ev) try
=======
})

bool mir_input_event_has_cookie(MirInputEvent const* ev) HANDLE_EVENT_EXCEPTION(
>>>>>>> fe4eb04d
{
    switch (ev->input_type())
    {
        case mir_input_event_type_key:
            return true;
        case mir_input_event_type_pointer:
        {
            auto const pev = mir_input_event_get_pointer_event(ev);
            auto const pev_action = mir_pointer_event_action(pev);
            return (pev_action == mir_pointer_action_button_up ||
                    pev_action == mir_pointer_action_button_down);
        }
        case mir_input_event_type_touch:
        {
            auto const tev = mir_input_event_get_touch_event(ev);
            auto const point_count = mir_touch_event_point_count(tev);
            for (size_t i = 0; i < point_count; i++)
            {
                auto const tev_action = mir_touch_event_action(tev, i);
                if (tev_action == mir_touch_action_up ||
                    tev_action == mir_touch_action_down)
                {
                    return true;
                }
            }
            break;
        }
        case mir_input_event_types:
            abort();
            break;
    }

    return false;
<<<<<<< HEAD
} catch (std::exception const& e)
{
    mir::log_critical(e.what());
    abort();
}
=======
})
>>>>>>> fe4eb04d

size_t mir_cookie_buffer_size(MirCookie const* cookie) HANDLE_EVENT_EXCEPTION(
{
    return cookie->size();
<<<<<<< HEAD
} catch (std::exception const& e)
{
    mir::log_critical(e.what());
    abort();
}
=======
})
>>>>>>> fe4eb04d

MirCookie const* mir_input_event_get_cookie(MirInputEvent const* iev) HANDLE_EVENT_EXCEPTION(
{
    if (iev->type() == mir_event_type_input)
    {
        return new MirCookie(iev->cookie());
    }
    else
    {
        mir::log_critical("expected a key or motion events, type was: " + mir::event_type_to_string(iev->type()));
        abort();
    }
<<<<<<< HEAD
} catch (std::exception const& e)
{
    mir::log_critical(e.what());
    abort();
}
=======
    }
})
>>>>>>> fe4eb04d

void mir_cookie_to_buffer(MirCookie const* cookie, void* buffer, size_t size) HANDLE_EVENT_EXCEPTION(
{
    return cookie->copy_to(buffer, size);
<<<<<<< HEAD
} catch (std::exception const& e)
{
    mir::log_critical(e.what());
    abort();
}
=======
})
>>>>>>> fe4eb04d

MirCookie const* mir_cookie_from_buffer(void const* buffer, size_t size) HANDLE_EVENT_EXCEPTION(
{
    if (size != mir::cookie::default_blob_size)
        return NULL;

    return new MirCookie(buffer, size);
<<<<<<< HEAD
} catch (std::exception const& e)
{
    mir::log_critical(e.what());
    abort();
}
=======
})
>>>>>>> fe4eb04d

void mir_cookie_release(MirCookie const* cookie)
{
    delete cookie;
}<|MERGE_RESOLUTION|>--- conflicted
+++ resolved
@@ -18,10 +18,6 @@
 
 #define MIR_LOG_COMPONENT "input-event-access"
 
-<<<<<<< HEAD
-=======
-
->>>>>>> fe4eb04d
 // TODO Remove me once we use capnproto for input platform serialization
 #include "mir/cookie/blob.h"
 
@@ -73,85 +69,26 @@
 
 }
 
-<<<<<<< HEAD
-MirInputEventType mir_input_event_get_type(MirInputEvent const* ev) try
-=======
 MirInputEventType mir_input_event_get_type(MirInputEvent const* ev) HANDLE_EVENT_EXCEPTION(
->>>>>>> fe4eb04d
 {
     expect_event_type(ev, mir_event_type_input);
 
-<<<<<<< HEAD
     return ev->input_type();
-} catch (std::exception const& e)
-{
-    mir::log_critical(e.what());
-    abort();
-}
-
-MirInputDeviceId mir_input_event_get_device_id(MirInputEvent const* ev) try
-=======
-    switch (ev->type())
-    {
-    case mir_event_type_key:
-        return mir_input_event_type_key;
-    case mir_event_type_motion:
-        return type_from_device_class(ev->to_motion()->source_id());
-    default:
-        abort();
-    }
 })
 
 MirInputDeviceId mir_input_event_get_device_id(MirInputEvent const* ev) HANDLE_EVENT_EXCEPTION(
->>>>>>> fe4eb04d
 {
     expect_event_type(ev, mir_event_type_input);
 
-<<<<<<< HEAD
     return ev->device_id();
-} catch (std::exception const& e)
-{
-    mir::log_critical(e.what());
-    abort();
-}
-
-int64_t mir_input_event_get_event_time(MirInputEvent const* ev) try
-=======
-    switch (ev->type())
-    {
-    case mir_event_type_motion:
-        return ev->to_motion()->device_id();
-    case mir_event_type_key:
-        return ev->to_keyboard()->device_id();
-    default:
-        abort();
-    }
 })
 
 int64_t mir_input_event_get_event_time(MirInputEvent const* ev) HANDLE_EVENT_EXCEPTION(
->>>>>>> fe4eb04d
 {
     expect_event_type(ev, mir_event_type_input);
 
-<<<<<<< HEAD
     return ev->event_time().count();
-} catch (std::exception const& e)
-{
-    mir::log_critical(e.what());
-    abort();
-}
-=======
-    switch (ev->type())
-    {
-    case mir_event_type_motion:
-        return ev->to_motion()->event_time().count();
-    case mir_event_type_key:
-        return ev->to_keyboard()->event_time().count();
-    default:
-        abort();
-    }
-})
->>>>>>> fe4eb04d
+})
 
 MirInputEvent const* mir_pointer_event_input_event(MirPointerEvent const* event)
 {
@@ -178,87 +115,38 @@
             input_event_type_to_string(ev->input_type()));
         abort();
     }
-    
+
     return reinterpret_cast<MirKeyboardEvent const*>(ev);
 }
 
-<<<<<<< HEAD
-MirKeyboardAction mir_keyboard_event_action(MirKeyboardEvent const* kev) try
+MirKeyboardAction mir_keyboard_event_action(MirKeyboardEvent const* kev) HANDLE_EVENT_EXCEPTION(
 {
     return kev->action();
-} catch (std::exception const& e)
-{
-    mir::log_critical(e.what());
-    abort();
-}
-
-xkb_keysym_t mir_keyboard_event_key_code(MirKeyboardEvent const* kev) try
+})
+
+xkb_keysym_t mir_keyboard_event_key_code(MirKeyboardEvent const* kev) HANDLE_EVENT_EXCEPTION(
 {
     return kev->key_code();
-} catch (std::exception const& e)
-{
-    mir::log_critical(e.what());
-    abort();
-}
-
-int mir_keyboard_event_scan_code(MirKeyboardEvent const* kev) try
+})
+
+int mir_keyboard_event_scan_code(MirKeyboardEvent const* kev) HANDLE_EVENT_EXCEPTION(
 {
     return kev->scan_code();
-} catch (std::exception const& e)
-{
-    mir::log_critical(e.what());
-    abort();
-}
-
-MirInputEventModifiers mir_keyboard_event_modifiers(MirKeyboardEvent const* kev) try
+})
+
+MirInputEventModifiers mir_keyboard_event_modifiers(MirKeyboardEvent const* kev) HANDLE_EVENT_EXCEPTION(
 {
     return kev->modifiers();
-} catch (std::exception const& e)
-{
-    mir::log_critical(e.what());
-    abort();
-}
+})
+
 /* Touch event accessors */
 
-MirInputEventModifiers mir_touch_event_modifiers(MirTouchEvent const* tev) try
+MirInputEventModifiers mir_touch_event_modifiers(MirTouchEvent const* tev) HANDLE_EVENT_EXCEPTION(
 {
     return tev->modifiers();
-} catch (std::exception const& e)
-{
-    mir::log_critical(e.what());
-    abort();
-}
-
-MirTouchEvent const* mir_input_event_get_touch_event(MirInputEvent const* ev) try
-=======
-MirKeyboardAction mir_keyboard_event_action(MirKeyboardEvent const* kev) HANDLE_EVENT_EXCEPTION(
-{
-    return kev->action();
-})
-
-xkb_keysym_t mir_keyboard_event_key_code(MirKeyboardEvent const* kev) HANDLE_EVENT_EXCEPTION(
-{
-    return kev->key_code();
-})
-
-int mir_keyboard_event_scan_code(MirKeyboardEvent const* kev) HANDLE_EVENT_EXCEPTION(
-{
-    return kev->scan_code();
-})
-
-MirInputEventModifiers mir_keyboard_event_modifiers(MirKeyboardEvent const* kev) HANDLE_EVENT_EXCEPTION(
-{    
-    return kev->modifiers();
-})
-/* Touch event accessors */
-
-MirInputEventModifiers mir_touch_event_modifiers(MirTouchEvent const* tev) HANDLE_EVENT_EXCEPTION(
-{    
-    return tev->to_motion()->modifiers();
 })
 
 MirTouchEvent const* mir_input_event_get_touch_event(MirInputEvent const* ev) HANDLE_EVENT_EXCEPTION(
->>>>>>> fe4eb04d
 {
     if(ev->input_type() != mir_input_event_type_touch)
     {
@@ -268,79 +156,36 @@
     }
 
     return reinterpret_cast<MirTouchEvent const*>(ev);
-<<<<<<< HEAD
-} catch (std::exception const& e)
-{
-    mir::log_critical(e.what());
-    abort();
-}
-
-unsigned int mir_touch_event_point_count(MirTouchEvent const* event) try
+})
+
+unsigned int mir_touch_event_point_count(MirTouchEvent const* event) HANDLE_EVENT_EXCEPTION(
 {
     return event->pointer_count();
-} catch (std::exception const& e)
-{
-    mir::log_critical(e.what());
-    abort();
-}
-
-MirTouchId mir_touch_event_id(MirTouchEvent const* event, size_t touch_index) try
-=======
-})
-
-unsigned int mir_touch_event_point_count(MirTouchEvent const* event) HANDLE_EVENT_EXCEPTION(
-{
-    return event->to_motion()->pointer_count();
-})
-
-MirTouchId mir_touch_event_id(MirTouchEvent const* event, size_t touch_index) HANDLE_EVENT_EXCEPTION(
->>>>>>> fe4eb04d
+})
+
+MirTouchId mir_touch_event_id(MirTouchEvent const* event, size_t touch_index)  HANDLE_EVENT_EXCEPTION(
 {
     if (touch_index >= event->pointer_count())
     {
         mir::log_critical("touch index is greater than pointer count");
         abort();
     }
-
-<<<<<<< HEAD
     return event->id(touch_index);
-} catch (std::exception const& e)
-{
-    mir::log_critical(e.what());
-    abort();
-}
-
-MirTouchAction mir_touch_event_action(MirTouchEvent const* event, size_t touch_index) try
-=======
-    return event->to_motion()->id(touch_index);
 })
 
 MirTouchAction mir_touch_event_action(MirTouchEvent const* event, size_t touch_index) HANDLE_EVENT_EXCEPTION(
->>>>>>> fe4eb04d
 {
     if(touch_index > event->pointer_count())
     {
         mir::log_critical("touch index is greater than pointer count");
         abort();
     }
-    
-<<<<<<< HEAD
+
     return static_cast<MirTouchAction>(event->action(touch_index));
-} catch (std::exception const& e)
-{
-    mir::log_critical(e.what());
-    abort();
-}
-
-MirTouchTooltype mir_touch_event_tooltype(MirTouchEvent const* event,
-    size_t touch_index) try
-=======
-    return static_cast<MirTouchAction>(event->to_motion()->action(touch_index));
 })
 
 MirTouchTooltype mir_touch_event_tooltype(MirTouchEvent const* event,
     size_t touch_index) HANDLE_EVENT_EXCEPTION(
->>>>>>> fe4eb04d
 {
     if(touch_index > event->pointer_count())
     {
@@ -348,23 +193,11 @@
         abort();
     }
 
-<<<<<<< HEAD
     return event->tool_type(touch_index);
-} catch (std::exception const& e)
-{
-    mir::log_critical(e.what());
-    abort();
-}
-
-float mir_touch_event_axis_value(MirTouchEvent const* event,
-    size_t touch_index, MirTouchAxis axis) try
-=======
-    return event->to_motion()->tool_type(touch_index);
 })
 
 float mir_touch_event_axis_value(MirTouchEvent const* event,
     size_t touch_index, MirTouchAxis axis) HANDLE_EVENT_EXCEPTION(
->>>>>>> fe4eb04d
 {
     if(touch_index > event->pointer_count())
     {
@@ -391,23 +224,11 @@
     default:
         return -1;
     }
-<<<<<<< HEAD
-}  catch (std::exception const& e)
-{
-    mir::log_critical(e.what());
-    abort();
-}
+})
 
 /* Pointer event accessors */
 
-MirPointerEvent const* mir_input_event_get_pointer_event(MirInputEvent const* ev) try
-=======
-})
-
-/* Pointer event accessors */
-
 MirPointerEvent const* mir_input_event_get_pointer_event(MirInputEvent const* ev) HANDLE_EVENT_EXCEPTION(
->>>>>>> fe4eb04d
 {
     if(ev->input_type() != mir_input_event_type_pointer)
     {
@@ -417,77 +238,30 @@
     }
 
     return reinterpret_cast<MirPointerEvent const*>(ev);
-<<<<<<< HEAD
-} catch (std::exception const& e)
-{
-    mir::log_critical(e.what());
-    abort();
-}
-
-MirInputEventModifiers mir_pointer_event_modifiers(MirPointerEvent const* pev) try
+})
+
+MirInputEventModifiers mir_pointer_event_modifiers(MirPointerEvent const* pev) HANDLE_EVENT_EXCEPTION(
 {
     return pev->modifiers();
-} catch (std::exception const& e)
-{
-    mir::log_critical(e.what());
-    abort();
-}
-
-MirPointerAction mir_pointer_event_action(MirPointerEvent const* pev) try
+})
+
+MirPointerAction mir_pointer_event_action(MirPointerEvent const* pev) HANDLE_EVENT_EXCEPTION(
 {
     return pev->action();
-} catch (std::exception const& e)
-{
-    mir::log_critical(e.what());
-    abort();
-}
-
-bool mir_pointer_event_button_state(MirPointerEvent const* pev,
-    MirPointerButton button) try
-{
-   return pev->buttons() & button;
-} catch (std::exception const& e)
-{
-    mir::log_critical(e.what());
-    abort();
-}
-
-MirPointerButtons mir_pointer_event_buttons(MirPointerEvent const* pev) try
-{
-   return pev->buttons();
-} catch (std::exception const& e)
-{
-    mir::log_critical(e.what());
-    abort();
-}
-
-float mir_pointer_event_axis_value(MirPointerEvent const* pev, MirPointerAxis axis) try
-=======
-})
-
-MirInputEventModifiers mir_pointer_event_modifiers(MirPointerEvent const* pev) HANDLE_EVENT_EXCEPTION(
-{    
-    return pev->to_motion()->modifiers();
-})
-
-MirPointerAction mir_pointer_event_action(MirPointerEvent const* pev) HANDLE_EVENT_EXCEPTION(
-{    
-    return static_cast<MirPointerAction>(pev->to_motion()->action(0));
 })
 
 bool mir_pointer_event_button_state(MirPointerEvent const* pev,
     MirPointerButton button) HANDLE_EVENT_EXCEPTION(
 {
-   return pev->to_motion()->buttons() & button;
+   return pev->buttons() & button;
 })
 
 MirPointerButtons mir_pointer_event_buttons(MirPointerEvent const* pev) HANDLE_EVENT_EXCEPTION(
 {
-   return pev->to_motion()->buttons();
+   return pev->buttons();
 })
 
 float mir_pointer_event_axis_value(MirPointerEvent const* pev, MirPointerAxis axis) HANDLE_EVENT_EXCEPTION(
->>>>>>> fe4eb04d
 {
    switch (axis)
    {
@@ -507,19 +281,9 @@
        mir::log_critical("Invalid axis enumeration " + std::to_string(axis));
        abort();
    }
-<<<<<<< HEAD
-} catch (std::exception const& e)
-{
-    mir::log_critical(e.what());
-    abort();
-}
-
-bool mir_input_event_has_cookie(MirInputEvent const* ev) try
-=======
 })
 
 bool mir_input_event_has_cookie(MirInputEvent const* ev) HANDLE_EVENT_EXCEPTION(
->>>>>>> fe4eb04d
 {
     switch (ev->input_type())
     {
@@ -553,28 +317,12 @@
     }
 
     return false;
-<<<<<<< HEAD
-} catch (std::exception const& e)
-{
-    mir::log_critical(e.what());
-    abort();
-}
-=======
-})
->>>>>>> fe4eb04d
+})
 
 size_t mir_cookie_buffer_size(MirCookie const* cookie) HANDLE_EVENT_EXCEPTION(
 {
     return cookie->size();
-<<<<<<< HEAD
-} catch (std::exception const& e)
-{
-    mir::log_critical(e.what());
-    abort();
-}
-=======
-})
->>>>>>> fe4eb04d
+})
 
 MirCookie const* mir_input_event_get_cookie(MirInputEvent const* iev) HANDLE_EVENT_EXCEPTION(
 {
@@ -587,29 +335,12 @@
         mir::log_critical("expected a key or motion events, type was: " + mir::event_type_to_string(iev->type()));
         abort();
     }
-<<<<<<< HEAD
-} catch (std::exception const& e)
-{
-    mir::log_critical(e.what());
-    abort();
-}
-=======
-    }
-})
->>>>>>> fe4eb04d
+})
 
 void mir_cookie_to_buffer(MirCookie const* cookie, void* buffer, size_t size) HANDLE_EVENT_EXCEPTION(
 {
     return cookie->copy_to(buffer, size);
-<<<<<<< HEAD
-} catch (std::exception const& e)
-{
-    mir::log_critical(e.what());
-    abort();
-}
-=======
-})
->>>>>>> fe4eb04d
+})
 
 MirCookie const* mir_cookie_from_buffer(void const* buffer, size_t size) HANDLE_EVENT_EXCEPTION(
 {
@@ -617,15 +348,7 @@
         return NULL;
 
     return new MirCookie(buffer, size);
-<<<<<<< HEAD
-} catch (std::exception const& e)
-{
-    mir::log_critical(e.what());
-    abort();
-}
-=======
-})
->>>>>>> fe4eb04d
+})
 
 void mir_cookie_release(MirCookie const* cookie)
 {
