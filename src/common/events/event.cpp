/*
 * Copyright © 2016 Canonical Ltd.
 *
 * This program is free software: you can redistribute it and/or modify it
 * under the terms of the GNU Lesser General Public License version 3,
 * as published by the Free Software Foundation.
 *
 * This program is distributed in the hope that it will be useful,
 * but WITHOUT ANY WARRANTY; without even the implied warranty of
 * MERCHANTABILITY or FITNESS FOR A PARTICULAR PURPOSE. See the
 * GNU Lesser General Public License for more details.
 *
 * You should have received a copy of the GNU Lesser General Public License
 * along with this program. If not, see <http://www.gnu.org/licenses/>.
 *
 * Authored by: Brandon Schaefer <brandon.schaefer@canonical.com>
 */

#include <boost/throw_exception.hpp>

#include "mir/events/event.h"

#include "mir/events/close_surface_event.h"
#include "mir/events/input_configuration_event.h"
#include "mir/events/input_event.h"
#include "mir/events/keyboard_event.h"
#include "mir/events/keymap_event.h"
#include "mir/events/motion_event.h"
#include "mir/events/orientation_event.h"
#include "mir/events/prompt_session_event.h"
#include "mir/events/resize_event.h"
#include "mir/events/surface_event.h"
#include "mir/events/surface_output_event.h"
#include "mir/events/input_device_state_event.h"
<<<<<<< HEAD
=======
#include "mir/events/surface_placement_event.h"
>>>>>>> 5fa1d029

MirEvent::MirEvent(MirEventType type) :
    type_(type)
{
}

MirEvent* MirEvent::clone() const
{
    switch (type_)
    {
    case mir_event_type_key:
        return mir::event::deep_copy<MirKeyboardEvent>(this);
    case mir_event_type_motion:
        return mir::event::deep_copy<MirMotionEvent>(this);
    case mir_event_type_surface:
        return mir::event::deep_copy<MirSurfaceEvent>(this);
    case mir_event_type_resize:
        return mir::event::deep_copy<MirResizeEvent>(this);
    case mir_event_type_prompt_session_state_change:
        return mir::event::deep_copy<MirPromptSessionEvent>(this);
    case mir_event_type_orientation:
        return mir::event::deep_copy<MirOrientationEvent>(this);
    case mir_event_type_close_surface:
        return mir::event::deep_copy<MirCloseSurfaceEvent>(this);
    case mir_event_type_input_configuration:
        return mir::event::deep_copy<MirInputConfigurationEvent>(this);
    case mir_event_type_surface_output:
        return mir::event::deep_copy<MirSurfaceOutputEvent>(this);
    case mir_event_type_keymap:
        return to_keymap()->clone();
    case mir_event_type_input_device_state:
        return to_input_device_state()->clone();
    case mir_event_type_surface_placement:
        return mir::event::deep_copy<MirSurfacePlacementEvent>(this);
    case mir_event_type_input:
        break;
    }

    BOOST_THROW_EXCEPTION(std::runtime_error("Failed to clone event"));
}

mir::EventUPtr MirEvent::deserialize(std::string const& bytes)
{
    auto minimal_event_size = sizeof(MirEventType);
    auto const stream_size = bytes.size();
    if (stream_size < minimal_event_size)
        BOOST_THROW_EXCEPTION(std::runtime_error("Failed to deserialize event"));

    MirEventType type;
    mir::event::consume(bytes.data(), type);

    switch (type)
    {
    case mir_event_type_key:
        return mir::event::deserialize_from<MirKeyboardEvent>(bytes);
    case mir_event_type_motion:
        return mir::event::deserialize_from<MirMotionEvent>(bytes);
    case mir_event_type_surface:
        return mir::event::deserialize_from<MirSurfaceEvent>(bytes);
    case mir_event_type_resize:
        return mir::event::deserialize_from<MirResizeEvent>(bytes);
    case mir_event_type_prompt_session_state_change:
        return mir::event::deserialize_from<MirPromptSessionEvent>(bytes);
    case mir_event_type_orientation:
        return mir::event::deserialize_from<MirOrientationEvent>(bytes);
    case mir_event_type_close_surface:
        return mir::event::deserialize_from<MirCloseSurfaceEvent>(bytes);
    case mir_event_type_input_configuration:
        return mir::event::deserialize_from<MirInputConfigurationEvent>(bytes);
    case mir_event_type_surface_output:
        return mir::event::deserialize_from<MirSurfaceOutputEvent>(bytes);
    case mir_event_type_keymap:
        return MirKeymapEvent::deserialize(bytes);
    case mir_event_type_input_device_state:
        return MirInputDeviceStateEvent::deserialize(bytes);
<<<<<<< HEAD
=======
    case mir_event_type_surface_placement:
        return mir::event::deserialize_from<MirSurfacePlacementEvent>(bytes);
>>>>>>> 5fa1d029
    case mir_event_type_input:
        break;
    }

    BOOST_THROW_EXCEPTION(std::runtime_error("Failed to deserialize event"));
}

std::string MirEvent::serialize(MirEvent const* event)
{
    switch (event->type())
    {
    case mir_event_type_key:
        return mir::event::serialize_from<MirKeyboardEvent>(event);
    case mir_event_type_motion:
        return mir::event::serialize_from<MirMotionEvent>(event);
    case mir_event_type_surface:
        return mir::event::serialize_from<MirSurfaceEvent>(event);
    case mir_event_type_resize:
        return mir::event::serialize_from<MirResizeEvent>(event);
    case mir_event_type_prompt_session_state_change:
        return mir::event::serialize_from<MirPromptSessionEvent>(event);
    case mir_event_type_orientation:
        return mir::event::serialize_from<MirOrientationEvent>(event);
    case mir_event_type_close_surface:
        return mir::event::serialize_from<MirCloseSurfaceEvent>(event);
    case mir_event_type_input_configuration:
        return mir::event::serialize_from<MirInputConfigurationEvent>(event);
    case mir_event_type_surface_output:
        return mir::event::serialize_from<MirSurfaceOutputEvent>(event);
    case mir_event_type_keymap:
        return MirKeymapEvent::serialize(event);
    case mir_event_type_input_device_state:
        return MirInputDeviceStateEvent::serialize(event);
<<<<<<< HEAD
=======
    case mir_event_type_surface_placement:
        return mir::event::serialize_from<MirSurfacePlacementEvent>(event);
>>>>>>> 5fa1d029
    case mir_event_type_input:
        break;
    }

    BOOST_THROW_EXCEPTION(std::runtime_error("Failed to serialize event"));
}

MirEventType MirEvent::type() const
{
    return type_;
}

MirInputEvent* MirEvent::to_input()
{
    return static_cast<MirInputEvent*>(this);
}

MirInputEvent const* MirEvent::to_input() const
{
    return static_cast<MirInputEvent const*>(this);
}

MirInputConfigurationEvent* MirEvent::to_input_configuration()
{
    return static_cast<MirInputConfigurationEvent*>(this);
}

MirInputConfigurationEvent const* MirEvent::to_input_configuration() const
{
    return static_cast<MirInputConfigurationEvent const*>(this);
}

MirSurfaceEvent* MirEvent::to_surface()
{
    return static_cast<MirSurfaceEvent*>(this);
}

MirSurfaceEvent const* MirEvent::to_surface() const
{
    return static_cast<MirSurfaceEvent const*>(this);
}

MirResizeEvent* MirEvent::to_resize()
{
    return static_cast<MirResizeEvent*>(this);
}

MirResizeEvent const* MirEvent::to_resize() const
{
    return static_cast<MirResizeEvent const*>(this);
}

MirPromptSessionEvent* MirEvent::to_prompt_session()
{
    return static_cast<MirPromptSessionEvent*>(this);
}

MirPromptSessionEvent const* MirEvent::to_prompt_session() const
{
    return static_cast<MirPromptSessionEvent const*>(this);
}

MirOrientationEvent* MirEvent::to_orientation()
{
    return static_cast<MirOrientationEvent*>(this);
}

MirOrientationEvent const* MirEvent::to_orientation() const
{
    return static_cast<MirOrientationEvent const*>(this);
}

MirCloseSurfaceEvent* MirEvent::to_close_surface()
{
    return static_cast<MirCloseSurfaceEvent*>(this);
}

MirCloseSurfaceEvent const* MirEvent::to_close_surface() const
{
    return static_cast<MirCloseSurfaceEvent const*>(this);
}

MirKeymapEvent* MirEvent::to_keymap()
{
    return static_cast<MirKeymapEvent*>(this);
}

MirKeymapEvent const* MirEvent::to_keymap() const
{
    return static_cast<MirKeymapEvent const*>(this);
}

MirSurfaceOutputEvent* MirEvent::to_surface_output()
{
    return static_cast<MirSurfaceOutputEvent*>(this);
}

MirSurfaceOutputEvent const* MirEvent::to_surface_output() const
{
    return static_cast<MirSurfaceOutputEvent const*>(this);
}

MirInputDeviceStateEvent* MirEvent::to_input_device_state()
{
    return static_cast<MirInputDeviceStateEvent*>(this);
}

MirInputDeviceStateEvent const* MirEvent::to_input_device_state() const
{
    return static_cast<MirInputDeviceStateEvent const*>(this);
}<|MERGE_RESOLUTION|>--- conflicted
+++ resolved
@@ -32,10 +32,7 @@
 #include "mir/events/surface_event.h"
 #include "mir/events/surface_output_event.h"
 #include "mir/events/input_device_state_event.h"
-<<<<<<< HEAD
-=======
 #include "mir/events/surface_placement_event.h"
->>>>>>> 5fa1d029
 
 MirEvent::MirEvent(MirEventType type) :
     type_(type)
@@ -111,11 +108,8 @@
         return MirKeymapEvent::deserialize(bytes);
     case mir_event_type_input_device_state:
         return MirInputDeviceStateEvent::deserialize(bytes);
-<<<<<<< HEAD
-=======
     case mir_event_type_surface_placement:
         return mir::event::deserialize_from<MirSurfacePlacementEvent>(bytes);
->>>>>>> 5fa1d029
     case mir_event_type_input:
         break;
     }
@@ -149,11 +143,8 @@
         return MirKeymapEvent::serialize(event);
     case mir_event_type_input_device_state:
         return MirInputDeviceStateEvent::serialize(event);
-<<<<<<< HEAD
-=======
     case mir_event_type_surface_placement:
         return mir::event::serialize_from<MirSurfacePlacementEvent>(event);
->>>>>>> 5fa1d029
     case mir_event_type_input:
         break;
     }
