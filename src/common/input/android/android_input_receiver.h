/*
 * Copyright © 2013 Canonical Ltd.
 *
 * This program is free software: you can redistribute it and/or modify
 * it under the terms of the GNU Lesser General Public License version 3 as
 * published by the Free Software Foundation.
 *
 * This program is distributed in the hope that it will be useful,
 * but WITHOUT ANY WARRANTY; without even the implied warranty of
 * MERCHANTABILITY or FITNESS FOR A PARTICULAR PURPOSE.  See the
 * GNU Lesser General Public License for more details.
 *
 * You should have received a copy of the GNU Lesser General Public License
 * along with this program.  If not, see <http://www.gnu.org/licenses/>.
 *
 * Authored by: Robert Carr <robert.carr@canonical.com>
 */

#ifndef MIR_INPUT_RECEIVER_ANDROID_INPUT_RECEIVER_H_
#define MIR_INPUT_RECEIVER_ANDROID_INPUT_RECEIVER_H_

#include "mir_toolkit/event.h"

#include "mir/dispatch/dispatchable.h"
#include "mir/dispatch/multiplexing_dispatchable.h"

#include <utils/StrongPointer.h>
#include <androidfw/Input.h>

#include <memory>
#include <chrono>
#include <functional>

namespace droidinput = android;

namespace android
{
class InputChannel;
class InputConsumer;
class Looper;
}

namespace mir
{
namespace input
{
namespace receiver
{
class XKBMapper;
class InputReceiverReport;

namespace android
{

/// Synchronously receives input events in a blocking manner
class InputReceiver : public dispatch::Dispatchable
{
public:
    typedef std::function<std::chrono::nanoseconds(int)> AndroidClock;

    InputReceiver(droidinput::sp<droidinput::InputChannel> const& input_channel,
<<<<<<< HEAD
                  std::function<void(MirEvent*)> const& event_handling_callback,
                  std::shared_ptr<InputReceiverReport> const& report,
                  AndroidClock clock = systemTime);
    InputReceiver(int fd,
                  std::function<void(MirEvent*)> const& event_handling_callback,
=======
                  std::shared_ptr<XKBMapper> const& keymapper,
                  std::shared_ptr<InputReceiverReport> const& report,
                  AndroidClock clock = systemTime);
    InputReceiver(int fd,
                  std::shared_ptr<XKBMapper> const& keymapper,
>>>>>>> 0e081312
                  std::shared_ptr<InputReceiverReport> const& report,
                  AndroidClock clock = systemTime);

    virtual ~InputReceiver();

    Fd watch_fd() const override;
    bool dispatch(dispatch::FdEvents events) override;
    dispatch::FdEvents relevant_events() const override;

protected:
    InputReceiver(const InputReceiver&) = delete;
    InputReceiver& operator=(const InputReceiver&) = delete;

private:
    dispatch::MultiplexingDispatchable dispatcher;
    Fd notify_receiver_fd;
    Fd notify_sender_fd;
    Fd timer_fd;

    droidinput::sp<droidinput::InputChannel> input_channel;
<<<<<<< HEAD
    std::function<void(MirEvent*)> const handler;
=======
    std::shared_ptr<XKBMapper> const xkb_mapper;
>>>>>>> 0e081312
    std::shared_ptr<InputReceiverReport> const report;

    std::shared_ptr<droidinput::InputConsumer> input_consumer;
    droidinput::PreallocatedInputEventFactory event_factory;

    AndroidClock const android_clock;

    void process_and_maybe_send_event();
    static void consume_wake_notification(mir::Fd const& fd);
    void wake();
};

}
}
}
} // namespace mir

#endif // MIR_INPUT_RECEIVER_ANDROID_INPUT_RECEIVER_H_<|MERGE_RESOLUTION|>--- conflicted
+++ resolved
@@ -59,19 +59,13 @@
     typedef std::function<std::chrono::nanoseconds(int)> AndroidClock;
 
     InputReceiver(droidinput::sp<droidinput::InputChannel> const& input_channel,
-<<<<<<< HEAD
+                  std::shared_ptr<XKBMapper> const& keymapper,
                   std::function<void(MirEvent*)> const& event_handling_callback,
                   std::shared_ptr<InputReceiverReport> const& report,
                   AndroidClock clock = systemTime);
     InputReceiver(int fd,
+                  std::shared_ptr<XKBMapper> const& keymapper,
                   std::function<void(MirEvent*)> const& event_handling_callback,
-=======
-                  std::shared_ptr<XKBMapper> const& keymapper,
-                  std::shared_ptr<InputReceiverReport> const& report,
-                  AndroidClock clock = systemTime);
-    InputReceiver(int fd,
-                  std::shared_ptr<XKBMapper> const& keymapper,
->>>>>>> 0e081312
                   std::shared_ptr<InputReceiverReport> const& report,
                   AndroidClock clock = systemTime);
 
@@ -92,11 +86,8 @@
     Fd timer_fd;
 
     droidinput::sp<droidinput::InputChannel> input_channel;
-<<<<<<< HEAD
     std::function<void(MirEvent*)> const handler;
-=======
     std::shared_ptr<XKBMapper> const xkb_mapper;
->>>>>>> 0e081312
     std::shared_ptr<InputReceiverReport> const report;
 
     std::shared_ptr<droidinput::InputConsumer> input_consumer;
