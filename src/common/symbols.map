MIR_COMMON_5 {
 global:
  extern "C++" {
# The following symbols come from running a script over the generated docs. Vis:
# ../tools/process_doxygen_xml.py doc/xml/*.xml | grep "^mircommon public" | sed "s/mircommon public: /    /" | sort  
    mir::detail::RefCountedLibrary::operator*;
    mir::detail::RefCountedLibrary::?RefCountedLibrary*;
    mir::detail::RefCountedLibrary::RefCountedLibrary*;
    mir::dispatch::ActionQueue::ActionQueue*;
    mir::dispatch::ActionQueue::?ActionQueue*;
    mir::dispatch::ActionQueue::watch_fd*;
    mir::dispatch::ActionQueue::dispatch*;
    mir::dispatch::ActionQueue::relevant_events*;
    mir::dispatch::ActionQueue::enqueue*;
    mir::dispatch::Dispatchable::?Dispatchable*;
    mir::dispatch::Dispatchable::Dispatchable*;
    mir::dispatch::Dispatchable::operator*;
    mir::dispatch::MultiplexingDispatchable::add_watch*;
    mir::dispatch::MultiplexingDispatchable::dispatch*;
    mir::dispatch::MultiplexingDispatchable::?MultiplexingDispatchable*;
    mir::dispatch::MultiplexingDispatchable::MultiplexingDispatchable*;
    mir::dispatch::MultiplexingDispatchable::operator*;
    mir::dispatch::MultiplexingDispatchable::relevant_events*;
    mir::dispatch::MultiplexingDispatchable::remove_watch*;
    mir::dispatch::MultiplexingDispatchable::watch_fd*;
    mir::dispatch::ThreadedDispatcher::ThreadedDispatcher*;
    mir::dispatch::ThreadedDispatcher::?ThreadedDispatcher*;
    mir::dispatch::ThreadedDispatcher::add_thread*;
    mir::dispatch::ThreadedDispatcher::remove_thread*;
    mir::fatal_error*;
    mir::fatal_error_abort*;
    mir::fatal_error_except*;
    mir::Fd::Fd*;
    mir::Fd::invalid*;
    mir::Fd::operator*;
    mir::geometry::Displacement::Displacement*;
    mir::geometry::Displacement::operator*;
    mir::geometry::Length::Length*;
    mir::geometry::Length::operator*;
    mir::geometry::operator*;
    mir::geometry::Point::operator*;
    mir::geometry::Point::Point*;
    mir::geometry::Rectangle::bottom_left*;
    mir::geometry::Rectangle::bottom_right*;
    mir::geometry::Rectangle::contains*;
    mir::geometry::Rectangle::intersection_with*;
    mir::geometry::Rectangle::overlaps*;
    mir::geometry::Rectangle::Rectangle*;
    mir::geometry::Rectangles::add*;
    mir::geometry::Rectangles::begin*;
    mir::geometry::Rectangles::bounding_rectangle*;
    mir::geometry::Rectangles::clear*;
    mir::geometry::Rectangles::confine*;
    mir::geometry::Rectangles::end*;
    mir::geometry::Rectangles::operator*;
    mir::geometry::Rectangles::Rectangles*;
    mir::geometry::Rectangles::remove*;
    mir::geometry::Rectangles::size*;
    mir::geometry::Rectangle::top_right*;
    mir::geometry::Size::operator*;
    mir::geometry::Size::Size*;
    mir::log*;
    mir::logging::log*;
    mir::logging::Logger::?Logger*;
    mir::logging::Logger::Logger*;
    mir::logging::Logger::operator*;
    mir::logging::set_logger*;
    mir::SharedLibrary::load_symbol*;
    mir::SharedLibrary::?SharedLibrary*;
    mir::SharedLibrary::SharedLibrary*;
    non-virtual?thunk?to?mir::dispatch::ActionQueue::?ActionQueue*;
    non-virtual?thunk?to?mir::dispatch::Dispatchable::?Dispatchable*;
    non-virtual?thunk?to?mir::dispatch::MultiplexingDispatchable::dispatch*;
    non-virtual?thunk?to?mir::dispatch::MultiplexingDispatchable::?MultiplexingDispatchable*;
    non-virtual?thunk?to?mir::dispatch::MultiplexingDispatchable::relevant_events*;
    non-virtual?thunk?to?mir::dispatch::MultiplexingDispatchable::watch_fd*;
    non-virtual?thunk?to?mir::logging::Logger::?Logger*;
    typeinfo?for?MirBufferPackage;
    typeinfo?for?mir::detail::RefCountedLibrary;
    typeinfo?for?mir::dispatch::ActionQueue;
    typeinfo?for?mir::dispatch::Dispatchable;
    typeinfo?for?mir::dispatch::MultiplexingDispatchable;
    typeinfo?for?mir::dispatch::ThreadedDispatcher;
    typeinfo?for?mir::Fd;
    typeinfo?for?mir::geometry::Displacement;
    typeinfo?for?mir::geometry::Length;
    typeinfo?for?mir::geometry::Point;
    typeinfo?for?mir::geometry::Rectangle;
    typeinfo?for?mir::geometry::Rectangles;
    typeinfo?for?mir::geometry::Size;
    typeinfo?for?mir::IntOwnedFd;
    typeinfo?for?mir::logging::Logger;
    vtable?for?MirBufferPackage;
    vtable?for?mir::detail::RefCountedLibrary;
    vtable?for?mir::dispatch::ActionQueue;
    vtable?for?mir::dispatch::Dispatchable;
    vtable?for?mir::dispatch::MultiplexingDispatchable;
    vtable?for?mir::dispatch::ThreadedDispatcher;
    vtable?for?mir::Fd;
    vtable?for?mir::geometry::Displacement;
    vtable?for?mir::geometry::Length;
    vtable?for?mir::geometry::Point;
    vtable?for?mir::geometry::Rectangle;
    vtable?for?mir::geometry::Rectangles;
    vtable?for?mir::geometry::Size;
    vtable?for?mir::IntOwnedFd;
    vtable?for?mir::logging::Logger;
    
    # These symbols are supposed to be "private" (they're under src/include)
    # but they are used by libmirplatform, libmirclient or libmirserver
    mir::default_server_socket;
    mir::libraries_for_path*;
    mir::logging::input_timestamp*;
    mir::logging::log*;
    mir::logging::SharedLibraryProberReport::SharedLibraryProberReport*;
    mir::RecursiveReadLock::?RecursiveReadLock*;
    mir::RecursiveReadLock::RecursiveReadLock*;
    mir::RecursiveReadWriteMutex::read_lock*;
    mir::RecursiveReadWriteMutex::read_unlock*;
    mir::RecursiveReadWriteMutex::write_lock*;
    mir::RecursiveReadWriteMutex::write_unlock*;
    mir::report::lttng::TracepointProvider::?TracepointProvider*;
    mir::report::lttng::TracepointProvider::TracepointProvider*;
    mir::set_thread_name*;
    vtable?for?mir::logging::DumbConsoleLogger;
    vtable?for?mir::time::SteadyClock;
    vtable?for?mir::time::Clock;

    mir::send_fds*;

    mir::fd_reception_error::fd_reception_error*;
    mir::receive_data*;
    mir::socket_error::socket_error*;
    mir::socket_error_is_transient*;
    mir::socket_disconnected_error*;
    typeinfo?for?mir::fd_reception_error;
    typeinfo?for?mir::socket_error;
    typeinfo?for?mir::socket_disconnected_error;

    mir::SignalBlocker::SignalBlocker*;
    mir::SignalBlocker::?SignalBlocker*;
  };
};

MIR_COMMON_5.1 {  # New functions in Mir 0.16
 global:
    __android_log_assert;
    __android_log_print;
    systemTime;
    toMillisecondTimeoutDelay;
    extern "C++" {
      android::InputChannel::InputChannel*;
      android::InputChannel::openInputFdPair*;
      android::InputConsumer::consume*;
      android::InputConsumer::hasDeferredEvent*;
      android::InputConsumer::hasPendingBatch*;
      android::InputConsumer::?InputConsumer*;
      android::InputConsumer::InputConsumer*;
      android::InputConsumer::sendFinishedSignal*;
      android::InputPublisher::?InputPublisher*;
      android::InputPublisher::InputPublisher*;
      android::InputPublisher::publishKeyEvent*;
      android::InputPublisher::publishMotionEvent*;
      android::InputPublisher::receiveFinishedSignal*;
      android::IntSet::contains*;
      android::IntSet::indexOf*;
      android::IntSet::?IntSet*;
      android::IntSet::IntSet*;
      android::IntSet::operator*;
      android::IntSet::remove*;
      android::KeyEvent::initialize*;
      android::MotionEvent::getAxisValue*;
      android::MotionEvent::getAxisValue*;
      android::MotionEvent::getHistoricalAxisValue*;
      android::MotionEvent::getRawAxisValue*;
      android::MotionEvent::getRawAxisValue*;
      android::PointerCoords::copyFrom*;
      android::PointerCoords::getAxisValue*;
      android::PointerCoords::operator*;
      android::PointerCoords::setAxisValue*;
      android::PointerProperties::copyFrom*;
      android::PointerProperties::operator*;
      android::RefBase::decStrong*;
      android::RefBase::incStrong*;
      android::RefBase::onFirstRef*;
      android::RefBase::onIncStrongAttempted*;
      android::RefBase::onLastStrongRef*;
      android::RefBase::onLastWeakRef*;
      android::RefBase::?RefBase*;
      android::RefBase::RefBase*;
      mir::write_to_log;
      typeinfo?for?android::RefBase;
      vtable?for?android::IntSet;
      mir::dispatch::ReadableFd::ReadableFd*;
      mir::dispatch::ReadableFd::?ReadableFd*;
      mir::dispatch::ReadableFd::watch_fd*;
      mir::dispatch::ReadableFd::dispatch*;
      mir::dispatch::ReadableFd::relevant_events*;
      mir::logger::Logger::log*;
    };
  local: *;
} MIR_COMMON_5;

MIR_COMMON_5v19 { # New functions in Mir 0.19.0
  global:
    extern "C++" {
      typeinfo?for?mir::logging::SharedLibraryProberReport;
      typeinfo?for?mir::time::SteadyClock;
      typeinfo?for?android::InputChannel;
      typeinfo?for?mir::logging::DumbConsoleLogger;
      mir::detail::libname_impl*;
    };
} MIR_COMMON_5.1;

MIR_COMMON_0.19.1 { # New functions in Mir 0.19.1
  global:
    extern "C++" {
      mir::select_libraries_for_path*;
    };
} MIR_COMMON_5v19;  # <- Note Mir 0.19.0 used the wrong syntax

MIR_COMMON_0.22 {
  global:
    extern "C++" {
       MirEvent::to_surface*;
       MirEvent::to_resize*;
       MirEvent::to_orientation*;
       MirEvent::to_close_surface*;
       MirEvent::to_keymap*;
       MirEvent::to_input*;
       MirEvent::to_prompt_session*;
       MirEvent::serialize*;
       MirEvent::deserialize*;
       MirEvent::clone*;
       MirEvent::type*;
       MirCloseSurfaceEvent::MirCloseSurfaceEvent*;
       MirCloseSurfaceEvent::surface_id*;
       MirCloseSurfaceEvent::set_surface_id*;
       MirSurfaceOutputEvent::MirSurfaceOutputEvent*;
       MirSurfaceOutputEvent::surface_id*;
       MirSurfaceOutputEvent::set_surface_id*;
       MirSurfaceOutputEvent::dpi*;
       MirSurfaceOutputEvent::set_dpi*;
       MirSurfaceOutputEvent::scale*;
       MirSurfaceOutputEvent::set_scale*;
       MirSurfaceOutputEvent::form_factor*;
       MirSurfaceOutputEvent::set_form_factor*;
       MirSurfaceOutputEvent::output_id*;
       MirSurfaceOutputEvent::set_output_id*;
       MirResizeEvent::MirResizeEvent*;
       MirResizeEvent::surface_id*;
       MirResizeEvent::set_surface_id*;
       MirResizeEvent::width*;
       MirResizeEvent::set_width*;
       MirResizeEvent::height*;
       MirResizeEvent::set_height*;
       MirSurfaceEvent::MirSurfaceEvent*;
       MirSurfaceEvent::id*;
       MirSurfaceEvent::set_id*;
       MirSurfaceEvent::attrib*;
       MirSurfaceEvent::set_attrib*;
       MirSurfaceEvent::value*;
       MirSurfaceEvent::set_value*;
       MirInputConfigurationEvent::MirInputConfigurationEvent*;
       MirInputConfigurationEvent::action*;
       MirInputConfigurationEvent::set_action*;
       MirInputConfigurationEvent::when*;
       MirInputConfigurationEvent::set_when*;
       MirInputConfigurationEvent::id*;
       MirInputConfigurationEvent::set_id*;
       MirInputEvent::to_keyboard*;
       MirInputEvent::to_motion*;
       MirKeyboardEvent::MirKeyboardEvent*;
       MirKeyboardEvent::device_id*;
       MirKeyboardEvent::set_device_id*;
       MirKeyboardEvent::source_id*;
       MirKeyboardEvent::set_source_id*;
       MirKeyboardEvent::action*;
       MirKeyboardEvent::set_action*;
       MirKeyboardEvent::modifiers*;
       MirKeyboardEvent::set_modifiers*;
       MirKeyboardEvent::key_code*;
       MirKeyboardEvent::set_key_code*;
       MirKeyboardEvent::scan_code*;
       MirKeyboardEvent::set_scan_code*;
       MirKeyboardEvent::event_time*;
       MirKeyboardEvent::set_event_time*;
       MirKeyboardEvent::cookie*;
       MirKeyboardEvent::set_cookie*;
       MirKeymapEvent::MirKeymapEvent*;
       MirKeymapEvent::surface_id*;
       MirKeymapEvent::set_surface_id*;
       MirKeymapEvent::device_id*;
       MirKeymapEvent::set_device_id*;
       MirKeymapEvent::buffer*;
       MirKeymapEvent::set_buffer*;
       MirKeymapEvent::free_buffer*;
       MirKeymapEvent::size*;
       MirKeymapEvent::set_size*;
       MirMotionEvent::MirMotionEvent*;
       MirMotionEvent::device_id*;
       MirMotionEvent::set_device_id*;
       MirMotionEvent::source_id*;
       MirMotionEvent::set_source_id*;
       MirMotionEvent::modifiers*;
       MirMotionEvent::set_modifiers*;
       MirMotionEvent::buttons*;
       MirMotionEvent::set_buttons*;
       MirMotionEvent::event_time*;
       MirMotionEvent::set_event_time*;
       MirMotionEvent::cookie*;
       MirMotionEvent::set_cookie*;
       MirMotionEvent::pointer_count*;
       MirMotionEvent::set_pointer_count*;
       MirMotionEvent::pointer_coordinates*;
       MirMotionEvent::to_touch*;
       MirMotionEvent::to_pointer*;
       MirMotionEvent::id*;
       MirMotionEvent::set_id*;
       MirMotionEvent::x*;
       MirMotionEvent::set_x*;
       MirMotionEvent::y*;
       MirMotionEvent::set_y*;
       MirMotionEvent::dx*;
       MirMotionEvent::set_dx*;
       MirMotionEvent::dy*;
       MirMotionEvent::set_dy*;
       MirMotionEvent::touch_major*;
       MirMotionEvent::set_touch_major*;
       MirMotionEvent::touch_minor*;
       MirMotionEvent::set_touch_minor*;
       MirMotionEvent::size*;
       MirMotionEvent::set_size*;
       MirMotionEvent::pressure*;
       MirMotionEvent::set_pressure*;
       MirMotionEvent::orientation*;
       MirMotionEvent::set_orientation*;
       MirMotionEvent::vscroll*;
       MirMotionEvent::set_vscroll*;
       MirMotionEvent::hscroll*;
       MirMotionEvent::set_hscroll*;
       MirMotionEvent::tool_type*;
       MirMotionEvent::set_tool_type*;
       MirMotionEvent::action*;
       MirMotionEvent::set_action*;
       MirOrientationEvent::MirOrientationEvent*;
       MirOrientationEvent::surface_id*;
       MirOrientationEvent::set_surface_id*;
       MirOrientationEvent::direction*;
       MirOrientationEvent::set_direction*;
       MirPromptSessionEvent::MirPromptSessionEvent*;
       MirPromptSessionEvent::new_state*;
       MirPromptSessionEvent::set_new_state*;
    };
} MIR_COMMON_0.19.1;

<<<<<<< HEAD

MIR_COMMON_0.24 {
  global:
    extern "C++" {
      android::InputPublisher::publishEventBuffer*;
=======
MIR_COMMON_0.24 {
  global:
    extern "C++" {
       MirEvent::to_input_device_state*;
       MirInputDeviceStateEvent::MirInputDeviceStateEvent*;
       MirInputDeviceStateEvent::add_device*;
       MirInputDeviceStateEvent::clone*;
       MirInputDeviceStateEvent::deserialize*;
       MirInputDeviceStateEvent::device_count*;
       MirInputDeviceStateEvent::device_id*;
       MirInputDeviceStateEvent::device_pointer_buttons*;
       MirInputDeviceStateEvent::device_pressed_keys*;
       MirInputDeviceStateEvent::device_pressed_keys_count*;
       MirInputDeviceStateEvent::pointer_axis*;
       MirInputDeviceStateEvent::pointer_buttons*;
       MirInputDeviceStateEvent::serialize*;
       MirInputDeviceStateEvent::set_pointer_axis*;
       MirInputDeviceStateEvent::set_pointer_buttons*;
       MirInputDeviceStateEvent::set_when*;
       MirInputDeviceStateEvent::when*;
>>>>>>> db743494
    };
} MIR_COMMON_0.22;<|MERGE_RESOLUTION|>--- conflicted
+++ resolved
@@ -354,16 +354,10 @@
     };
 } MIR_COMMON_0.19.1;
 
-<<<<<<< HEAD
-
 MIR_COMMON_0.24 {
   global:
     extern "C++" {
       android::InputPublisher::publishEventBuffer*;
-=======
-MIR_COMMON_0.24 {
-  global:
-    extern "C++" {
        MirEvent::to_input_device_state*;
        MirInputDeviceStateEvent::MirInputDeviceStateEvent*;
        MirInputDeviceStateEvent::add_device*;
@@ -381,6 +375,5 @@
        MirInputDeviceStateEvent::set_pointer_buttons*;
        MirInputDeviceStateEvent::set_when*;
        MirInputDeviceStateEvent::when*;
->>>>>>> db743494
     };
 } MIR_COMMON_0.22;