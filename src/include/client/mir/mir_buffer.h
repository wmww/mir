--- conflicted
+++ resolved
@@ -21,7 +21,6 @@
 
 #include "mir_toolkit/mir_buffer.h"
 #include "mir_toolkit/mir_native_buffer.h"
-#include "mir_toolkit/extensions/fenced_buffers.h"
 #include "mir/geometry/size.h"
 #include "mir/fd.h"
 #include <memory>
@@ -45,13 +44,6 @@
     virtual std::shared_ptr<ClientBuffer> client_buffer() const = 0;
     virtual MirGraphicsRegion map_region() = 0;
     virtual void unmap_region() = 0;
-<<<<<<< HEAD
-=======
-
-    virtual void set_fence(Fd, MirBufferAccess) = 0;
-    virtual Fd get_fence() const = 0;
-    virtual bool wait_fence(MirBufferAccess, std::chrono::nanoseconds) = 0;
->>>>>>> 6290b8c8
 
     virtual MirBufferUsage buffer_usage() const = 0;
     virtual MirPixelFormat pixel_format() const = 0;
