--- conflicted
+++ resolved
@@ -35,17 +35,7 @@
 
 typedef void (*mir_buffer_callback)(MirBuffer*, void* context);
 typedef void (*mir_presentation_chain_callback)(MirPresentationChain*, void* context);
-<<<<<<< HEAD
-=======
 typedef void (*mir_render_surface_callback)(MirRenderSurface*, void* context);
-
-typedef enum MirBufferAccess
-{
-    mir_none,
-    mir_read,
-    mir_read_write,
-} MirBufferAccess;
->>>>>>> bd9834c1
 
 #ifdef __cplusplus
 }
