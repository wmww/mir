--- conflicted
+++ resolved
@@ -98,53 +98,6 @@
 }
 
 
-<<<<<<< HEAD
-std::shared_ptr<mg::Platform> mir::DefaultServerConfiguration::the_graphics_platform()
-{
-    return graphics_platform(
-        [this]()->std::shared_ptr<mg::Platform>
-        {
-            if (!the_options()->is_set(options::host_socket_opt))
-            {
-                // fallback to standalone if host socket is unset
-                if (the_options()->is_set(options::platform_graphics_lib))
-                {
-                    platform_library = std::make_shared<mir::SharedLibrary>(the_options()->get<std::string>(options::platform_graphics_lib));
-                }
-                else
-                {
-                    LoggingSharedLibraryReport report;
-                    auto platforms = mir::libraries_for_path(the_options()->get<std::string>(options::platform_graphics_path), report);
-                    if (platforms.empty())
-                    {
-                        throw std::runtime_error("Failed to find any platform plugins in: " MIR_SERVER_PLATFORM_PATH);
-                    }
-                    platform_library = mir::graphics::module_for_device(platforms);
-                }
-                auto create_platform = platform_library->load_function<mg::CreatePlatform>("create_platform",
-                                                                                           SERVER_PLATFORM_VERSION);
-                auto describe_module = platform_library->load_function<mg::DescribeModule>("describe_module",
-                                                                                           SERVER_PLATFORM_VERSION);
-                auto description = describe_module();
-                ml::log(ml::Severity::informational,
-                        std::string{"Selected driver: "} + description->name + " (version " +
-                        std::to_string(description->major_version) + "." +
-                        std::to_string(description->minor_version) + "." +
-                        std::to_string(description->micro_version) + ")",
-                        "Platform Loader");
-                return create_platform(the_options(), the_emergency_cleanup(), the_display_report());
-            }
-
-            return std::make_shared<mir::graphics::nested::NestedPlatform>(
-                the_host_connection(),
-                the_input_dispatcher(),
-                the_display_report(),
-                the_graphics_native_platform());
-        });
-}
-
-=======
->>>>>>> 6ffac09e
 namespace
 {
 //TODO: what is the point of NestedContext if its just the same as mgn:HostConnection?
@@ -181,7 +134,7 @@
     return graphics_platform(
         [this]()->std::shared_ptr<mg::Platform>
         {
-<<<<<<< HEAD
+            // fallback to standalone if host socket is unset
             if (the_options()->is_set(options::platform_graphics_lib))
             {
                 platform_library = std::make_shared<mir::SharedLibrary>(the_options()->get<std::string>(options::platform_graphics_lib));
@@ -189,18 +142,24 @@
             else
             {
                 LoggingSharedLibraryReport report;
-                auto platforms = mir::libraries_for_path(the_options()->get<std::string>(options::platform_graphics_path), report);
+                auto const& path = the_options()->get<std::string>(options::platform_graphics_path);
+                auto platforms = mir::libraries_for_path(path, report);
                 if (platforms.empty())
                 {
-                    throw std::runtime_error("Failed to find any platform plugins in: " MIR_SERVER_PLATFORM_PATH);
+                    auto msg = "Failed to find any platform plugins in: " + path;
+                    throw std::runtime_error(msg.c_str());
                 }
                 platform_library = mir::graphics::module_for_device(platforms);
             }
-            auto create_native_platform = platform_library->load_function<mg::CreateNativePlatform>("create_native_platform",
-                                                                                                    SERVER_PLATFORM_VERSION);
-
-            auto describe_module = platform_library->load_function<mg::DescribeModule>("describe_module",
-                                                                                       SERVER_PLATFORM_VERSION);
+            auto create_host_platform = platform_library->load_function<mg::CreateHostPlatform>(
+                "create_host_platform",
+                MIR_SERVER_GRAPHICS_PLATFORM_VERSION);
+            auto create_guest_platform = platform_library->load_function<mg::CreateGuestPlatform>(
+                "create_guest_platform",
+                MIR_SERVER_GRAPHICS_PLATFORM_VERSION);
+            auto describe_module = platform_library->load_function<mg::DescribeModule>(
+                "describe_graphics_module",
+                MIR_SERVER_GRAPHICS_PLATFORM_VERSION);
             auto description = describe_module();
             ml::log(ml::Severity::informational,
                     std::string{"Selected driver: "} + description->name + " (version " +
@@ -209,27 +168,15 @@
                     std::to_string(description->micro_version) + ")",
                     "Platform Loader");
 
-            auto context = std::make_shared<MirConnectionNestedContext>(the_host_connection());
-            return create_native_platform(the_display_report(), context);
-=======
-            auto graphics_lib = mir::load_library(the_options()->get<std::string>(options::platform_graphics_lib));
-
-            auto create_host_platform = graphics_lib->load_function<mg::CreateHostPlatform>("create_host_platform");
-            auto create_guest_platform = graphics_lib->load_function<mg::CreateGuestPlatform>("create_guest_platform");
-            if (the_options()->is_set(options::host_socket_opt))
-            {
+            if (!the_options()->is_set(options::host_socket_opt))
+                return create_host_platform(the_options(), the_emergency_cleanup(), the_display_report());
+            else
                 return create_guest_platform(
                     the_display_report(),
                     std::make_shared<MirConnectionNestedContext>(the_host_connection()));
-            }
-            else
-            {
-                return create_host_platform(the_options(), the_emergency_cleanup(), the_display_report());
-            }
->>>>>>> 6ffac09e
-        });
-}
-
+
+        });
+}
 
 std::shared_ptr<mg::GraphicBufferAllocator>
 mir::DefaultServerConfiguration::the_buffer_allocator()
