--- conflicted
+++ resolved
@@ -46,12 +46,7 @@
     std::shared_ptr<Display> create_display(
             std::shared_ptr<DisplayConfigurationPolicy> const& initial_conf_policy,
             std::shared_ptr<GLProgramFactory> const& gl_program_factory,
-<<<<<<< HEAD
-            std::shared_ptr<GLConfig> const& gl_config);
-=======
             std::shared_ptr<GLConfig> const& gl_config) override;
-    std::shared_ptr<InternalClient> create_internal_client() override;
->>>>>>> 97b9b619
     std::shared_ptr<PlatformIpcOperations> make_ipc_operations() const override;
     std::shared_ptr<BufferWriter> make_buffer_writer() override;
     EGLNativeDisplayType egl_native_display() const override;
