--- conflicted
+++ resolved
@@ -104,16 +104,12 @@
     {
     }
 
-<<<<<<< HEAD
+    void bind_for_write() override
+    {
+        bind();
+    }
+
 private:
-=======
-    void bind_for_write() override
-    {
-        bind();
-    }
-
-protected:
->>>>>>> 91496092
     mgn::Buffer& buffer;
     std::shared_ptr<mgn::NativeBuffer> const native_buffer;
     std::shared_ptr<mgn::HostConnection> const connection;
