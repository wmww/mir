/*
 * Copyright © 2013 Canonical Ltd.
 *
 * This program is free software: you can redistribute it and/or modify it
 * under the terms of the GNU General Public License version 3,
 * as published by the Free Software Foundation.
 *
 * This program is distributed in the hope that it will be useful,
 * but WITHOUT ANY WARRANTY; without even the implied warranty of
 * MERCHANTABILITY or FITNESS FOR A PARTICULAR PURPOSE.  See the
 * GNU General Public License for more details.
 *
 * You should have received a copy of the GNU General Public License
 * along with this program.  If not, see <http://www.gnu.org/licenses/>.
 *
 * Authored by:
 *   Kevin DuBois <kevin.dubois@canonical.com>
 */

#include "hwc11_device.h"
#include "hwc_layerlist.h"
#include "hwc_vsync_coordinator.h"
#include "framebuffer_bundle.h"
#include "mir/graphics/android/sync_fence.h"
#include "mir/graphics/android/native_buffer.h"
#include "mir/graphics/buffer.h"

#include <EGL/eglext.h>
#include <boost/throw_exception.hpp>
#include <stdexcept>

namespace mg = mir::graphics;
namespace mga=mir::graphics::android;
namespace geom = mir::geometry;

mga::HWC11Device::HWC11Device(std::shared_ptr<hwc_composer_device_1> const& hwc_device,
<<<<<<< HEAD
                              std::shared_ptr<FramebufferBundle> const& fb_bundle,
                              std::shared_ptr<HWCLayerList> const& layer_list,
                              std::shared_ptr<HWCVsyncCoordinator> const& coordinator)
    : HWCCommonDevice(hwc_device, coordinator),
      fb_bundle(fb_bundle),
      layer_list(layer_list),
      sync_ops(std::make_shared<mga::RealSyncFileOps>())
=======
                              std::shared_ptr<HWCVsyncCoordinator> const& coordinator)
    : HWCCommonDevice(hwc_device, coordinator),
      layer_list({mga::FramebufferLayer{}}),
      sync_ops(std::make_shared<mga::RealSyncFileOps>()),
      fb_format(determine_fb_format())
{
    size_t num_configs = 1;
    auto rc = hwc_device->getDisplayConfigs(hwc_device.get(), HWC_DISPLAY_PRIMARY, &primary_display_config, &num_configs);
    if (rc != 0)
    {
        BOOST_THROW_EXCEPTION(std::runtime_error("could not determine hwc display config")); 
    }
}

mga::HWC11Device::~HWC11Device() noexcept
>>>>>>> 66c9c961
{
    printf("con con 11\n");
}

geom::Size mga::HWC11Device::display_size() const
{
    return fb_bundle->fb_size();
}

geom::PixelFormat mga::HWC11Device::display_format() const
{
    return fb_bundle->fb_format();
}

std::shared_ptr<mg::Buffer> mga::HWC11Device::buffer_for_render()
{
<<<<<<< HEAD
    return fb_bundle->buffer_for_render();
=======
    //note: the default for hwc devices is 2 framebuffers. However, the hwcomposer api allows for the module to give
    //us a hint to triple buffer. Taking this hint is currently not supported.
    return 2u;
}

void mga::HWC11Device::set_next_frontbuffer(std::shared_ptr<mg::Buffer> const& buffer)
{
    layer_list.set_fb_target(buffer->native_buffer_handle());
    //TODO: wait for framebuffer render to complete here. Eventually, we want to pass the fence right
    //      into hwc_device->set() and let that wait for the render to complete.
    buffer->native_buffer_handle()->wait_for_content();
>>>>>>> 66c9c961
}

void mga::HWC11Device::commit_frame(EGLDisplay dpy, EGLSurface sur)
{
    auto lg = lock_unblanked();
<<<<<<< HEAD

printf("zog.\n");
=======
  
>>>>>>> 66c9c961
    //note, although we only have a primary display right now,
    //      set the second display to nullptr, as exynos hwc always derefs displays[1]
    hwc_display_contents_1_t* displays[HWC_NUM_DISPLAY_TYPES] {layer_list.native_list(), nullptr};

    if (hwc_device->prepare(hwc_device.get(), 1, displays))
    {
        BOOST_THROW_EXCEPTION(std::runtime_error("error during hwc prepare()"));
    }

<<<<<<< HEAD
=======
    /* note, swapbuffers will go around through the driver and call
       set_next_frontbuffer, updating the fb in layerlist before committing */
>>>>>>> 66c9c961
    if (eglSwapBuffers(dpy, sur) == EGL_FALSE)
    {
        BOOST_THROW_EXCEPTION(std::runtime_error("error during eglSwapBuffers"));
    }

    /* update gles rendered surface */
    auto buffer = fb_bundle->last_rendered_buffer();
    layer_list->set_fb_target(buffer);

    if (hwc_device->set(hwc_device.get(), 1, displays))
    {
        BOOST_THROW_EXCEPTION(std::runtime_error("error during hwc set()"));
    }
<<<<<<< HEAD

printf("commit and go\n");
=======
>>>>>>> 66c9c961
    mga::SyncFence fence(sync_ops, displays[HWC_DISPLAY_PRIMARY]->retireFenceFd);
    fence.wait();
}

void mga::HWC11Device::sync_to_display(bool)
{
    //TODO return error code, running not synced to vsync is not supported
}<|MERGE_RESOLUTION|>--- conflicted
+++ resolved
@@ -21,6 +21,7 @@
 #include "hwc_layerlist.h"
 #include "hwc_vsync_coordinator.h"
 #include "framebuffer_bundle.h"
+#include "buffer.h"
 #include "mir/graphics/android/sync_fence.h"
 #include "mir/graphics/android/native_buffer.h"
 #include "mir/graphics/buffer.h"
@@ -34,33 +35,13 @@
 namespace geom = mir::geometry;
 
 mga::HWC11Device::HWC11Device(std::shared_ptr<hwc_composer_device_1> const& hwc_device,
-<<<<<<< HEAD
                               std::shared_ptr<FramebufferBundle> const& fb_bundle,
-                              std::shared_ptr<HWCLayerList> const& layer_list,
                               std::shared_ptr<HWCVsyncCoordinator> const& coordinator)
     : HWCCommonDevice(hwc_device, coordinator),
       fb_bundle(fb_bundle),
-      layer_list(layer_list),
+      layer_list({mga::FramebufferLayer{}}),
       sync_ops(std::make_shared<mga::RealSyncFileOps>())
-=======
-                              std::shared_ptr<HWCVsyncCoordinator> const& coordinator)
-    : HWCCommonDevice(hwc_device, coordinator),
-      layer_list({mga::FramebufferLayer{}}),
-      sync_ops(std::make_shared<mga::RealSyncFileOps>()),
-      fb_format(determine_fb_format())
 {
-    size_t num_configs = 1;
-    auto rc = hwc_device->getDisplayConfigs(hwc_device.get(), HWC_DISPLAY_PRIMARY, &primary_display_config, &num_configs);
-    if (rc != 0)
-    {
-        BOOST_THROW_EXCEPTION(std::runtime_error("could not determine hwc display config")); 
-    }
-}
-
-mga::HWC11Device::~HWC11Device() noexcept
->>>>>>> 66c9c961
-{
-    printf("con con 11\n");
 }
 
 geom::Size mga::HWC11Device::display_size() const
@@ -75,32 +56,13 @@
 
 std::shared_ptr<mg::Buffer> mga::HWC11Device::buffer_for_render()
 {
-<<<<<<< HEAD
     return fb_bundle->buffer_for_render();
-=======
-    //note: the default for hwc devices is 2 framebuffers. However, the hwcomposer api allows for the module to give
-    //us a hint to triple buffer. Taking this hint is currently not supported.
-    return 2u;
-}
-
-void mga::HWC11Device::set_next_frontbuffer(std::shared_ptr<mg::Buffer> const& buffer)
-{
-    layer_list.set_fb_target(buffer->native_buffer_handle());
-    //TODO: wait for framebuffer render to complete here. Eventually, we want to pass the fence right
-    //      into hwc_device->set() and let that wait for the render to complete.
-    buffer->native_buffer_handle()->wait_for_content();
->>>>>>> 66c9c961
 }
 
 void mga::HWC11Device::commit_frame(EGLDisplay dpy, EGLSurface sur)
 {
     auto lg = lock_unblanked();
-<<<<<<< HEAD
-
-printf("zog.\n");
-=======
   
->>>>>>> 66c9c961
     //note, although we only have a primary display right now,
     //      set the second display to nullptr, as exynos hwc always derefs displays[1]
     hwc_display_contents_1_t* displays[HWC_NUM_DISPLAY_TYPES] {layer_list.native_list(), nullptr};
@@ -110,11 +72,6 @@
         BOOST_THROW_EXCEPTION(std::runtime_error("error during hwc prepare()"));
     }
 
-<<<<<<< HEAD
-=======
-    /* note, swapbuffers will go around through the driver and call
-       set_next_frontbuffer, updating the fb in layerlist before committing */
->>>>>>> 66c9c961
     if (eglSwapBuffers(dpy, sur) == EGL_FALSE)
     {
         BOOST_THROW_EXCEPTION(std::runtime_error("error during eglSwapBuffers"));
@@ -122,17 +79,16 @@
 
     /* update gles rendered surface */
     auto buffer = fb_bundle->last_rendered_buffer();
-    layer_list->set_fb_target(buffer);
+    layer_list.set_fb_target(buffer->native_buffer_handle());
+    //TODO: wait for framebuffer render to complete here. Eventually, we want to pass the fence right
+    //      into hwc_device->set() and let that wait for the render to complete.
+    buffer->native_buffer_handle()->wait_for_content();
 
     if (hwc_device->set(hwc_device.get(), 1, displays))
     {
         BOOST_THROW_EXCEPTION(std::runtime_error("error during hwc set()"));
     }
-<<<<<<< HEAD
 
-printf("commit and go\n");
-=======
->>>>>>> 66c9c961
     mga::SyncFence fence(sync_ops, displays[HWC_DISPLAY_PRIMARY]->retireFenceFd);
     fence.wait();
 }
