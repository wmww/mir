--- conflicted
+++ resolved
@@ -328,107 +328,7 @@
     uint32_t sequence;
     bool handled;
 
-<<<<<<< HEAD
     while(droidinput::OK == publisher.receiveFinishedSignal(&sequence, &handled));
-=======
-    while(true)
-    {
-        droidinput::status_t status = publisher.receiveFinishedSignal(&sequence, &handled);
-
-        if (status == droidinput::OK)
-        {
-            state.report->received_event_finished_signal(publisher.getChannel()->getFd(), sequence);
-            unqueue_entry(
-                sequence,
-                [observer = state.observer,this,handled](InputSendEntry const& entry)
-                {
-                    if(observer)
-                        observer->send_suceeded(
-                            *entry.event,
-                            surface,
-                            handled ? InputSendObserver::consumed : InputSendObserver::not_consumed);
-                });
-        }
-        else
-        {
-            return;
-            // TODO find a better way to handle communication errors, droidinput::InputDispatcher just ignores them
-        }
-    }
-}
-
-void mia::InputSender::ActiveTransfer::on_response_timeout()
-{
-    int top_sequence_id{0};
-
-    {
-        std::lock_guard<std::mutex> lock(transfer_mutex);
-        if (pending_responses.empty())
-            return;
-        top_sequence_id = pending_responses.front().sequence_id;
-    }
-
-    unqueue_entry(top_sequence_id,
-                 [observer = state.observer, this](InputSendEntry const& entry)
-                 {
-                     if(observer)
-                         observer->send_failed(*entry.event, surface, InputSendObserver::no_response_received);
-                 });
-}
-
-void mia::InputSender::ActiveTransfer::enqueue_entry(mia::InputSendEntry && entry)
-{
-    subscribe();
-
-    std::lock_guard<std::mutex> lock(transfer_mutex);
-    if (pending_responses.empty())
-    {
-        update_timer();
-    }
-
-    pending_responses.emplace_back(std::move(entry));
-}
-
-void mia::InputSender::ActiveTransfer::unqueue_entry(uint32_t sequence_id, std::function<void(InputSendEntry const&)> const& execute_on_entry)
-{
-    std::unique_lock<std::mutex> lock(transfer_mutex);
-    auto pos = std::find_if(pending_responses.begin(),
-                            pending_responses.end(),
-                            [sequence_id](mia::InputSendEntry const& entry)
-                            { return entry.sequence_id == sequence_id; });
-
-    if (pos == end(pending_responses))
-        return;
-
-    mia::InputSendEntry result = std::move(*pos);
-    pending_responses.erase(pos);
-    if (pending_responses.empty())
-    {
-        cancel_timer();
-    }
-    else
-    {
-        update_timer();
-    }
-
-    lock.unlock();
-
-    execute_on_entry(result);
-}
-
-void mia::InputSender::ActiveTransfer::update_timer()
-{
-    if (send_timer == nullptr)
-        send_timer = state.main_loop->create_alarm([this]{ on_response_timeout(); });
-
-    send_timer->reschedule_in(input_send_timeout);
-}
-
-void mia::InputSender::ActiveTransfer::cancel_timer()
-{
-    if (send_timer)
-        send_timer->cancel();
->>>>>>> e608f619
 }
 
 bool mia::InputSender::ActiveTransfer::used_for_surface(input::Surface const* surface) const
