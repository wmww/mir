--- conflicted
+++ resolved
@@ -47,29 +47,10 @@
     frontend::SurfaceId id,
     std::shared_ptr<mf::EventSink> const& event_sink)
   : builder(builder),
-<<<<<<< HEAD
+    configurator(configurator),
     surface(builder->create_surface(session, params)),
     id(id),
-    event_sink(sink),
-    type_value(mir_surface_type_normal),
-    state_value(mir_surface_state_restored)
-{
-}
-
-msh::Surface::Surface(
-    Session* session,
-    std::shared_ptr<SurfaceBuilder> const& builder,
-    shell::SurfaceCreationParameters const& params)
-  : builder(builder),
-    surface(builder->create_surface(session, params)),
-    id(),
-    event_sink(),
-=======
-    configurator(configurator),
-    surface(builder->create_surface(params)),
-    id(id),
     event_sink(event_sink),
->>>>>>> 2ceebfd9
     type_value(mir_surface_type_normal),
     state_value(mir_surface_state_restored)
 {
