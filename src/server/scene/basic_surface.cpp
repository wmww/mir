/*
 * Copyright © 2012-2014 Canonical Ltd.
 *
 * This program is free software: you can redistribute it and/or modify it
 * under the terms of the GNU General Public License version 3,
 * as published by the Free Software Foundation.
 *
 * This program is distributed in the hope that it will be useful,
 * but WITHOUT ANY WARRANTY; without even the implied warranty of
 * MERCHANTABILITY or FITNESS FOR A PARTICULAR PURPOSE. See the
 * GNU General Public License for more details.
 *
 * You should have received a copy of the GNU General Public License
 * along with this program. If not, see <http://www.gnu.org/licenses/>.
 *
 * Authored by:
 *   Alan Griffiths <alan@octopull.co.uk>
 *   Thomas Voss <thomas.voss@canonical.com>
 */

#include "basic_surface.h"
#include "mir/compositor/buffer_stream.h"
#include "mir/frontend/event_sink.h"
#include "mir/input/input_channel.h"
#include "mir/shell/input_targeter.h"
#include "mir/input/input_sender.h"
#include "mir/graphics/buffer.h"

#include "mir/scene/scene_report.h"
#include "mir/scene/surface_configurator.h"

#include <boost/throw_exception.hpp>

#include <stdexcept>
#include <algorithm>

namespace mc = mir::compositor;
namespace ms = mir::scene;
namespace msh = mir::shell;
namespace mg = mir::graphics;
namespace mi = mir::input;
namespace geom = mir::geometry;

void ms::SurfaceObservers::attrib_changed(MirSurfaceAttrib attrib, int value)
{
    for_each([&](std::shared_ptr<SurfaceObserver> const& observer)
        { observer->attrib_changed(attrib, value); });
}

void ms::SurfaceObservers::resized_to(geometry::Size const& size)
{
    for_each([&](std::shared_ptr<SurfaceObserver> const& observer)
        { observer->resized_to(size); });
}

void ms::SurfaceObservers::moved_to(geometry::Point const& top_left)
{
    for_each([&](std::shared_ptr<SurfaceObserver> const& observer)
        { observer->moved_to(top_left); });
}

void ms::SurfaceObservers::hidden_set_to(bool hide)
{
    for_each([&](std::shared_ptr<SurfaceObserver> const& observer)
        { observer->hidden_set_to(hide); });
}

void ms::SurfaceObservers::frame_posted(int frames_available)
{
    for_each([&](std::shared_ptr<SurfaceObserver> const& observer)
        { observer->frame_posted(frames_available); });
}

void ms::SurfaceObservers::alpha_set_to(float alpha)
{
    for_each([&](std::shared_ptr<SurfaceObserver> const& observer)
        { observer->alpha_set_to(alpha); });
}

void ms::SurfaceObservers::orientation_set_to(MirOrientation orientation)
{
    for_each([&](std::shared_ptr<SurfaceObserver> const& observer)
        { observer->orientation_set_to(orientation); });
}

void ms::SurfaceObservers::transformation_set_to(glm::mat4 const& t)
{
    for_each([&](std::shared_ptr<SurfaceObserver> const& observer)
        { observer->transformation_set_to(t); });
}

void ms::SurfaceObservers::cursor_image_set_to(mg::CursorImage const& image)
{
    for_each([&](std::shared_ptr<SurfaceObserver> const& observer)
        { observer->cursor_image_set_to(image); });
}

void ms::SurfaceObservers::reception_mode_set_to(mi::InputReceptionMode mode)
{
    for_each([&](std::shared_ptr<SurfaceObserver> const& observer)
        { observer->reception_mode_set_to(mode); });
}

void ms::SurfaceObservers::client_surface_close_requested()
{
    for_each([](std::shared_ptr<SurfaceObserver> const& observer)
        { observer->client_surface_close_requested(); });
}


ms::BasicSurface::BasicSurface(
    std::string const& name,
    geometry::Rectangle rect,
    bool nonrectangular,
    std::shared_ptr<mc::BufferStream> const& buffer_stream,
    std::shared_ptr<mi::InputChannel> const& input_channel,
    std::shared_ptr<input::InputSender> const& input_sender,
    std::shared_ptr<SurfaceConfigurator> const& configurator,
    std::shared_ptr<mg::CursorImage> const& cursor_image,
    std::shared_ptr<SceneReport> const& report) :
    surface_name(name),
    surface_rect(rect),
    surface_alpha(1.0f),
    first_frame_posted(false),
    hidden(false),
    input_mode(mi::InputReceptionMode::normal),
    nonrectangular(nonrectangular),
    custom_input_rectangles(),
    surface_buffer_stream(buffer_stream),
    server_input_channel(input_channel),
    input_sender(input_sender),
    configurator(configurator),
    cursor_image_(cursor_image),
    report(report)
{
    report->surface_created(this, surface_name);
}

void ms::BasicSurface::force_requests_to_complete()
{
    surface_buffer_stream->force_requests_to_complete();
}

ms::BasicSurface::~BasicSurface() noexcept
{
    report->surface_deleted(this, surface_name);

    if (surface_buffer_stream) // some tests use null for surface_buffer_stream
        surface_buffer_stream->drop_client_requests();
}

std::shared_ptr<mc::BufferStream> ms::BasicSurface::buffer_stream() const
{
    return surface_buffer_stream;
}

std::string ms::BasicSurface::name() const
{
    return surface_name;
}

void ms::BasicSurface::move_to(geometry::Point const& top_left)
{
    {
        std::unique_lock<std::mutex> lk(guard);
        surface_rect.top_left = top_left;
    }
    observers.moved_to(top_left);
}

float ms::BasicSurface::alpha() const
{
    std::unique_lock<std::mutex> lk(guard);
    return surface_alpha;
}

void ms::BasicSurface::set_hidden(bool hide)
{
    {
        std::unique_lock<std::mutex> lk(guard);
        hidden = hide;
    }
    observers.hidden_set_to(hide);
}

mir::geometry::Size ms::BasicSurface::size() const
{
    std::unique_lock<std::mutex> lk(guard);
    return surface_rect.size;
}

mir::geometry::Size ms::BasicSurface::client_size() const
{
    // TODO: In future when decorated, client_size() would be smaller than size
    return size();
}

MirPixelFormat ms::BasicSurface::pixel_format() const
{
    return surface_buffer_stream->get_stream_pixel_format();
}

void ms::BasicSurface::swap_buffers(mg::Buffer* old_buffer, std::function<void(mg::Buffer* new_buffer)> complete)
{
    if (old_buffer)
    {
        surface_buffer_stream->release_client_buffer(old_buffer);
        {
            std::unique_lock<std::mutex> lk(guard);
            first_frame_posted = true;
        }

        observers.frame_posted(surface_buffer_stream->buffers_ready_for_compositor());
    }

    surface_buffer_stream->acquire_client_buffer(complete);
}

void ms::BasicSurface::allow_framedropping(bool allow)
{
    surface_buffer_stream->allow_framedropping(allow);
}

std::shared_ptr<mg::Buffer> ms::BasicSurface::snapshot_buffer() const
{
    return surface_buffer_stream->lock_snapshot_buffer();
}

bool ms::BasicSurface::supports_input() const
{
    if (server_input_channel)
        return true;
    return false;
}

int ms::BasicSurface::client_input_fd() const
{
    if (!supports_input())
        BOOST_THROW_EXCEPTION(std::logic_error("Surface does not support input"));
    return server_input_channel->client_fd();
}

std::shared_ptr<mi::InputChannel> ms::BasicSurface::input_channel() const
{
    return server_input_channel;
}

void ms::BasicSurface::set_input_region(std::vector<geom::Rectangle> const& input_rectangles)
{
    std::unique_lock<std::mutex> lock(guard);
    custom_input_rectangles = input_rectangles;
}

void ms::BasicSurface::resize(geom::Size const& desired_size)
{
    geom::Size new_size = desired_size;
    if (new_size.width <= geom::Width{0})   new_size.width = geom::Width{1};
    if (new_size.height <= geom::Height{0}) new_size.height = geom::Height{1};

    if (new_size == size())
        return;

    /*
     * Other combinations may still be invalid (like dimensions too big or
     * insufficient resources), but those are runtime and platform-specific, so
     * not predictable here. Such critical exceptions would arise from
     * the platform buffer allocator as a runtime_error via:
     */
    surface_buffer_stream->resize(new_size);

    // Now the buffer stream has successfully resized, update the state second;
    {
        std::unique_lock<std::mutex> lock(guard);
        surface_rect.size = new_size;
    }
    observers.resized_to(new_size);
}

geom::Point ms::BasicSurface::top_left() const
{
    std::unique_lock<std::mutex> lk(guard);
    return surface_rect.top_left;
}

geom::Rectangle ms::BasicSurface::input_bounds() const
{
    std::unique_lock<std::mutex> lk(guard);

    return surface_rect;
}

bool ms::BasicSurface::input_area_contains(geom::Point const& point) const
{
    std::unique_lock<std::mutex> lock(guard);

    if (hidden)
        return false;

    // Restrict to bounding rectangle
    if (!surface_rect.contains(point))
        return false;

    // No custom input region means effective input region is whole surface
    if (custom_input_rectangles.empty())
        return true;

    // TODO: Perhaps creates some issues with transformation.
    auto local_point = geom::Point{geom::X{point.x.as_uint32_t()-surface_rect.top_left.x.as_uint32_t()},
                                   geom::Y{point.y.as_uint32_t()-surface_rect.top_left.y.as_uint32_t()}};

    for (auto const& rectangle : custom_input_rectangles)
    {
        if (rectangle.contains(local_point))
        {
            return true;
        }
    }
    return false;
}

void ms::BasicSurface::set_alpha(float alpha)
{
    {
        std::unique_lock<std::mutex> lk(guard);
        surface_alpha = alpha;
    }
    observers.alpha_set_to(alpha);
}

void ms::BasicSurface::set_orientation(MirOrientation orientation)
{
    observers.orientation_set_to(orientation);
}

void ms::BasicSurface::set_transformation(glm::mat4 const& t)
{
    {
        std::unique_lock<std::mutex> lk(guard);
        transformation_matrix = t;
    }
    observers.transformation_set_to(t);
}

bool ms::BasicSurface::visible() const
{
    std::unique_lock<std::mutex> lk(guard);
    return visible(lk); 
}

bool ms::BasicSurface::visible(std::unique_lock<std::mutex>&) const
{
    return !hidden && first_frame_posted;
}

mi::InputReceptionMode ms::BasicSurface::reception_mode() const
{
    return input_mode;
}

void ms::BasicSurface::set_reception_mode(mi::InputReceptionMode mode)
{
    {
        std::lock_guard<std::mutex> lk(guard);
        input_mode = mode;
    }
    observers.reception_mode_set_to(mode);
}

void ms::BasicSurface::with_most_recent_buffer_do(
    std::function<void(mg::Buffer&)> const& exec)
{
    auto buf = snapshot_buffer();
    exec(*buf);
}


MirSurfaceType ms::BasicSurface::type() const
{    
    std::unique_lock<std::mutex> lg(guard);
    return type_;
}

MirSurfaceType ms::BasicSurface::set_type(MirSurfaceType t)
{
    std::unique_lock<std::mutex> lg(guard);
    
    if (t < 0 || t > mir_surface_types)
    {
        BOOST_THROW_EXCEPTION(std::logic_error("Invalid surface "
            "type."));
    }

    if (type_ != t)
    {
        type_ = t;
        lg.unlock();

        observers.attrib_changed(mir_surface_attrib_type, type_); 
    }

    return t;
}

MirSurfaceState ms::BasicSurface::state() const
{
    std::unique_lock<std::mutex> lg(guard);
    return state_;
}

MirSurfaceState ms::BasicSurface::set_state(MirSurfaceState s)
{
    if (s < mir_surface_state_unknown || s > mir_surface_states)
        BOOST_THROW_EXCEPTION(std::logic_error("Invalid surface state."));

    std::unique_lock<std::mutex> lg(guard);
    if (state_ != s)
    {
        state_ = s;
        lg.unlock();
        
        observers.attrib_changed(mir_surface_attrib_state, s);
    }

    return s;
}

int ms::BasicSurface::set_swap_interval(int interval)
{
    if (interval < 0)
    {
        BOOST_THROW_EXCEPTION(std::logic_error("Invalid swapinterval"));
    }

    std::unique_lock<std::mutex> lg(guard);
    if (swapinterval_ != interval)
    {
        swapinterval_ = interval;
        bool allow_dropping = (interval == 0);
        allow_framedropping(allow_dropping);

        lg.unlock();
        observers.attrib_changed(mir_surface_attrib_swapinterval, interval);
    }

    return interval;
}

MirSurfaceFocusState ms::BasicSurface::set_focus_state(MirSurfaceFocusState new_state)
{
    if (new_state != mir_surface_focused &&
        new_state != mir_surface_unfocused)
    {
        BOOST_THROW_EXCEPTION(std::logic_error("Invalid focus state."));
    }

    std::unique_lock<std::mutex> lg(guard);
    if (focus_ != new_state)
    {
        focus_ = new_state;

        lg.unlock();
        observers.attrib_changed(mir_surface_attrib_focus, new_state);
    }

    return new_state;
}

MirOrientationMode ms::BasicSurface::set_preferred_orientation(MirOrientationMode new_orientation_mode)
{
    if ((new_orientation_mode & mir_orientation_mode_any) == 0)
    {
        BOOST_THROW_EXCEPTION(std::logic_error("Invalid orientation mode"));
    }

    std::unique_lock<std::mutex> lg(guard);
    if (pref_orientation_mode != new_orientation_mode)
    {
        pref_orientation_mode = new_orientation_mode;
        lg.unlock();

        observers.attrib_changed(mir_surface_attrib_preferred_orientation, new_orientation_mode);
    }

    return new_orientation_mode;
}

void ms::BasicSurface::take_input_focus(std::shared_ptr<msh::InputTargeter> const& targeter)
{
    targeter->focus_changed(input_channel());
}

int ms::BasicSurface::configure(MirSurfaceAttrib attrib, int value)
{
    int result = configurator->select_attribute_value(*this, attrib, value);
    switch (attrib)
    {
    case mir_surface_attrib_type:
        result = set_type(static_cast<MirSurfaceType>(result));
        break;
    case mir_surface_attrib_state:
        result = set_state(static_cast<MirSurfaceState>(result));
        break;
    case mir_surface_attrib_focus:
        result = set_focus_state(static_cast<MirSurfaceFocusState>(result));
        break;
    case mir_surface_attrib_swapinterval:
        result = set_swap_interval(result);
        break;
    case mir_surface_attrib_dpi:
        result = set_dpi(result);
        break;
    case mir_surface_attrib_visibility:
        result = set_visibility(static_cast<MirSurfaceVisibility>(result));
        break;
    case mir_surface_attrib_preferred_orientation:
        result = set_preferred_orientation(static_cast<MirOrientationMode>(result));
        break;
    default:
        BOOST_THROW_EXCEPTION(std::logic_error("Invalid surface "
                                               "attribute."));
        break;
    }

    configurator->attribute_set(*this, attrib, result);

    return result;
}

int ms::BasicSurface::query(MirSurfaceAttrib attrib)
{
    std::unique_lock<std::mutex> lg(guard);
    switch (attrib)
    {
        case mir_surface_attrib_type: return type_;
        case mir_surface_attrib_state: return state_;
        case mir_surface_attrib_swapinterval: return swapinterval_;
        case mir_surface_attrib_focus: return focus_;
        case mir_surface_attrib_dpi: return dpi_;
        case mir_surface_attrib_visibility: return visibility_;
<<<<<<< HEAD
=======
        case mir_surface_attrib_preferred_orientation: return pref_orientation_mode;
>>>>>>> 278e11ec
        default: BOOST_THROW_EXCEPTION(std::logic_error("Invalid surface "
                                                        "attribute."));
    }
}

void ms::BasicSurface::hide()
{
    set_hidden(true);
}

void ms::BasicSurface::show()
{
    set_hidden(false);
}

void ms::BasicSurface::set_cursor_image(std::shared_ptr<mg::CursorImage> const& image)
{
    {
        std::unique_lock<std::mutex> lock(guard);
        cursor_image_ = image;
    }

    observers.cursor_image_set_to(*image);
}
    

std::shared_ptr<mg::CursorImage> ms::BasicSurface::cursor_image() const
{
    std::unique_lock<std::mutex> lock(guard);
    return cursor_image_;
}

void ms::BasicSurface::request_client_surface_close()
{
    observers.client_surface_close_requested();
}

int ms::BasicSurface::dpi() const
{
    std::unique_lock<std::mutex> lock(guard);
    return dpi_;
}

int ms::BasicSurface::set_dpi(int new_dpi)
{
    if (new_dpi < 0)
    {
        BOOST_THROW_EXCEPTION(std::logic_error("Invalid DPI value"));
    }

    std::unique_lock<std::mutex> lg(guard);
    if (dpi_ != new_dpi)
    {
        dpi_ = new_dpi;
        lg.unlock();
        observers.attrib_changed(mir_surface_attrib_dpi, new_dpi);
    }
    
    return new_dpi;
}

MirSurfaceVisibility ms::BasicSurface::set_visibility(MirSurfaceVisibility new_visibility)
{
    if (new_visibility != mir_surface_visibility_occluded &&
        new_visibility != mir_surface_visibility_exposed)
    {
        BOOST_THROW_EXCEPTION(std::logic_error("Invalid visibility value"));
    }

    std::unique_lock<std::mutex> lg(guard);
    if (visibility_ != new_visibility)
    {
        visibility_ = new_visibility;
        lg.unlock();
        if (new_visibility == mir_surface_visibility_exposed)
            surface_buffer_stream->drop_old_buffers();
        observers.attrib_changed(mir_surface_attrib_visibility, visibility_);
    }

    return new_visibility;
}

void ms::BasicSurface::add_observer(std::shared_ptr<SurfaceObserver> const& observer)
{
    observers.add(observer);
}

void ms::BasicSurface::remove_observer(std::weak_ptr<SurfaceObserver> const& observer)
{
    auto o = observer.lock();
    if (!o)
        BOOST_THROW_EXCEPTION(std::runtime_error("Invalid observer (previously destroyed)"));
    observers.remove(o);
}

namespace
{
//This class avoids locking for long periods of time by copying (or lazy-copying)
class SurfaceSnapshot : public mg::Renderable
{
public:
    SurfaceSnapshot(
        std::shared_ptr<mc::BufferStream> const& stream,
        void const* compositor_id,
        geom::Rectangle const& position,
        glm::mat4 const& transform,
        bool visible,
        float alpha,
        bool shaped,
        mg::Renderable::ID id)
    : underlying_buffer_stream{stream},
      compositor_buffer{nullptr},
      compositor_id{compositor_id},
      alpha_{alpha},
      shaped_{shaped},
      visible_{visible},
      screen_position_(position),
      transformation_(transform),
      id_(id)
    {
    }

    ~SurfaceSnapshot()
    {
    }
 
    int buffers_ready_for_compositor() const override
    { return underlying_buffer_stream->buffers_ready_for_compositor(); }

    std::shared_ptr<mg::Buffer> buffer() const override
    {
        if (!compositor_buffer)
            compositor_buffer = underlying_buffer_stream->lock_compositor_buffer(compositor_id);
        return compositor_buffer;
    }

    bool visible() const override
    { return visible_; }

    geom::Rectangle screen_position() const override
    { return screen_position_; }

    float alpha() const override
    { return alpha_; }

    glm::mat4 transformation() const override
    { return transformation_; }

    bool shaped() const override
    { return shaped_; }
 
    mg::Renderable::ID id() const override
    { return id_; }
private:
    std::shared_ptr<mc::BufferStream> const underlying_buffer_stream;
    std::shared_ptr<mg::Buffer> mutable compositor_buffer;
    void const*const compositor_id;
    float const alpha_;
    bool const shaped_;
    bool const visible_;
    geom::Rectangle const screen_position_;
    glm::mat4 const transformation_;
    mg::Renderable::ID const id_; 
};
}

std::unique_ptr<mg::Renderable> ms::BasicSurface::compositor_snapshot(void const* compositor_id) const
{
    std::unique_lock<std::mutex> lk(guard);

    return std::unique_ptr<mg::Renderable>(
        new SurfaceSnapshot(
            surface_buffer_stream,
            compositor_id,
            surface_rect,
            transformation_matrix,
            visible(lk),
            surface_alpha,
            nonrectangular, 
            this));
}

void ms::BasicSurface::consume(MirEvent const& event)
{
    input_sender->send_event(event, server_input_channel);
}<|MERGE_RESOLUTION|>--- conflicted
+++ resolved
@@ -537,10 +537,7 @@
         case mir_surface_attrib_focus: return focus_;
         case mir_surface_attrib_dpi: return dpi_;
         case mir_surface_attrib_visibility: return visibility_;
-<<<<<<< HEAD
-=======
         case mir_surface_attrib_preferred_orientation: return pref_orientation_mode;
->>>>>>> 278e11ec
         default: BOOST_THROW_EXCEPTION(std::logic_error("Invalid surface "
                                                         "attribute."));
     }
