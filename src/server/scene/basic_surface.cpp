--- conflicted
+++ resolved
@@ -96,20 +96,20 @@
         p->transformation_set_to(t);
 }
 
-<<<<<<< HEAD
 void ms::SurfaceObservers::cursor_image_set_to(std::shared_ptr<mg::CursorImage> const& image)
-=======
+{
+    std::unique_lock<decltype(mutex)> lock(mutex);
+    // TBD Maybe we should copy observers so we can release the lock?
+    for (auto const& p : observers)
+        p->cursor_image_set_to(image);
+}
+
 void ms::SurfaceObservers::reception_mode_set_to(mi::InputReceptionMode mode)
->>>>>>> b36bfcf3
-{
-    std::unique_lock<decltype(mutex)> lock(mutex);
-    // TBD Maybe we should copy observers so we can release the lock?
-    for (auto const& p : observers)
-<<<<<<< HEAD
-        p->cursor_image_set_to(image);
-=======
+{
+    std::unique_lock<decltype(mutex)> lock(mutex);
+    // TBD Maybe we should copy observers so we can release the lock?
+    for (auto const& p : observers)
         p->reception_mode_set_to(mode);
->>>>>>> b36bfcf3
 }
 
 void ms::SurfaceObservers::add(std::shared_ptr<SurfaceObserver> const& observer)
