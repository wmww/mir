--- conflicted
+++ resolved
@@ -85,15 +85,9 @@
                old_viewport[2], old_viewport[3]);
 }
 
-<<<<<<< HEAD
-bool mc::ScreencastDisplayBuffer::post_renderables_if_optimizable(
-    mg::RenderableList const&)
+bool mc::ScreencastDisplayBuffer::post_renderables_if_optimizable(mg::RenderableList const&)
 {
     //no optimizations possible
-=======
-bool mc::ScreencastDisplayBuffer::post_renderables_if_optimizable(mg::RenderableList const&)
-{
->>>>>>> 0017c941
     return false;
 }
 
