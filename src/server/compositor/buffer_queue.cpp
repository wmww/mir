/*
 * Copyright © 2014-2015 Canonical Ltd.
 *
 * This program is free software: you can redistribute it and/or modify it
 * under the terms of the GNU General Public License version 3,
 * as published by the Free Software Foundation.
 *
 * This program is distributed in the hope that it will be useful,
 * but WITHOUT ANY WARRANTY; without even the implied warranty of
 * MERCHANTABILITY or FITNESS FOR A PARTICULAR PURPOSE.  See the
 * GNU General Public License for more details.
 *
 * You should have received a copy of the GNU General Public License
 * along with this program.  If not, see <http://www.gnu.org/licenses/>.
 *
 */

#include "buffer_queue.h"

#include "mir/graphics/graphic_buffer_allocator.h"
#include "mir/graphics/buffer_id.h"
#include "mir/lockable_callback.h"

#include <boost/throw_exception.hpp>
#include <stdexcept>
#include <algorithm>

namespace mc = mir::compositor;
namespace mg = mir::graphics;

namespace
{
mg::Buffer* pop(std::deque<mg::Buffer*>& q)
{
    auto const buffer = q.front();
    q.pop_front();
    return buffer;
}

bool remove(mg::Buffer const* item, std::vector<mg::Buffer*>& list)
{
    int const size = list.size();
    for (int i = 0; i < size; ++i)
    {
        if (list[i] == item)
        {
            list.erase(list.begin() + i);
            return true;
        }
    }
    /* nothing removed*/
    return false;
}

bool contains(mg::Buffer const* item, std::vector<mg::Buffer*> const& list)
{
    int const size = list.size();
    for (int i = 0; i < size; ++i)
    {
        if (list[i] == item)
            return true;
    }
    return false;
}

std::shared_ptr<mg::Buffer> const&
buffer_for(mg::Buffer const* item, std::vector<std::shared_ptr<mg::Buffer>> const& list)
{
    int const size = list.size();
    for (int i = 0; i < size; ++i)
    {
        if (list[i].get() == item)
            return list[i];
    }
    BOOST_THROW_EXCEPTION(std::logic_error("buffer for pointer not found in list"));
}

void replace(mg::Buffer const* item, std::shared_ptr<mg::Buffer> const& new_buffer,
    std::vector<std::shared_ptr<mg::Buffer>>& list)
{
    int size = list.size();
    for (int i = 0; i < size; ++i)
    {
        if (list[i].get() == item)
        {
            list[i] = new_buffer;
            return;
        }
    }
    BOOST_THROW_EXCEPTION(std::logic_error("item to replace not found in list"));
}
}

namespace mir
{
namespace compositor
{
class BufferQueue::LockableCallback : public mir::LockableCallback
{
public:
    LockableCallback(BufferQueue* const q)
        : q{q}
    {
    }

    void operator()() override
    {
        // We ignore any ongoing snapshotting as it could lead to deadlock.
       // In order to wait the guard_lock needs to be released; a BufferQueue::release
       // call can sneak in at that time from a different thread which
       // can invoke framedrop_policy methods
        q->drop_frame(guard_lock, BufferQueue::ignore_snapshot);
    }

    void lock() override
    {
        // This lock is aquired before the framedrop policy acquires any locks of its own.
        guard_lock = std::move(std::unique_lock<std::mutex>{q->guard});
    }

    void unlock() override
    {
        if (guard_lock.owns_lock())
            guard_lock.unlock();
    }

private:
    BufferQueue* const q;
    std::unique_lock<std::mutex> guard_lock;
};
}
}

mc::BufferQueue::BufferQueue(
    int nbuffers,
    std::shared_ptr<graphics::GraphicBufferAllocator> const& gralloc,
    graphics::BufferProperties const& props,
    mc::FrameDroppingPolicyFactory const& policy_provider)
    : nbuffers{nbuffers},
      frame_dropping_enabled{false},
<<<<<<< HEAD
      client_keeping_up{true},
=======
      current_compositor_buffer_valid{false},
>>>>>>> 2d61cabc
      the_properties{props},
      force_new_compositor_buffer{false},
      callbacks_allowed{true},
      gralloc{gralloc}
{
    if (nbuffers < 1)
    {
        BOOST_THROW_EXCEPTION(
            std::logic_error("invalid number of buffers for BufferQueue"));
    }

    /* By default not all buffers are allocated.
     * If there is increased pressure by the client to acquire
     * more buffers, more will be allocated at that time (up to nbuffers)
     */
    for(int i = 0; i < std::min(nbuffers, 2); i++)
    {
        buffers.push_back(gralloc->alloc_buffer(the_properties));
    }

    /* N - 1 for clients, one for compositors */
    int const buffers_for_client = buffers.size() - 1;
    for(int i = 0; i < buffers_for_client; i++)
    {
        free_buffers.push_back(buffers[i].get());
    }

    current_compositor_buffer = buffers.back().get();
    /* Special case: with one buffer both clients and compositors
     * need to share the same buffer
     */
    if (nbuffers == 1)
        free_buffers.push_back(current_compositor_buffer);

    framedrop_policy = policy_provider.create_policy(
        std::make_shared<BufferQueue::LockableCallback>(this));
}

void mc::BufferQueue::client_acquire(mc::BufferQueue::Callback complete)
{
    std::unique_lock<decltype(guard)> lock(guard);

    pending_client_notifications.push_back(std::move(complete));

    if (client_keeping_up && !ready_to_composite_queue.empty())
        return;

    if (!free_buffers.empty())
    {
        auto const buffer = free_buffers.back();
        free_buffers.pop_back();
        give_buffer_to_client(buffer, lock);
        return;
    }

    /* No empty buffers, attempt allocating more
     * TODO: need a good heuristic to switch
     * between double-buffering to n-buffering
     */
    int const allocated_buffers = buffers.size();
    if (allocated_buffers < nbuffers)
    {
        auto const& buffer = gralloc->alloc_buffer(the_properties);
        buffers.push_back(buffer);
        give_buffer_to_client(buffer.get(), lock);
        return;
    }

    /* Last resort, drop oldest buffer from the ready queue */
    if (frame_dropping_enabled)
    {
        drop_frame(lock, wait_for_snapshot);
        return;
    }

    /* Can't give the client a buffer yet; they'll just have to wait
     * until the compositor is done with an old frame, or the policy
     * says they've waited long enough.
     */
    framedrop_policy->swap_now_blocking();
}

void mc::BufferQueue::client_release(graphics::Buffer* released_buffer)
{
    std::lock_guard<decltype(guard)> lock(guard);

    if (buffers_owned_by_client.empty())
    {
        BOOST_THROW_EXCEPTION(
            std::logic_error("unexpected release: no buffers were given to client"));
    }

    if (buffers_owned_by_client.front() != released_buffer)
    {
        BOOST_THROW_EXCEPTION(
            std::logic_error("client released out of sequence"));
    }

    auto const buffer = pop(buffers_owned_by_client);
    ready_to_composite_queue.push_back(buffer);
}

std::shared_ptr<mg::Buffer>
mc::BufferQueue::compositor_acquire(void const* user_id)
{
    std::unique_lock<decltype(guard)> lock(guard);

    bool use_current_buffer = false;
    if (!is_a_current_buffer_user(user_id))
    {
        use_current_buffer = true;
        current_buffer_users.push_back(user_id);
    }

    client_keeping_up = !ready_to_composite_queue.empty();
    if (!client_keeping_up)
    {
        use_current_buffer = true;
    }
    else if (force_new_compositor_buffer)
    {
        use_current_buffer = false;
        force_new_compositor_buffer = false;
    }

    //fprintf(stderr, "Keeping up: %s\n", client_keeping_up?"Y":"n");

    mg::Buffer* buffer_to_release = nullptr;
    if (!use_current_buffer)
    {
        /* No other compositors currently reference this
         * buffer so release it
         */
        if (!contains(current_compositor_buffer, buffers_sent_to_compositor))
            buffer_to_release = current_compositor_buffer;

        /* The current compositor buffer is
         * being changed, the new one has no users yet
         */
        current_buffer_users.clear();
        current_buffer_users.push_back(user_id);
        current_compositor_buffer = pop(ready_to_composite_queue);
        current_compositor_buffer_valid = true;
    }
    else if (current_buffer_users.empty())
    {   // current_buffer_users and ready_to_composite_queue both empty
        current_buffer_users.push_back(user_id);
    }

    buffers_sent_to_compositor.push_back(current_compositor_buffer);

    std::shared_ptr<mg::Buffer> const acquired_buffer =
        buffer_for(current_compositor_buffer, buffers);

    if (buffer_to_release)
        release(buffer_to_release, std::move(lock));

    return acquired_buffer;
}

void mc::BufferQueue::compositor_release(std::shared_ptr<graphics::Buffer> const& buffer)
{
    std::unique_lock<decltype(guard)> lock(guard);

    if (!remove(buffer.get(), buffers_sent_to_compositor))
    {
        BOOST_THROW_EXCEPTION(
            std::logic_error("unexpected release: buffer was not given to compositor"));
    }

    /* Not ready to release it yet, other compositors still reference this buffer */
    if (contains(buffer.get(), buffers_sent_to_compositor))
        return;

    if (nbuffers <= 1)
        return;

    if (current_compositor_buffer != buffer.get())
        release(buffer.get(), std::move(lock));
}

std::shared_ptr<mg::Buffer> mc::BufferQueue::snapshot_acquire()
{
    std::unique_lock<decltype(guard)> lock(guard);
    pending_snapshots.push_back(current_compositor_buffer);
    return buffer_for(current_compositor_buffer, buffers);
}

void mc::BufferQueue::snapshot_release(std::shared_ptr<graphics::Buffer> const& buffer)
{
    std::unique_lock<std::mutex> lock(guard);
    if (!remove(buffer.get(), pending_snapshots))
    {
        BOOST_THROW_EXCEPTION(
            std::logic_error("unexpected release: no buffers were given to snapshotter"));
    }

    snapshot_released.notify_all();
}

mg::BufferProperties mc::BufferQueue::properties() const
{
    std::lock_guard<decltype(guard)> lock(guard);
    return the_properties;
}

void mc::BufferQueue::allow_framedropping(bool flag)
{
    std::lock_guard<decltype(guard)> lock(guard);
    frame_dropping_enabled = flag;
}

bool mc::BufferQueue::framedropping_allowed() const
{
    std::lock_guard<decltype(guard)> lock(guard);
    return frame_dropping_enabled;
}

void mc::BufferQueue::force_requests_to_complete()
{
    std::unique_lock<std::mutex> lock(guard);
    if (!pending_client_notifications.empty() &&
        !ready_to_composite_queue.empty())
    {
        auto const buffer = pop(ready_to_composite_queue);
        while (!ready_to_composite_queue.empty())
        {
            free_buffers.push_back(pop(ready_to_composite_queue));
        }
        give_buffer_to_client(buffer, lock, ignore_snapshot);
    }
}

void mc::BufferQueue::resize(geometry::Size const& new_size)
{
    std::lock_guard<decltype(guard)> lock(guard);
    the_properties.size = new_size;
}

int mc::BufferQueue::buffers_ready_for_compositor(void const* user_id) const
{
    std::lock_guard<decltype(guard)> lock(guard);

    int count = ready_to_composite_queue.size();
    if (!is_a_current_buffer_user(user_id))
    {
        // The virtual front of the ready queue isn't actually in the ready
        // queue, but is the current_compositor_buffer, so count that too:
        ++count;
    }

    return count;
}

int mc::BufferQueue::buffers_free_for_client() const
{
    std::lock_guard<decltype(guard)> lock(guard);
    int ret = 1;
    if (nbuffers > 1)
    {
        int nfree = free_buffers.size();
        int future_growth = nbuffers - buffers.size();
        ret = nfree + future_growth;
    }
    return ret;
}

void mc::BufferQueue::give_buffer_to_client(
    mg::Buffer* buffer,
    std::unique_lock<std::mutex>& lock)
{
    give_buffer_to_client(buffer, lock, wait_for_snapshot);
}

void mc::BufferQueue::give_buffer_to_client(
    mg::Buffer* buffer,
    std::unique_lock<std::mutex>& lock,
    SnapshotWait wait_type)
{
    /* Clears callback */
    auto give_to_client_cb = std::move(pending_client_notifications.front());
    pending_client_notifications.pop_front();

    bool const resize_buffer = buffer->size() != the_properties.size;
    if (resize_buffer)
    {
        auto const& resized_buffer = gralloc->alloc_buffer(the_properties);
        replace(buffer, resized_buffer, buffers);
        buffer = resized_buffer.get();
        /* Special case: the current compositor buffer also needs to be
         * replaced as it's shared with the client
         */
        if (nbuffers == 1)
            current_compositor_buffer = buffer;
    }

    /* Don't give to the client just yet if there's a pending snapshot */
    if (wait_type == wait_for_snapshot && !resize_buffer && contains(buffer, pending_snapshots))
    {
        snapshot_released.wait(lock,
            [&]{ return !contains(buffer, pending_snapshots); });
    }

    if (!callbacks_allowed)  // We're shutting down
        return;

    buffers_owned_by_client.push_back(buffer);

    lock.unlock();
    try
    {
        give_to_client_cb(buffer);
    }
    catch (...)
    {
        /* comms errors should not propagate to compositing threads */
    }
}

bool mc::BufferQueue::is_a_current_buffer_user(void const* user_id) const
{
    if (!current_compositor_buffer_valid) return true;
    int const size = current_buffer_users.size();
    int i = 0;
    while (i < size && current_buffer_users[i] != user_id) ++i;
    return i < size;
}

void mc::BufferQueue::release(
    mg::Buffer* buffer,
    std::unique_lock<std::mutex> lock)
{
    if (!pending_client_notifications.empty() &&
        ready_to_composite_queue.empty())
    {
        framedrop_policy->swap_unblocked();
        give_buffer_to_client(buffer, lock);
    }
    else if (!frame_dropping_enabled && buffers.size() > size_t(nbuffers))
    {
        /*
         * We're overallocated.
         * If frame_dropping_enabled, keep it that way to avoid having
         * to repeatedly reallocate. We must need the overallocation due to a
         * greedy compositor and insufficient nbuffers (LP: #1379685).
         * If not framedropping then we only overallocated to briefly
         * guarantee the framedropping policy and poke the client. Safe
         * to free it then because that's a rare occurrence.
         */
        for (auto i = buffers.begin(); i != buffers.end(); ++i)
        {
            if (i->get() == buffer)
            {
                buffers.erase(i);
                break;
            }
        }
    }
    else
        free_buffers.push_back(buffer);
}

void mc::BufferQueue::drop_frame(std::unique_lock<std::mutex>& lock, SnapshotWait wait_type)
{
    // Make sure there is a client waiting for the frame before we drop it.
    // If not, then there's nothing to do.
    if (pending_client_notifications.empty())
        return;

    mg::Buffer* buffer_to_give = nullptr;

    if (!free_buffers.empty())
    {  // We expect this to usually be empty, but always check free list first
        buffer_to_give = free_buffers.back();
        free_buffers.pop_back();
    }
    else if (!ready_to_composite_queue.empty() &&
             !contains(current_compositor_buffer, buffers_sent_to_compositor))
    {
        // Remember current_compositor_buffer is implicitly the front
        // of the ready queue.
        buffer_to_give = current_compositor_buffer;
        current_compositor_buffer = pop(ready_to_composite_queue);
        current_buffer_users.clear();
        current_compositor_buffer_valid = true;
    }
    else if (ready_to_composite_queue.size() > 1)
    {
        buffer_to_give = pop(ready_to_composite_queue);
    }
    else 
    {
        /*
         * Insufficient nbuffers for frame dropping? This means you're either
         * trying to use frame dropping with bypass/overlays/multimonitor or
         * have chosen nbuffers too low, or some combination thereof. So
         * consider the options...
         *  1. Crash. No, that's really unhelpful.
         *  2. Drop the visible frame. Probably not; that looks pretty awful.
         *     Not just tearing but you'll see very ugly polygon rendering
         *     artifacts.
         *  3. Drop the newest ready frame. Absolutely not; that will cause
         *     indefinite freezes or at least stuttering.
         *  4. Just give a warning and carry on at regular frame rate
         *     as if framedropping was disabled. That's pretty nice, but we
         *     can do better still...
         *  5. Overallocate; more buffers! Yes, see below.
         */
        auto const& buffer = gralloc->alloc_buffer(the_properties);
        buffers.push_back(buffer);
        buffer_to_give = buffer.get();
    }
        
    give_buffer_to_client(buffer_to_give, lock, wait_type);
}

void mc::BufferQueue::drop_old_buffers()
{
    std::vector<mg::Buffer*> to_release;

    {
        std::lock_guard<decltype(guard)> lock{guard};
        force_new_compositor_buffer = true;

        while (ready_to_composite_queue.size() > 1)
            to_release.push_back(pop(ready_to_composite_queue));
    }

    for (auto buffer : to_release)
    {
       std::unique_lock<decltype(guard)> lock{guard};
       release(buffer, std::move(lock));
    }
}

void mc::BufferQueue::drop_client_requests()
{
    std::unique_lock<std::mutex> lock(guard);
    callbacks_allowed = false;
    pending_client_notifications.clear();
}<|MERGE_RESOLUTION|>--- conflicted
+++ resolved
@@ -138,11 +138,8 @@
     mc::FrameDroppingPolicyFactory const& policy_provider)
     : nbuffers{nbuffers},
       frame_dropping_enabled{false},
-<<<<<<< HEAD
       client_keeping_up{true},
-=======
       current_compositor_buffer_valid{false},
->>>>>>> 2d61cabc
       the_properties{props},
       force_new_compositor_buffer{false},
       callbacks_allowed{true},
