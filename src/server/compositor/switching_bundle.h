--- conflicted
+++ resolved
@@ -47,8 +47,6 @@
                     const std::shared_ptr<graphics::GraphicBufferAllocator> &,
                     const graphics::BufferProperties &);
 
-    ~SwitchingBundle() noexcept;
-
     graphics::BufferProperties properties() const;
 
     void client_acquire(std::function<void(graphics::Buffer* buffer)> complete) override;
@@ -82,11 +80,7 @@
     int last_compositor() const;
 
     const std::shared_ptr<graphics::Buffer> &alloc_buffer(int slot);
-<<<<<<< HEAD
-    void complete_client_acquire(std::unique_lock<std::mutex>& lock);
-=======
     void complete_client_acquire(std::unique_lock<std::mutex> lock);
->>>>>>> 0c9025f4
     struct SharedBuffer
     {
         std::shared_ptr<graphics::Buffer> buf;
