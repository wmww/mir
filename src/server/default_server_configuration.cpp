--- conflicted
+++ resolved
@@ -110,11 +110,7 @@
     std::shared_ptr<mc::GraphicBufferAllocator> const buffer_allocator;
 
     virtual std::shared_ptr<mir::protobuf::DisplayServer> make_ipc_server(
-<<<<<<< HEAD
         std::shared_ptr<me::EventSink> const& sink)
-=======
-        std::shared_ptr<mir::EventSink> const& sink)
->>>>>>> 0a605789
     {
         return std::make_shared<mf::SessionMediator>(
             shell,
