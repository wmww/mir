/*
 * Copyright © 2015-2018 Canonical Ltd.
 *
 * This program is free software: you can redistribute it and/or modify it
 * under the terms of the GNU General Public License version 3,
 * as published by the Free Software Foundation.
 *
 * This program is distributed in the hope that it will be useful,
 * but WITHOUT ANY WARRANTY; without even the implied warranty of
 * MERCHANTABILITY or FITNESS FOR A PARTICULAR PURPOSE.  See the
 * GNU General Public License for more details.
 *
 * You should have received a copy of the GNU General Public License
 * along with this program.  If not, see <http://www.gnu.org/licenses/>.
 *
 * Authored by: Christopher James Halse Rogers <christopher.halse.rogers@canonical.com>
 */

#include "wayland_connector.h"

#include "core_generated_interfaces.h"
#include "xdg_shell_generated_interfaces.h"

#include "mir/frontend/shell.h"
#include "mir/frontend/surface.h"
#include "mir/frontend/session_credentials.h"
#include "mir/frontend/session_authorizer.h"

#include "mir/compositor/buffer_stream.h"

#include "mir/frontend/session.h"
#include "mir/frontend/event_sink.h"
#include "mir/scene/surface_creation_parameters.h"
#include "mir/scene/surface.h"

#include "mir/graphics/buffer_properties.h"
#include "mir/graphics/buffer.h"
#include "mir/graphics/display_configuration.h"
#include "mir/graphics/graphic_buffer_allocator.h"
#include "mir/graphics/wayland_allocator.h"

#include "mir/renderer/gl/texture_target.h"
#include "mir/frontend/buffer_stream_id.h"
#include "mir/frontend/display_changer.h"

#include "mir/executor.h"

#include "mir/client/event.h"

#include "mir/input/device.h"
#include "mir/input/mir_keyboard_config.h"
#include "mir/input/input_device_hub.h"
#include "mir/input/input_device_observer.h"

#include <system_error>
#include <sys/eventfd.h>
#include <wayland-server-core.h>
#include <unordered_map>
#include <boost/throw_exception.hpp>

#include <future>
#include <functional>
#include <type_traits>

#include <xkbcommon/xkbcommon.h>
#include <linux/input.h>
#include <algorithm>
#include <iostream>
#include <mir/log.h>
#include <cstring>
#include <deque>
#include MIR_SERVER_GL_H
#include MIR_SERVER_GLEXT_H

#include "mir/fd.h"
#include "../../../platforms/common/server/shm_buffer.h"

#include <sys/stat.h>
#include <sys/socket.h>
#include "mir/anonymous_shm_file.h"

namespace mf = mir::frontend;
namespace mg = mir::graphics;
namespace mc = mir::compositor;
namespace ms = mir::scene;
namespace mcl = mir::client;
namespace mi = mir::input;
using namespace mir::geometry;
<<<<<<< HEAD

namespace
{
struct arg_trace
{
    arg_trace(char const* pretty_function, void* self) : pretty_function{pretty_function}, self{self}
    {
        printf("**************************** this=%p : entering %s\n", self, pretty_function);
    }

    ~arg_trace()
    {
        printf("**************************** this=%p : exiting  %s\n", self, pretty_function);
    }

    char const* const pretty_function;
    void* const self;
};
}

#define ARG_MERGE(a,b)  a##b
#define ARG_LABEL(a) ARG_MERGE(unique_name_, a)
#define ARG_UNIQUE_NAME ARG_LABEL(__LINE__)
#define ARG_TRACE arg_trace ARG_UNIQUE_NAME{__PRETTY_FUNCTION__, this}

#define ARG_TRACE_CREATE  printf("**************************** this=%p : %s\n", static_cast<void*>(this), __PRETTY_FUNCTION__)
#define ARG_TRACE_DESTROY printf("**************************** this=%p : %s\n", static_cast<void*>(this), __PRETTY_FUNCTION__)

=======
>>>>>>> 55dd0e6d

namespace mir
{
namespace frontend
{

class WaylandEventSink : public mf::EventSink
{
public:
    WaylandEventSink(std::function<void(MirLifecycleState)> const& lifecycle_handler)
        : lifecycle_handler{lifecycle_handler}
    {
    }

    void handle_event(const MirEvent& e) override;
    void handle_lifecycle_event(MirLifecycleState state) override;
    void handle_display_config_change(graphics::DisplayConfiguration const& config) override;
    void send_ping(int32_t serial) override;
    void send_buffer(BufferStreamId id, graphics::Buffer& buffer, graphics::BufferIpcMsgType type) override;
    void handle_input_config_change(MirInputConfig const&) override {}
    void handle_error(ClientVisibleError const&) override {}

    void add_buffer(graphics::Buffer&) override {}
    void error_buffer(Size, MirPixelFormat, std::string const& ) override {}
    void update_buffer(graphics::Buffer&) override {}

private:
    std::function<void(MirLifecycleState)> const lifecycle_handler;
};

namespace
{
bool get_gl_pixel_format(
    MirPixelFormat mir_format,
    GLenum& gl_format,
    GLenum& gl_type)
{
#if __BYTE_ORDER == __LITTLE_ENDIAN
    GLenum const argb = GL_BGRA_EXT;
    GLenum const abgr = GL_RGBA;
#elif __BYTE_ORDER == __BIG_ENDIAN
    // TODO: Big endian support
GLenum const argb = GL_INVALID_ENUM;
GLenum const abgr = GL_INVALID_ENUM;
//GLenum const rgba = GL_RGBA;
//GLenum const bgra = GL_BGRA_EXT;
#endif

    static const struct
    {
        MirPixelFormat mir_format;
        GLenum gl_format, gl_type;
    } mapping[mir_pixel_formats] =
        {
            {mir_pixel_format_invalid,   GL_INVALID_ENUM, GL_INVALID_ENUM},
            {mir_pixel_format_abgr_8888, abgr,            GL_UNSIGNED_BYTE},
            {mir_pixel_format_xbgr_8888, abgr,            GL_UNSIGNED_BYTE},
            {mir_pixel_format_argb_8888, argb,            GL_UNSIGNED_BYTE},
            {mir_pixel_format_xrgb_8888, argb,            GL_UNSIGNED_BYTE},
            {mir_pixel_format_bgr_888,   GL_INVALID_ENUM, GL_INVALID_ENUM},
            {mir_pixel_format_rgb_888,   GL_RGB,          GL_UNSIGNED_BYTE},
            {mir_pixel_format_rgb_565,   GL_RGB,          GL_UNSIGNED_SHORT_5_6_5},
            {mir_pixel_format_rgba_5551, GL_RGBA,         GL_UNSIGNED_SHORT_5_5_5_1},
            {mir_pixel_format_rgba_4444, GL_RGBA,         GL_UNSIGNED_SHORT_4_4_4_4},
        };

    if (mir_format > mir_pixel_format_invalid &&
        mir_format < mir_pixel_formats &&
        mapping[mir_format].mir_format == mir_format) // just a sanity check
    {
        gl_format = mapping[mir_format].gl_format;
        gl_type = mapping[mir_format].gl_type;
    }
    else
    {
        gl_format = GL_INVALID_ENUM;
        gl_type = GL_INVALID_ENUM;
    }

    return gl_format != GL_INVALID_ENUM && gl_type != GL_INVALID_ENUM;
}


struct ClientPrivate
{
    ClientPrivate(std::shared_ptr<mf::Session> const& session, mf::Shell& shell)
        : session{session},
          shell{&shell}
    {
    }

    ~ClientPrivate()
    {
        shell->close_session(session);
        /*
         * This ensures that further calls to
         * wl_client_get_destroy_listener(client, &cleanup_private)
         * - and hence session_for_client(client) - return nullptr.
         */
        wl_list_remove(&destroy_listener.link);
    }

    wl_listener destroy_listener;
    std::shared_ptr<mf::Session> const session;
    /*
     * This shell is owned by the ClientSessionConstructor, which outlives all clients.
     */
    mf::Shell* const shell;
};

static_assert(
    std::is_standard_layout<ClientPrivate>::value,
    "ClientPrivate must be standard layout for wl_container_of to be defined behaviour");


ClientPrivate* private_from_listener(wl_listener* listener)
{
    ClientPrivate* userdata;
    return wl_container_of(listener, userdata, destroy_listener);
}

void cleanup_private(wl_listener* listener, void* /*data*/)
{
    delete private_from_listener(listener);
}

std::shared_ptr<mf::Session> session_for_client(wl_client* client)
{
    auto listener = wl_client_get_destroy_listener(client, &cleanup_private);

    if (listener)
        return private_from_listener(listener)->session;

    return nullptr;
}

std::shared_ptr<ms::Surface> get_surface_for_id(std::shared_ptr<mf::Session> const& session, mf::SurfaceId surface_id)
{
    return std::dynamic_pointer_cast<ms::Surface>(session->get_surface(surface_id));
}

struct ClientSessionConstructor
{
    ClientSessionConstructor(std::shared_ptr<mf::Shell> const& shell,
                             std::shared_ptr<mf::SessionAuthorizer> const& session_authorizer)
        : shell{shell},
          session_authorizer{session_authorizer}
    {
    }

    wl_listener construction_listener;
    wl_listener destruction_listener;
    std::shared_ptr<mf::Shell> const shell;
    std::shared_ptr<mf::SessionAuthorizer> const session_authorizer;
};

static_assert(
    std::is_standard_layout<ClientSessionConstructor>::value,
    "ClientSessionConstructor must be standard layout for wl_container_of to be "
    "defined behaviour.");

void create_client_session(wl_listener* listener, void* data)
{
    auto client = reinterpret_cast<wl_client*>(data);

    ClientSessionConstructor* construction_context;
    construction_context =
        wl_container_of(listener, construction_context, construction_listener);

    pid_t client_pid;
    uid_t client_uid;
    gid_t client_gid;
    wl_client_get_credentials(client, &client_pid, &client_uid, &client_gid);

    auto session_cred = new mf::SessionCredentials{client_pid,
                                                   client_uid, client_gid};
    if (!construction_context->session_authorizer->connection_is_allowed(*session_cred))
    {
        wl_client_destroy(client);
        return;
    }

    auto session = construction_context->shell->open_session(
        client_pid,
        "",
        std::make_shared<WaylandEventSink>([](auto){}));

    auto client_context = new ClientPrivate{session, *construction_context->shell};
    client_context->destroy_listener.notify = &cleanup_private;
    wl_client_add_destroy_listener(client, &client_context->destroy_listener);
}

void cleanup_client_handler(wl_listener* listener, void*)
{
    ClientSessionConstructor* construction_context;
    construction_context = wl_container_of(listener, construction_context, destruction_listener);

    delete construction_context;
}

void setup_new_client_handler(wl_display* display, std::shared_ptr<mf::Shell> const& shell,
                              std::shared_ptr<mf::SessionAuthorizer> const& session_authorizer)
{
    auto context = new ClientSessionConstructor{shell, session_authorizer};
    context->construction_listener.notify = &create_client_session;

    wl_display_add_client_created_listener(display, &context->construction_listener);

    context->destruction_listener.notify = &cleanup_client_handler;
    wl_display_add_destroy_listener(display, &context->destruction_listener);
}

/*
std::shared_ptr<mf::BufferStream> create_buffer_stream(mf::Session& session)
{
    mg::BufferProperties const props{
        Size{Width{0}, Height{0}},
        mir_pixel_format_invalid,
        mg::BufferUsage::undefined
    };

    auto const id = session.create_buffer_stream(props);
    return session.get_buffer_stream(id);
}
*/
MirPixelFormat wl_format_to_mir_format(uint32_t format)
{
    switch (format)
    {
        case WL_SHM_FORMAT_ARGB8888:
            return mir_pixel_format_argb_8888;
        case WL_SHM_FORMAT_XRGB8888:
            return mir_pixel_format_xrgb_8888;
        case WL_SHM_FORMAT_RGBA4444:
            return mir_pixel_format_rgba_4444;
        case WL_SHM_FORMAT_RGBA5551:
            return mir_pixel_format_rgba_5551;
        case WL_SHM_FORMAT_RGB565:
            return mir_pixel_format_rgb_565;
        case WL_SHM_FORMAT_RGB888:
            return mir_pixel_format_rgb_888;
        case WL_SHM_FORMAT_BGR888:
            return mir_pixel_format_bgr_888;
        case WL_SHM_FORMAT_XBGR8888:
            return mir_pixel_format_xbgr_8888;
        case WL_SHM_FORMAT_ABGR8888:
            return mir_pixel_format_abgr_8888;
        default:
            return mir_pixel_format_invalid;
    }
}

wl_shm_buffer* shm_buffer_from_resource_checked(wl_resource* resource)
{
    auto const buffer = wl_shm_buffer_get(resource);
    if (!buffer)
    {
        BOOST_THROW_EXCEPTION((std::logic_error{"Tried to create WlShmBuffer from non-shm resource"}));
    }

    return buffer;
}

template<typename Callable>
auto run_unless(std::shared_ptr<bool> const& condition, Callable&& callable)
{
    return
        [callable = std::move(callable), condition]()
        {
            if (*condition)
                return;

            callable();
        };
}
}

class WlShmBuffer :
    public mg::BufferBasic,
    public mg::NativeBufferBase,
    public mir::renderer::gl::TextureSource,
    public mir::renderer::software::PixelSource
{
public:
    ~WlShmBuffer()
    {
        std::lock_guard<std::mutex> lock{*buffer_mutex};
        if (buffer)
        {
            wl_resource_queue_event(resource, WL_BUFFER_RELEASE);
        }
    }

    static std::shared_ptr<Buffer> mir_buffer_from_wl_buffer(
        wl_resource* buffer,
        std::function<void()>&& on_consumed)
    {
        std::shared_ptr<WlShmBuffer> mir_buffer;
        DestructionShim* shim;

        if (auto notifier = wl_resource_get_destroy_listener(buffer, &on_buffer_destroyed))
        {
            // We've already constructed a shim for this buffer, update it.
            shim = wl_container_of(notifier, shim, destruction_listener);

            if (!(mir_buffer = shim->associated_buffer.lock()))
            {
                /*
                 * We've seen this wl_buffer before, but all the WlShmBuffers associated with it
                 * have been destroyed.
                 *
                 * Recreate a new WlShmBuffer to track the new compositor lifetime.
                 */
                mir_buffer = std::shared_ptr<WlShmBuffer>{new WlShmBuffer{buffer, std::move(on_consumed)}};
                shim->associated_buffer = mir_buffer;
            }
        }
        else
        {
            mir_buffer = std::shared_ptr<WlShmBuffer>{new WlShmBuffer{buffer, std::move(on_consumed)}};
            shim = new DestructionShim;
            shim->destruction_listener.notify = &on_buffer_destroyed;
            shim->associated_buffer = mir_buffer;

            wl_resource_add_destroy_listener(buffer, &shim->destruction_listener);
        }

        mir_buffer->buffer_mutex = shim->mutex;
        return mir_buffer;
    }

    std::shared_ptr<graphics::NativeBuffer> native_buffer_handle() const override
    {
        return nullptr;
    }

    Size size() const override
    {
        return size_;
    }

    MirPixelFormat pixel_format() const override
    {
        return format_;
    }

    NativeBufferBase *native_buffer_base() override
    {
        return this;
    }

    void gl_bind_to_texture() override
    {
        GLenum format, type;

        if (get_gl_pixel_format(
            format_,
            format,
            type))
        {
            /*
             * All existing Mir logic assumes that strides are whole multiples of
             * pixels. And OpenGL defaults to expecting strides are multiples of
             * 4 bytes. These assumptions used to be compatible when we only had
             * 4-byte pixels but now we support 2/3-byte pixels we need to be more
             * careful...
             */
            glPixelStorei(GL_UNPACK_ALIGNMENT, 1);

            read(
               [this, format, type](unsigned char const* pixels)
               {
                   auto const size = this->size();
                   glTexImage2D(GL_TEXTURE_2D, 0, format,
                                size.width.as_int(), size.height.as_int(),
                                0, format, type, pixels);
               });
        }
    }

    void bind() override
    {
        gl_bind_to_texture();
    }

    void secure_for_render() override
    {
    }

    void write(unsigned char const *pixels, size_t size) override
    {
        std::lock_guard<std::mutex> lock{*buffer_mutex};
        wl_shm_buffer_begin_access(buffer);
        auto data = wl_shm_buffer_get_data(buffer);
        ::memcpy(data, pixels, size);
        wl_shm_buffer_end_access(buffer);
    }

    void read(std::function<void(unsigned char const *)> const &do_with_pixels) override
    {
        std::lock_guard<std::mutex> lock{*buffer_mutex};
        if (!buffer)
        {
            mir::log_warning("Attempt to read from WlShmBuffer after the wl_buffer has been destroyed");
            return;
        }

        if (!consumed)
        {
            on_consumed();
            consumed = true;
        }

        do_with_pixels(static_cast<unsigned char const*>(data.get()));
    }

    Stride stride() const override
    {
        return stride_;
    }

private:
    WlShmBuffer(
        wl_resource* buffer,
        std::function<void()>&& on_consumed) :
        buffer{shm_buffer_from_resource_checked(buffer)},
        resource{buffer},
        size_{wl_shm_buffer_get_width(this->buffer), wl_shm_buffer_get_height(this->buffer)},
        stride_{wl_shm_buffer_get_stride(this->buffer)},
        format_{wl_format_to_mir_format(wl_shm_buffer_get_format(this->buffer))},
        data{std::make_unique<uint8_t[]>(size_.height.as_int() * stride_.as_int())},
        consumed{false},
        on_consumed{std::move(on_consumed)}
    {
        if (stride_.as_int() < size_.width.as_int() * MIR_BYTES_PER_PIXEL(format_))
        {
            wl_resource_post_error(
                resource,
                WL_SHM_ERROR_INVALID_STRIDE,
                "Stride (%u) is less than width × bytes per pixel (%u×%u). "
                "Did you accidentally specify stride in pixels?",
                stride_.as_int(), size_.width.as_int(), MIR_BYTES_PER_PIXEL(format_));

            BOOST_THROW_EXCEPTION((std::runtime_error{"Buffer has invalid stride"}));
        }

        wl_shm_buffer_begin_access(this->buffer);
        std::memcpy(data.get(), wl_shm_buffer_get_data(this->buffer), size_.height.as_int() * stride_.as_int());
        wl_shm_buffer_end_access(this->buffer);
    }

    static void on_buffer_destroyed(wl_listener* listener, void*)
    {
        static_assert(
            std::is_standard_layout<DestructionShim>::value,
            "DestructionShim must be Standard Layout for wl_container_of to be defined behaviour");

        DestructionShim* shim;
        shim = wl_container_of(listener, shim, destruction_listener);

        {
            std::lock_guard<std::mutex> lock{*shim->mutex};
            if (auto mir_buffer = shim->associated_buffer.lock())
            {
                mir_buffer->buffer = nullptr;
            }
        }

        delete shim;
    }

    struct DestructionShim
    {
        std::shared_ptr<std::mutex> const mutex = std::make_shared<std::mutex>();
        std::weak_ptr<WlShmBuffer> associated_buffer;
        wl_listener destruction_listener;
    };

    std::shared_ptr<std::mutex> buffer_mutex;

    wl_shm_buffer* buffer;
    wl_resource* const resource;

    Size const size_;
    Stride const stride_;
    MirPixelFormat const format_;

    std::unique_ptr<uint8_t[]> const data;

    bool consumed;
    std::function<void()> on_consumed;
};

class WlSurface : public wayland::Surface
{
public:
    WlSurface(
        wl_client* client,
        wl_resource* parent,
        uint32_t id,
        std::shared_ptr<mir::Executor> const& executor,
        std::shared_ptr<mg::WaylandAllocator> const& allocator) :
        Surface(client, parent, id),
        allocator{allocator},
        executor{executor},
        pending_buffer{nullptr},
        pending_frames{std::make_shared<std::vector<wl_resource*>>()},
        destroyed{std::make_shared<bool>(false)}
    {
        auto session = session_for_client(client);
        mg::BufferProperties const props{
            Size{Width{0}, Height{0}},
            mir_pixel_format_invalid,
            mg::BufferUsage::undefined
        };

        stream_id = session->create_buffer_stream(props);
        stream = session->get_buffer_stream(stream_id);

        // wl_surface is specified to act in mailbox mode
        stream->allow_framedropping(true);
    }

    ~WlSurface()
    {
        *destroyed = true;
        if (auto session = session_for_client(client))
            session->destroy_buffer_stream(stream_id);
    }

    void set_resize_handler(std::function<void(Size)> const& handler)
    {
        resize_handler = handler;
    }

    void set_hide_handler(std::function<void(bool visible)> const& handler)
    {
        hide_handler = handler;
    }

    mf::BufferStreamId stream_id;
    std::shared_ptr<mf::BufferStream> stream;
    mf::SurfaceId surface_id;       // ID of any associated surface

private:
    std::shared_ptr<mg::WaylandAllocator> const allocator;
    std::shared_ptr<mir::Executor> const executor;

    std::function<void(Size)> resize_handler{[](Size){}};
    std::function<void(bool visible)> hide_handler{[](bool){}};

    wl_resource* pending_buffer;
    std::shared_ptr<std::vector<wl_resource*>> const pending_frames;
    std::shared_ptr<bool> const destroyed;

    void destroy();
    void attach(std::experimental::optional<wl_resource*> const& buffer, int32_t x, int32_t y);
    void damage(int32_t x, int32_t y, int32_t width, int32_t height);
    void frame(uint32_t callback);
    void set_opaque_region(std::experimental::optional<wl_resource*> const& region);
    void set_input_region(std::experimental::optional<wl_resource*> const& region);
    void commit();
    void damage_buffer(int32_t x, int32_t y, int32_t width, int32_t height);
    void set_buffer_transform(int32_t transform);
    void set_buffer_scale(int32_t scale);
};

void WlSurface::destroy()
{
    wl_resource_destroy(resource);
}

void WlSurface::attach(std::experimental::optional<wl_resource*> const& buffer, int32_t x, int32_t y)
{
    if (x != 0 || y != 0)
    {
        mir::log_warning("Client requested unimplemented non-zero attach offset. Rendering will be incorrect.");
    }

    hide_handler(!!buffer);

    pending_buffer = *buffer;
}

void WlSurface::damage(int32_t x, int32_t y, int32_t width, int32_t height)
{
    (void)x;
    (void)y;
    (void)width;
    (void)height;
    // This isn't essential, but could enable optimizations
}

void WlSurface::damage_buffer(int32_t x, int32_t y, int32_t width, int32_t height)
{
    (void)x;
    (void)y;
    (void)width;
    (void)height;
    // This isn't essential, but could enable optimizations
}

void WlSurface::frame(uint32_t callback)
{
    pending_frames->emplace_back(
        wl_resource_create(client, &wl_callback_interface, 1, callback));
}

void WlSurface::set_opaque_region(const std::experimental::optional<wl_resource*>& region)
{
    ARG_TRACE;
    (void)region;
}

void WlSurface::set_input_region(const std::experimental::optional<wl_resource*>& region)
{
    ARG_TRACE;
    (void)region;
}

void WlSurface::commit()
{
    if (pending_buffer)
    {
        auto send_frame_notifications =
            [executor = executor, frames = pending_frames, destroyed = destroyed]()
            {
                executor->spawn(run_unless(
                    destroyed,
                    [frames]()
                    {
                        /*
                         * There is no synchronisation required here -
                         * This is run on the WaylandExecutor, and is guaranteed to run on the
                         * wl_event_loop's thread.
                         *
                         * The only other accessors of WlSurface are also on the wl_event_loop,
                         * so this is guaranteed not to be reentrant.
                         */
                        for (auto frame : *frames)
                        {
                            wl_callback_send_done(frame, 0);
                            wl_resource_destroy(frame);
                        }
                        frames->clear();
                    }));
            };

        std::shared_ptr<mg::Buffer> mir_buffer;

        if (wl_shm_buffer_get(pending_buffer))
        {
            mir_buffer = WlShmBuffer::mir_buffer_from_wl_buffer(
                pending_buffer,
                std::move(send_frame_notifications));
        }
        else
        {
            auto release_buffer = [executor = executor, buffer = pending_buffer, destroyed = destroyed]()
                {
                    executor->spawn(run_unless(
                        destroyed,
                        [buffer](){ wl_resource_queue_event(buffer, WL_BUFFER_RELEASE); }));
                };

            if (allocator &&
                (mir_buffer = allocator->buffer_from_resource(
                    pending_buffer, std::move(send_frame_notifications), std::move(release_buffer))))
            {
            }
            else
            {
                BOOST_THROW_EXCEPTION((std::runtime_error{"Received unhandled buffer type"}));
            }
        }

        /*
         * This is technically incorrect - the resize and submit_buffer *should* be atomic,
         * but are not, so a client in the process of resizing can have buffers rendered at
         * an unexpected size.
         *
         * It should be good enough for now, though.
         *
         * TODO: Provide a mg::Buffer::logical_size() to do this properly.
         */
        stream->resize(mir_buffer->size());
        resize_handler(mir_buffer->size());
        stream->submit_buffer(mir_buffer);

        pending_buffer = nullptr;
    }
}

void WlSurface::set_buffer_transform(int32_t transform)
{
    (void)transform;
    // TODO
}

void WlSurface::set_buffer_scale(int32_t scale)
{
    (void)scale;
    // TODO
}

class WlCompositor : public wayland::Compositor
{
public:
    WlCompositor(
        struct wl_display* display,
        std::shared_ptr<mir::Executor> const& executor,
        std::shared_ptr<mg::WaylandAllocator> const& allocator)
        : Compositor(display, 3),
          allocator{allocator},
          executor{executor}
    {
    }

private:
    std::shared_ptr<mg::WaylandAllocator> const allocator;
    std::shared_ptr<mir::Executor> const executor;

    void create_surface(wl_client* client, wl_resource* resource, uint32_t id) override;
    void create_region(wl_client* client, wl_resource* resource, uint32_t id) override;
};

void WlCompositor::create_surface(wl_client* client, wl_resource* resource, uint32_t id)
{
    new WlSurface{client, resource, id, executor, allocator};
}

class Region : public wayland::Region
{
public:
    Region(wl_client* client, wl_resource* parent, uint32_t id)
        : wayland::Region(client, parent, id)
    {
    }
protected:

    void destroy() override
    {
    }
    void add(int32_t /*x*/, int32_t /*y*/, int32_t /*width*/, int32_t /*height*/) override
    {
        ARG_TRACE;
    }
    void subtract(int32_t /*x*/, int32_t /*y*/, int32_t /*width*/, int32_t /*height*/) override
    {
        ARG_TRACE;
    }

};

void WlCompositor::create_region(wl_client* client, wl_resource* resource, uint32_t id)
{
    new Region{client, resource, id};
}

class WlPointer;
class WlTouch;

class WlKeyboard : public wayland::Keyboard
{
public:
    WlKeyboard(
        wl_client* client,
        wl_resource* parent,
        uint32_t id,
        mir::input::Keymap const& initial_keymap,
        std::function<void(WlKeyboard*)> const& on_destroy,
        std::shared_ptr<mir::Executor> const& executor) :
        Keyboard(client, parent, id),
        keymap{nullptr, &xkb_keymap_unref},
        state{nullptr, &xkb_state_unref},
        context{xkb_context_new(XKB_CONTEXT_NO_FLAGS), &xkb_context_unref},
        executor{executor},
        on_destroy{on_destroy},
        destroyed{std::make_shared<bool>(false)}
    {
        // TODO: We should really grab the keymap for the focused surface when
        // we receive focus.

        // TODO: Maintain per-device keymaps, and send the appropriate map before
        // sending an event from a keyboard with a different map.

        /* The wayland::Keyboard constructor has already run, creating the keyboard
         * resource. It is thus safe to send a keymap event to it; the client will receive
         * the keyboard object before this event.
         */
        set_keymap(initial_keymap);
    }

    ~WlKeyboard()
    {
        on_destroy(this);
        *destroyed = true;
    }

    void handle_event(MirInputEvent const* event, wl_resource* /*target*/)
    {
        executor->spawn(run_unless(
            destroyed,
            [
                ev = mcl::Event{mir_event_ref(mir_input_event_get_event(event))},
                this
            ] ()
            {
                auto const serial = wl_display_next_serial(wl_client_get_display(client));
                auto const event = mir_event_get_input_event(ev);
                auto const key_event = mir_input_event_get_keyboard_event(event);
                auto const scancode = mir_keyboard_event_scan_code(key_event);
                /*
                 * HACK! Maintain our own XKB state, so we can serialise it for
                 * wl_keyboard_send_modifiers
                 */

                switch (mir_keyboard_event_action(key_event))
                {
                    case mir_keyboard_action_up:
                        xkb_state_update_key(state.get(), scancode + 8, XKB_KEY_UP);
                        wl_keyboard_send_key(resource,
                            serial,
                            mir_input_event_get_event_time(event) / 1000,
                            mir_keyboard_event_scan_code(key_event),
                            WL_KEYBOARD_KEY_STATE_RELEASED);
                        break;
                    case mir_keyboard_action_down:
                        xkb_state_update_key(state.get(), scancode + 8, XKB_KEY_DOWN);
                        wl_keyboard_send_key(resource,
                            serial,
                            mir_input_event_get_event_time(event) / 1000,
                            mir_keyboard_event_scan_code(key_event),
                            WL_KEYBOARD_KEY_STATE_PRESSED);
                        break;
                    default:
                        break;
                }

                auto new_depressed_mods = xkb_state_serialize_mods(
                    state.get(),
                    XKB_STATE_MODS_DEPRESSED);
                auto new_latched_mods = xkb_state_serialize_mods(
                    state.get(),
                    XKB_STATE_MODS_LATCHED);
                auto new_locked_mods = xkb_state_serialize_mods(
                    state.get(),
                    XKB_STATE_MODS_LOCKED);
                auto new_group = xkb_state_serialize_layout(
                    state.get(),
                    XKB_STATE_LAYOUT_EFFECTIVE);

                if ((new_depressed_mods != mods_depressed) ||
                    (new_latched_mods != mods_latched) ||
                    (new_locked_mods != mods_locked) ||
                    (new_group != group))
                {
                    mods_depressed = new_depressed_mods;
                    mods_latched = new_latched_mods;
                    mods_locked = new_locked_mods;
                    group = new_group;

                    wl_keyboard_send_modifiers(
                        resource,
                        wl_display_get_serial(wl_client_get_display(client)),
                        mods_depressed,
                        mods_latched,
                        mods_locked,
                        group);
                }
            }));
    }

    void handle_event(MirWindowEvent const* event, wl_resource* target)
    {
        if (mir_window_event_get_attribute(event) == mir_window_attrib_focus)
        {
            executor->spawn(run_unless(
                destroyed,
                [
                    target = target,
                    focussed = mir_window_event_get_attribute_value(event),
                    this
                ]()
                {
                    auto const serial = wl_display_next_serial(wl_client_get_display(client));
                    if (focussed)
                    {
                        /*
                         * TODO:
                         *  *) Send the actual modifier state here.
                         *  *) Send the surface's keymap here.
                         */
                        wl_array key_state;
                        wl_array_init(&key_state);
                        wl_keyboard_send_enter(resource, serial, target, &key_state);
                        wl_array_release(&key_state);
                    }
                    else
                    {
                        wl_keyboard_send_leave(resource, serial, target);
                    }
                }));
        }
    }

    void handle_event(MirKeymapEvent const* event, wl_resource* /*target*/)
    {
        char const* buffer;
        size_t length;

        mir_keymap_event_get_keymap_buffer(event, &buffer, &length);

        mir::AnonymousShmFile shm_buffer{length};
        memcpy(shm_buffer.base_ptr(), buffer, length);

        wl_keyboard_send_keymap(
            resource,
            WL_KEYBOARD_KEYMAP_FORMAT_XKB_V1,
            shm_buffer.fd(),
            length);

        keymap = decltype(keymap)(xkb_keymap_new_from_buffer(
            context.get(),
            buffer,
            length,
            XKB_KEYMAP_FORMAT_TEXT_V1,
            XKB_KEYMAP_COMPILE_NO_FLAGS),
            &xkb_keymap_unref);

        state = decltype(state)(xkb_state_new(keymap.get()), &xkb_state_unref);
    }

    void set_keymap(mir::input::Keymap const& new_keymap)
    {
        xkb_rule_names const names = {
            "evdev",
            new_keymap.model.c_str(),
            new_keymap.layout.c_str(),
            new_keymap.variant.c_str(),
            new_keymap.options.c_str()
        };
        keymap = decltype(keymap){
            xkb_keymap_new_from_names(
                context.get(),
                &names,
                XKB_KEYMAP_COMPILE_NO_FLAGS),
            &xkb_keymap_unref};

        // TODO: We might need to copy across the existing depressed keys?
        state = decltype(state)(xkb_state_new(keymap.get()), &xkb_state_unref);

        auto buffer = xkb_keymap_get_as_string(keymap.get(), XKB_KEYMAP_FORMAT_TEXT_V1);
        auto length = strlen(buffer);

        mir::AnonymousShmFile shm_buffer{length};
        memcpy(shm_buffer.base_ptr(), buffer, length);

        wl_keyboard_send_keymap(
            resource,
            WL_KEYBOARD_KEYMAP_FORMAT_XKB_V1,
            shm_buffer.fd(),
            length);
    }

private:
    std::unique_ptr<xkb_keymap, decltype(&xkb_keymap_unref)> keymap;
    std::unique_ptr<xkb_state, decltype(&xkb_state_unref)> state;
    std::unique_ptr<xkb_context, decltype(&xkb_context_unref)> const context;

    std::shared_ptr<mir::Executor> const executor;
    std::function<void(WlKeyboard*)> on_destroy;
    std::shared_ptr<bool> const destroyed;

    uint32_t mods_depressed{0};
    uint32_t mods_latched{0};
    uint32_t mods_locked{0};
    uint32_t group{0};

    void release() override;
};

void WlKeyboard::release()
{
    wl_resource_destroy(resource);
}

class WlPointer : public wayland::Pointer
{
public:

    WlPointer(
        wl_client* client,
        wl_resource* parent,
        uint32_t id,
        std::function<void(WlPointer*)> const& on_destroy,
        std::shared_ptr<mir::Executor> const& executor)
        : Pointer(client, parent, id),
          display{wl_client_get_display(client)},
          executor{executor},
          on_destroy{on_destroy},
          destroyed{std::make_shared<bool>(false)}
    {
    }

    ~WlPointer()
    {
        on_destroy(this);
        *destroyed = true;
    }

    void handle_event(MirInputEvent const* event, wl_resource* target)
    {
        executor->spawn(run_unless(
            destroyed,
            [ev = mcl::Event{mir_input_event_get_event(event)}, target, this]()
            {
                auto const serial = wl_display_next_serial(display);
                auto const event = mir_event_get_input_event(ev);
                auto const pointer_event = mir_input_event_get_pointer_event(event);

                switch(mir_pointer_event_action(pointer_event))
                {
                    case mir_pointer_action_button_down:
                    case mir_pointer_action_button_up:
                    {
                        auto const current_set  = mir_pointer_event_buttons(pointer_event);
                        auto const current_time = mir_input_event_get_event_time(event) / 1000;

                        for (auto const& mapping :
                            {
                                std::make_pair(mir_pointer_button_primary, BTN_LEFT),
                                std::make_pair(mir_pointer_button_secondary, BTN_RIGHT),
                                std::make_pair(mir_pointer_button_tertiary, BTN_MIDDLE),
                                std::make_pair(mir_pointer_button_back, BTN_BACK),
                                std::make_pair(mir_pointer_button_forward, BTN_FORWARD),
                                std::make_pair(mir_pointer_button_side, BTN_SIDE),
                                std::make_pair(mir_pointer_button_task, BTN_TASK),
                                std::make_pair(mir_pointer_button_extra, BTN_EXTRA)
                            })
                        {
                            if (mapping.first & (current_set ^ last_set))
                            {
                                auto const action = (mapping.first & current_set) ?
                                                    WL_POINTER_BUTTON_STATE_PRESSED :
                                                    WL_POINTER_BUTTON_STATE_RELEASED;

                                wl_pointer_send_button(resource, serial, current_time, mapping.second, action);
                            }
                        }

                        last_set = current_set;
                        break;
                    }
                    case mir_pointer_action_enter:
                    {
                        wl_pointer_send_enter(
                            resource,
                            serial,
                            target,
                            wl_fixed_from_double(mir_pointer_event_axis_value(pointer_event, mir_pointer_axis_x)),
                            wl_fixed_from_double(mir_pointer_event_axis_value(pointer_event, mir_pointer_axis_y)));
                        break;
                    }
                    case mir_pointer_action_leave:
                    {
                        wl_pointer_send_leave(
                            resource,
                            serial,
                            target);
                        break;
                    }
                    case mir_pointer_action_motion:
                    {
                        auto x = mir_pointer_event_axis_value(pointer_event, mir_pointer_axis_x);
                        auto y = mir_pointer_event_axis_value(pointer_event, mir_pointer_axis_y);
                        auto vscroll = mir_pointer_event_axis_value(pointer_event, mir_pointer_axis_vscroll);
                        auto hscroll = mir_pointer_event_axis_value(pointer_event, mir_pointer_axis_hscroll);

                        if ((x != last_x) || (y != last_y))
                        {
                            wl_pointer_send_motion(
                                resource,
                                mir_input_event_get_event_time(event) / 1000,
                                wl_fixed_from_double(x),
                                wl_fixed_from_double(y));

                            last_x = x;
                            last_y = y;
                        }
                        if (vscroll != last_vscroll)
                        {
                            wl_pointer_send_axis(
                                resource,
                                mir_input_event_get_event_time(event) / 1000,
                                WL_POINTER_AXIS_VERTICAL_SCROLL,
                                wl_fixed_from_double(vscroll));
                            last_vscroll = vscroll;
                        }
                        if (hscroll != last_hscroll)
                        {
                            wl_pointer_send_axis(
                                resource,
                                mir_input_event_get_event_time(event) / 1000,
                                WL_POINTER_AXIS_HORIZONTAL_SCROLL,
                                wl_fixed_from_double(hscroll));
                            last_hscroll = hscroll;
                        }
                        break;
                    }
                    case mir_pointer_actions:
                        break;
                }
            }));
    }

    // Pointer interface
private:
    wl_display* const display;
    std::shared_ptr<mir::Executor> const executor;

    std::function<void(WlPointer*)> on_destroy;
    std::shared_ptr<bool> const destroyed;

    MirPointerButtons last_set{0};
    float last_x, last_y, last_vscroll, last_hscroll;

    void set_cursor(uint32_t serial, std::experimental::optional<wl_resource*> const& surface, int32_t hotspot_x, int32_t hotspot_y) override;
    void release() override;
};

void WlPointer::set_cursor(uint32_t serial, std::experimental::optional<wl_resource*> const& surface, int32_t hotspot_x, int32_t hotspot_y)
{
    (void)serial;
    (void)surface;
    (void)hotspot_x;
    (void)hotspot_y;
}

void WlPointer::release()
{
    wl_resource_destroy(resource);
}

class WlTouch : public wayland::Touch
{
public:
    WlTouch(
        wl_client* client,
        wl_resource* parent,
        uint32_t id,
        std::function<void(WlTouch*)> const& on_destroy,
        std::shared_ptr<mir::Executor> const& executor)
        : Touch(client, parent, id),
          executor{executor},
          on_destroy{on_destroy},
          destroyed{std::make_shared<bool>(false)}
    {
    }

    ~WlTouch()
    {
        on_destroy(this);
        *destroyed = true;
    }

    void handle_event(MirInputEvent const* event, wl_resource* target)
    {
        executor->spawn(run_unless(
            destroyed,
            [ev = mcl::Event{mir_input_event_get_event(event)}, target = target, this]()
            {
                auto const input_ev = mir_event_get_input_event(ev);
                auto const touch_ev = mir_input_event_get_touch_event(input_ev);

                for (auto i = 0u; i < mir_touch_event_point_count(touch_ev); ++i)
                {
                    auto const touch_id = mir_touch_event_id(touch_ev, i);
                    auto const action = mir_touch_event_action(touch_ev, i);
                    auto const x = mir_touch_event_axis_value(
                        touch_ev,
                        i,
                        mir_touch_axis_x);
                    auto const y = mir_touch_event_axis_value(
                        touch_ev,
                        i,
                        mir_touch_axis_y);

                    switch (action)
                    {
                    case mir_touch_action_down:
                        wl_touch_send_down(
                            resource,
                            wl_display_get_serial(wl_client_get_display(client)),
                            mir_input_event_get_event_time(input_ev) / 1000,
                            target,
                            touch_id,
                            wl_fixed_from_double(x),
                            wl_fixed_from_double(y));
                        break;
                    case mir_touch_action_up:
                        wl_touch_send_up(
                            resource,
                            wl_display_get_serial(wl_client_get_display(client)),
                            mir_input_event_get_event_time(input_ev) / 1000,
                            touch_id);
                        break;
                    case mir_touch_action_change:
                        wl_touch_send_motion(
                            resource,
                            mir_input_event_get_event_time(input_ev) / 1000,
                            touch_id,
                            wl_fixed_from_double(x),
                            wl_fixed_from_double(y));
                        break;
                    case mir_touch_actions:
                        /*
                         * We should never receive an event with this action set;
                         * the only way would be if a *new* action has been added
                         * to the enum, and this hasn't been updated.
                         *
                         * There's nothing to do here, but don't use default: so
                         * that the compiler will warn if a new enum value is added.
                         */
                        break;
                    }
                }

                if (mir_touch_event_point_count(touch_ev) > 0)
                {
                    /*
                     * This is mostly paranoia; I assume we won't actually be called
                     * with an empty touch event.
                     *
                     * Regardless, the Wayland protocol requires that there be at least
                     * one event sent before we send the ending frame, so make that explicit.
                     */
                    wl_touch_send_frame(resource);
                }
            }
            ));
    }

    // Touch interface
private:
    std::shared_ptr<mir::Executor> const executor;
    std::function<void(WlTouch*)> on_destroy;
    std::shared_ptr<bool> const destroyed;

    void release() override;
};

void WlTouch::release()
{
    wl_resource_destroy(resource);
}

template<class InputInterface>
class InputCtx
{
public:
    InputCtx() = default;

    InputCtx(InputCtx&&) = delete;
    InputCtx(InputCtx const&) = delete;
    InputCtx& operator=(InputCtx const&) = delete;

    void register_listener(InputInterface* listener)
    {
        std::lock_guard<std::mutex> lock{mutex};
        listeners.push_back(listener);
    }

    void unregister_listener(InputInterface const* listener)
    {
        std::lock_guard<std::mutex> lock{mutex};
        listeners.erase(
            std::remove(
                listeners.begin(),
                listeners.end(),
                listener),
            listeners.end());
    }

    void handle_event(MirInputEvent const* event, wl_resource* target) const
    {
        std::lock_guard<std::mutex> lock{mutex};
        for (auto listener : listeners)
        {
            listener->handle_event(event, target);
        }
    }

    void handle_event(MirWindowEvent const* event, wl_resource* target) const
    {
        std::lock_guard<std::mutex> lock{mutex};
        for (auto& listener : listeners)
        {
            listener->handle_event(event, target);
        }
    }

    void handle_event(MirKeymapEvent const* event, wl_resource* target) const
    {
        std::lock_guard<std::mutex> lock{mutex};
        for (auto& listener : listeners)
        {
            listener->handle_event(event, target);
        }
    }

private:
    std::mutex mutable mutex;
    std::vector<InputInterface*> listeners;
};

class WlSeat
{
public:
    WlSeat(
        wl_display* display,
        std::shared_ptr<mi::InputDeviceHub> const& input_hub,
        std::shared_ptr<mir::Executor> const& executor)
        : config_observer{
              std::make_shared<ConfigObserver>(
                  keymap,
                  [this](mir::input::Keymap const& new_keymap)
                  {
                      keymap = new_keymap;

                  })},
          input_hub{input_hub},
          executor{executor},
          global{wl_global_create(
              display,
              &wl_seat_interface,
              5,
              this,
              &WlSeat::bind)}
    {
        if (!global)
        {
            BOOST_THROW_EXCEPTION(std::runtime_error("Failed to export wl_seat interface"));
        }
        input_hub->add_observer(config_observer);
    }

    ~WlSeat()
    {
        input_hub->remove_observer(config_observer);
        wl_global_destroy(global);
    }

    InputCtx<WlPointer> const& acquire_pointer_reference(wl_client* client) const;
    InputCtx<WlKeyboard> const& acquire_keyboard_reference(wl_client* client) const;
    InputCtx<WlTouch> const& acquire_touch_reference(wl_client* client) const;

    void spawn(std::function<void()>&& work)
    {
        executor->spawn(std::move(work));
    }

private:
    class ConfigObserver :  public mi::InputDeviceObserver
    {
    public:
        ConfigObserver(
            mir::input::Keymap const& keymap,
            std::function<void(mir::input::Keymap const&)> const& on_keymap_commit)
            : current_keymap{keymap},
            on_keymap_commit{on_keymap_commit}
        {
        }

        void device_added(std::shared_ptr<input::Device> const& device) override;
        void device_changed(std::shared_ptr<input::Device> const& device) override;
        void device_removed(std::shared_ptr<input::Device> const& device) override;
        void changes_complete() override;

    private:
        mir::input::Keymap const& current_keymap;
        mir::input::Keymap pending_keymap;
        std::function<void(mir::input::Keymap const&)> const on_keymap_commit;
    };

    mir::input::Keymap keymap;
    std::shared_ptr<ConfigObserver> const config_observer;

    std::unordered_map<wl_client*, InputCtx<WlPointer>> mutable pointer;
    std::unordered_map<wl_client*, InputCtx<WlKeyboard>> mutable keyboard;
    std::unordered_map<wl_client*, InputCtx<WlTouch>> mutable touch;

    std::shared_ptr<mi::InputDeviceHub> const input_hub;


    std::shared_ptr<mir::Executor> const executor;

    static void bind(struct wl_client* client, void* data, uint32_t version, uint32_t id)
    {
        auto me = reinterpret_cast<WlSeat*>(data);
        auto resource = wl_resource_create(client, &wl_seat_interface,
                                           std::min(version, 6u), id);
        if (resource == nullptr)
        {
            wl_client_post_no_memory(client);
            BOOST_THROW_EXCEPTION((std::bad_alloc{}));
        }
        wl_resource_set_implementation(resource, &vtable, me, nullptr);

        /*
         * TODO: Read the actual capabilities. Do we have a keyboard? Mouse? Touch?
         */
        if (version >= WL_SEAT_CAPABILITIES_SINCE_VERSION)
        {
            wl_seat_send_capabilities(
                resource,
                WL_SEAT_CAPABILITY_POINTER |
                WL_SEAT_CAPABILITY_KEYBOARD |
                WL_SEAT_CAPABILITY_TOUCH);
        }
        if (version >= WL_SEAT_NAME_SINCE_VERSION)
        {
            wl_seat_send_name(
                resource,
                "seat0");
        }

        wl_resource_set_user_data(resource, me);
    }

    static void get_pointer(wl_client* client, wl_resource* resource, uint32_t id)
    {
        auto me = reinterpret_cast<WlSeat*>(wl_resource_get_user_data(resource));
        auto& input_ctx = me->pointer[client];
        input_ctx.register_listener(
            new WlPointer{
                client,
                resource,
                id,
                [&input_ctx](WlPointer* listener)
                {
                    input_ctx.unregister_listener(listener);
                },
                me->executor});
    }
    static void get_keyboard(wl_client* client, wl_resource* resource, uint32_t id)
    {
        auto me = reinterpret_cast<WlSeat*>(wl_resource_get_user_data(resource));
        auto& input_ctx = me->keyboard[client];

        input_ctx.register_listener(
            new WlKeyboard{
                client,
                resource,
                id,
                me->keymap,
                [&input_ctx](WlKeyboard* listener)
                {
                    input_ctx.unregister_listener(listener);
                },
                me->executor});
    }
    static void get_touch(wl_client* client, wl_resource* resource, uint32_t id)
    {
        auto me = reinterpret_cast<WlSeat*>(wl_resource_get_user_data(resource));
        auto& input_ctx = me->touch[client];

        input_ctx.register_listener(
            new WlTouch{
                client,
                resource,
                id,
                [&input_ctx](WlTouch* listener)
                {
                    input_ctx.unregister_listener(listener);
                },
                me->executor});
    }
    static void release(struct wl_client* /*client*/, struct wl_resource* us)
    {
        wl_resource_destroy(us);
    }

    wl_global* const global;
    static struct wl_seat_interface const vtable;
};

struct wl_seat_interface const WlSeat::vtable = {
    WlSeat::get_pointer,
    WlSeat::get_keyboard,
    WlSeat::get_touch,
    WlSeat::release
};

InputCtx<WlKeyboard> const& WlSeat::acquire_keyboard_reference(wl_client* client) const
{
    return keyboard[client];
}

InputCtx<WlPointer> const& WlSeat::acquire_pointer_reference(wl_client* client) const
{
    return pointer[client];
}

InputCtx<WlTouch> const& WlSeat::acquire_touch_reference(wl_client* client) const
{
    return touch[client];
}

void WlSeat::ConfigObserver::device_added(std::shared_ptr<input::Device> const& device)
{
    if (auto keyboard_config = device->keyboard_configuration())
    {
        if (current_keymap != keyboard_config.value().device_keymap())
        {
            pending_keymap = keyboard_config.value().device_keymap();
        }
    }
}

void WlSeat::ConfigObserver::device_changed(std::shared_ptr<input::Device> const& device)
{
    if (auto keyboard_config = device->keyboard_configuration())
    {
        if (current_keymap != keyboard_config.value().device_keymap())
        {
            pending_keymap = keyboard_config.value().device_keymap();
        }
    }
}

void WlSeat::ConfigObserver::device_removed(std::shared_ptr<input::Device> const& /*device*/)
{
}

void WlSeat::ConfigObserver::changes_complete()
{
    on_keymap_commit(pending_keymap);
}

void WaylandEventSink::send_buffer(BufferStreamId /*id*/, graphics::Buffer& /*buffer*/, graphics::BufferIpcMsgType)
{
}

void WaylandEventSink::handle_event(MirEvent const& e)
{
    switch(mir_event_get_type(&e))
    {
    default:
        // Do nothing
        break;
    }
}

void WaylandEventSink::handle_lifecycle_event(MirLifecycleState state)
{
    lifecycle_handler(state);
}

void WaylandEventSink::handle_display_config_change(graphics::DisplayConfiguration const& /*config*/)
{
}

void WaylandEventSink::send_ping(int32_t)
{
}

class BasicSurfaceEventSink : public mf::EventSink
{
public:
    BasicSurfaceEventSink(WlSeat* seat, wl_client* client, wl_resource* target, wl_resource* event_sink)
        : seat{seat},
        client{client},
        target{target},
        event_sink{event_sink},
        window_size{Size{0,0}}
    {
    }

    void handle_event(MirEvent const& e) override;
    void handle_lifecycle_event(MirLifecycleState) override {}
    void handle_display_config_change(graphics::DisplayConfiguration const&) override {}
    void send_ping(int32_t) override {}
    void handle_input_config_change(MirInputConfig const&) override {}
    void handle_error(ClientVisibleError const&) override {}

    void send_buffer(frontend::BufferStreamId, graphics::Buffer&, graphics::BufferIpcMsgType) override {}
    void add_buffer(graphics::Buffer&) override {}
    void error_buffer(Size, MirPixelFormat, std::string const& ) override {}
    void update_buffer(graphics::Buffer&) override {}

    void latest_resize(Size window_size)
    {
        this->window_size = window_size;
    }

    virtual void handle_resize_event(MirResizeEvent const* event) = 0;

protected:
    WlSeat* const seat;
    wl_client* const client;
    wl_resource* const target;
    wl_resource* const event_sink;
    std::atomic<Size> window_size;
};

void BasicSurfaceEventSink::handle_event(MirEvent const& event)
{
    switch (mir_event_get_type(&event))
    {
    case mir_event_type_resize:
    {
        handle_resize_event(mir_event_get_resize_event(&event));
        break;
    }
    case mir_event_type_input:
    {
        auto input_event = mir_event_get_input_event(&event);
        switch (mir_input_event_get_type(input_event))
        {
        case mir_input_event_type_key:
            seat->acquire_keyboard_reference(client).handle_event(input_event, target);
            break;
        case mir_input_event_type_pointer:
            seat->acquire_pointer_reference(client).handle_event(input_event, target);
            break;
        case mir_input_event_type_touch:
            seat->acquire_touch_reference(client).handle_event(input_event, target);
            break;
        default:
            break;
        }
        break;
    }
    case mir_event_type_keymap:
    {
        auto const map_ev = mir_event_get_keymap_event(&event);

        seat->acquire_keyboard_reference(client).handle_event(map_ev, target);
        break;
    }
    case mir_event_type_window:
    {
        auto const wev = mir_event_get_window_event(&event);

        seat->acquire_keyboard_reference(client).handle_event(wev, target);
    }
    default:
        break;
    }
}

class SurfaceEventSink : public BasicSurfaceEventSink
{
public:
    using BasicSurfaceEventSink::BasicSurfaceEventSink;

    void handle_resize_event(MirResizeEvent const* event) override;
};

void SurfaceEventSink::handle_resize_event(MirResizeEvent const* event)
{
    Size new_size{mir_resize_event_get_width(event), mir_resize_event_get_height(event)};
    if (window_size != new_size)
<<<<<<< HEAD
        {
            seat->spawn([event_sink= event_sink,
                         width = mir_resize_event_get_width(event),
                         height = mir_resize_event_get_height(event)]()
                {
                    wl_shell_surface_send_configure(event_sink, WL_SHELL_SURFACE_RESIZE_NONE, width, height);
                });
        }
=======
    {
        seat->spawn([event_sink= event_sink,
                        width = mir_resize_event_get_width(event),
                        height = mir_resize_event_get_height(event)]()
                        {
                            wl_shell_surface_send_configure(event_sink, WL_SHELL_SURFACE_RESIZE_NONE, width, height);
                        });
    }
>>>>>>> 55dd0e6d
}

class Output
{
public:
    Output(
        wl_display* display,
        mg::DisplayConfigurationOutput const& initial_configuration)
        : output{make_output(display)},
          current_config{initial_configuration}
    {
    }

    ~Output()
    {
        wl_global_destroy(output);
    }

    void handle_configuration_changed(mg::DisplayConfigurationOutput const& /*config*/)
    {

    }

private:
    static void send_initial_config(
        wl_resource* client_resource,
        mg::DisplayConfigurationOutput const& config)
    {
        wl_output_send_geometry(
            client_resource,
            config.top_left.x.as_int(),
            config.top_left.y.as_int(),
            config.physical_size_mm.width.as_int(),
            config.physical_size_mm.height.as_int(),
            WL_OUTPUT_SUBPIXEL_UNKNOWN,
            "Fake manufacturer",
            "Fake model",
            WL_OUTPUT_TRANSFORM_NORMAL);
        for (size_t i = 0; i < config.modes.size(); ++i)
        {
            auto const& mode = config.modes[i];
            wl_output_send_mode(
                client_resource,
                ((i == config.preferred_mode_index ? WL_OUTPUT_MODE_PREFERRED : 0) |
                 (i == config.current_mode_index ? WL_OUTPUT_MODE_CURRENT : 0)),
                mode.size.width.as_int(),
                mode.size.height.as_int(),
                mode.vrefresh_hz * 1000);
        }
        wl_output_send_scale(client_resource, 1);
        wl_output_send_done(client_resource);
    }

    wl_global* make_output(wl_display* display)
    {
        return wl_global_create(
            display,
            &wl_output_interface,
            2,
            this, &on_bind);
    }

    static void on_bind(wl_client* client, void* data, uint32_t version, uint32_t id)
    {
        auto output = reinterpret_cast<Output*>(data);
        auto resource = wl_resource_create(client, &wl_output_interface,
                                           std::min(version, 2u), id);
        if (resource == NULL) {
            wl_client_post_no_memory(client);
            return;
        }

        output->resource_map[client].push_back(resource);
        wl_resource_set_destructor(resource, &resource_destructor);
        wl_resource_set_user_data(resource, &(output->resource_map));

        send_initial_config(resource, output->current_config);
    }

    static void resource_destructor(wl_resource* resource)
    {
        auto& map = *reinterpret_cast<decltype(resource_map)*>(
            wl_resource_get_user_data(resource));

        auto& client_resource_list = map[wl_resource_get_client(resource)];
        std::remove_if(
            client_resource_list.begin(),
            client_resource_list.end(),
            [resource](auto candidate) { return candidate == resource; });
    }

private:
    wl_global* const output;
    mg::DisplayConfigurationOutput current_config;
    std::unordered_map<wl_client*, std::vector<wl_resource*>> resource_map;
};

class OutputManager
{
public:
    OutputManager(
        wl_display* display,
        mf::DisplayChanger& display_config)
        : display{display}
    {
        // TODO: Also register display configuration listeners
        display_config.base_configuration()->for_each_output(std::bind(&OutputManager::create_output, this, std::placeholders::_1));
    }

private:
    void create_output(mg::DisplayConfigurationOutput const& initial_config)
    {
        if (initial_config.used)
        {
            outputs.emplace(
                initial_config.id,
                std::make_unique<Output>(
                    display,
                    initial_config));
        }
    }

    void handle_configuration_change(mg::DisplayConfiguration const& config)
    {
        config.for_each_output([this](mg::DisplayConfigurationOutput const& output_config)
            {
                auto output_iter = outputs.find(output_config.id);
                if (output_iter != outputs.end())
                {
                    if (output_config.used)
                    {
                        output_iter->second->handle_configuration_changed(output_config);
                    }
                    else
                    {
                        outputs.erase(output_iter);
                    }
                }
                else if (output_config.used)
                {
                    outputs[output_config.id] = std::make_unique<Output>(display, output_config);
                }
            });
    }

    wl_display* const display;
    std::unordered_map<mg::DisplayConfigurationOutputId, std::unique_ptr<Output>> outputs;
};

class WlShellSurface : public wayland::ShellSurface
{
public:
    WlShellSurface(
        wl_client* client,
        wl_resource* parent,
        uint32_t id,
        wl_resource* surface,
        std::shared_ptr<mf::Shell> const& shell_,
<<<<<<< HEAD
        WlSeat& seat)
        : ShellSurface(client, parent, id),
          destroyed{std::make_shared<bool>(false)},
          shell{shell_}
=======
        WlSeat& seat) :
        ShellSurface(client, parent, id),
        destroyed{std::make_shared<bool>(false)},
        shell{shell_}
>>>>>>> 55dd0e6d
    {
        auto* tmp = wl_resource_get_user_data(surface);
        auto* mir_surface = static_cast<WlSurface*>(tmp);

        auto const sink = std::make_shared<SurfaceEventSink>(&seat, client, surface, resource);

        mir_surface->set_resize_handler([mir_surface, sink, &seat, this](Size initial_size)
<<<<<<< HEAD
            { resize_handler(mir_surface, sink, seat, initial_size); });
=======
                                            { resize_handler(mir_surface, sink, seat, initial_size); });
>>>>>>> 55dd0e6d
    }

    ~WlShellSurface() override
    {
        *destroyed = true;
        if (surface_id.as_value())
        {
            if (auto session = session_for_client(client))
            {
                shell->destroy_surface(session, surface_id);
            }
        }
    }
protected:
    void pong(uint32_t /*serial*/) override
    {
    }

    void move(struct wl_resource* /*seat*/, uint32_t /*serial*/) override
    {
        ARG_TRACE;
    }

    void resize(struct wl_resource* /*seat*/, uint32_t /*serial*/, uint32_t /*edges*/) override
    {
        ARG_TRACE;
    }

    void set_toplevel() override
    {
        ARG_TRACE;
    }

    void set_transient(
        struct wl_resource* parent,
        int32_t x,
        int32_t y,
        uint32_t /*flags*/) override
    {
        auto const session = session_for_client(client);
        auto* tmp = wl_resource_get_user_data(parent);
        auto& parent_surface = *static_cast<WlSurface*>(tmp);

        if (surface_id.as_value())
        {
            shell::SurfaceSpecification new_spec;
            new_spec.parent_id = parent_surface.surface_id;
            new_spec.aux_rect = Rectangle{{X{x},    Y{y}},
                                          {Width{}, Height{}}};
            new_spec.surface_placement_gravity = mir_placement_gravity_northwest;
            new_spec.aux_rect_placement_gravity = mir_placement_gravity_southeast;
            new_spec.placement_hints = mir_placement_hints_slide_x;
            new_spec.aux_rect_placement_offset_x = 0;
            new_spec.aux_rect_placement_offset_y = 0;
            shell->modify_surface(session, surface_id, new_spec);
        }
        else
        {
            params.parent_id = parent_surface.surface_id;
            params.aux_rect = Rectangle{{x, y}, {}};
            params.surface_placement_gravity = mir_placement_gravity_northwest;
            params.aux_rect_placement_gravity = mir_placement_gravity_southeast;
            params.placement_hints = mir_placement_hints_slide_x;
            params.aux_rect_placement_offset_x = 0;
            params.aux_rect_placement_offset_y = 0;
        }
    }

    void set_fullscreen(
        uint32_t /*method*/,
        uint32_t /*framerate*/,
        std::experimental::optional<struct wl_resource*> const& output) override
    {
        if (surface_id.as_value())
        {
            mir::shell::SurfaceSpecification mods;
            mods.state = mir_window_state_fullscreen;
            if (output)
            {
                // TODO{alan_g} mods.output_id = DisplayConfigurationOutputId_from(output)
            }

            auto const session = session_for_client(client);
            shell->modify_surface(session, surface_id, mods);
        }
        else
        {
            params.state = mir_window_state_fullscreen;
            if (output)
            {
                // TODO{alan_g} params.output_id = DisplayConfigurationOutputId_from(output)
            }
        }
    }

    void set_popup(
        struct wl_resource* /*seat*/,
        uint32_t /*serial*/,
        struct wl_resource* parent,
        int32_t x,
        int32_t y,
        uint32_t /*flags*/) override
    {
        auto const session = session_for_client(client);
        auto* tmp = wl_resource_get_user_data(parent);
        auto& parent_surface = *static_cast<WlSurface*>(tmp);

        if (surface_id.as_value())
        {
            shell::SurfaceSpecification new_spec;
            new_spec.parent_id = parent_surface.surface_id;
            new_spec.aux_rect = Rectangle{{X{x}, Y{y}}, {Width{}, Height{}}};
            new_spec.surface_placement_gravity = mir_placement_gravity_northwest;
            new_spec.aux_rect_placement_gravity = mir_placement_gravity_southeast;
            new_spec.placement_hints = mir_placement_hints_slide_x;
            new_spec.aux_rect_placement_offset_x = 0;
            new_spec.aux_rect_placement_offset_y = 0;
            shell->modify_surface(session, surface_id, new_spec);
        }
        else
        {
            params.parent_id = parent_surface.surface_id;
            params.aux_rect = Rectangle{{X{x}, Y{y}}, {Width{}, Height{}}};
            params.surface_placement_gravity = mir_placement_gravity_northwest;
            params.aux_rect_placement_gravity = mir_placement_gravity_southeast;
            params.placement_hints = mir_placement_hints_slide_x;
            params.aux_rect_placement_offset_x = 0;
            params.aux_rect_placement_offset_y = 0;
        }
    }

    void set_maximized(std::experimental::optional<struct wl_resource*> const& output) override
    {
        if (surface_id.as_value())
        {
            mir::shell::SurfaceSpecification mods;
            mods.state = mir_window_state_maximized;
            if (output)
            {
                // TODO{alan_g} mods.output_id = DisplayConfigurationOutputId_from(output)
            }
            auto const session = session_for_client(client);
            shell->modify_surface(session, surface_id, mods);
        }
        else
        {
            params.state = mir_window_state_maximized;
            if (output)
            {
                // TODO{alan_g} params.output_id = DisplayConfigurationOutputId_from(output)
            }
        }
    }

    void set_title(std::string const& title) override
    {
        if (surface_id.as_value())
        {
            shell::SurfaceSpecification new_spec;
            new_spec.name = title;
            auto const session = session_for_client(client);
            shell->modify_surface(session, surface_id, new_spec);
        }
        else
        {
            params.name = title;
        }
    }

    void set_class(std::string const& /*class_*/) override
    {
        ARG_TRACE;
    }

    void resize_handler(
        WlSurface* mir_surface,
        std::shared_ptr<SurfaceEventSink> const& sink,
        WlSeat& seat,
        Size initial_size)
    {
        auto const session = session_for_client(client);

        if (surface_id.as_value())
        {
            auto const surface = get_surface_for_id(session, surface_id);
            if (surface->size() == initial_size)
                return;
            sink->latest_resize(initial_size);
            shell::SurfaceSpecification new_size_spec;
            new_size_spec.width = initial_size.width;
            new_size_spec.height = initial_size.height;
            shell->modify_surface(session, surface_id, new_size_spec);
            return;
        }

        params.size = initial_size;
        params.content_id = mir_surface->stream_id;
        surface_id = shell->create_surface(session, params, sink);
        mir_surface->surface_id = surface_id;

        {
            // The shell isn't guaranteed to respect the requested size
            auto const window = session->get_surface(surface_id);
            auto const size = window->client_size();

            if (size != initial_size)
            {
                sink->latest_resize(size);
                seat.spawn(
                    run_unless(
                        destroyed,
                        [resource = resource, height = size.height.as_int(), width = size.width.as_int()]()
                        {
                            wl_shell_surface_send_configure(
                                resource, WL_SHELL_SURFACE_RESIZE_NONE, width, height);
                        }));
            }
        }

        mir_surface->set_hide_handler(
            [shell=shell, session, id = surface_id](bool visible)
            {
                if (get_surface_for_id(session, id)->visible() == visible)
                    return;
                shell::SurfaceSpecification hide_spec;
                hide_spec.state = visible ? mir_window_state_restored : mir_window_state_hidden;
                shell->modify_surface(session, id, hide_spec);
            });
    }

private:
    void resize_handler(
        WlSurface* mir_surface,
        std::shared_ptr<SurfaceEventSink> const& sink,
        WlSeat& seat,
        Size initial_size)
    {
        auto const session = session_for_client(client);

        if (surface_id.as_value())
        {
            auto const surface = get_surface_for_id(session, surface_id);
            if (surface->size() == initial_size)
                return;
            sink->latest_resize(initial_size);
            shell::SurfaceSpecification new_size_spec;
            new_size_spec.width = initial_size.width;
            new_size_spec.height = initial_size.height;
            shell->modify_surface(session, surface_id, new_size_spec);
            return;
        }

        params.size = initial_size;
        params.content_id = mir_surface->stream_id;
        surface_id = shell->create_surface(session, params, sink);
        mir_surface->surface_id = surface_id;

        {
            // The shell isn't guaranteed to respect the requested size
            auto const window = session->get_surface(surface_id);
            auto const size = window->client_size();

            if (size != initial_size)
            {
                sink->latest_resize(size);
                seat.spawn(
                    run_unless(
                        destroyed,
                        [resource = resource, height = size.height.as_int(), width = size.width.as_int()]()
                            {
                                wl_shell_surface_send_configure(
                                    resource, WL_SHELL_SURFACE_RESIZE_NONE, width, height);
                            }));
            }
        }

        mir_surface->set_hide_handler(
            [shell=shell, session, id = surface_id](bool visible)
                {
                    if (get_surface_for_id(session, id)->visible() == visible)
                        return;
                    shell::SurfaceSpecification hide_spec;
                    hide_spec.state = visible ? mir_window_state_restored : mir_window_state_hidden;
                    shell->modify_surface(session, id, hide_spec);
                });
    }

    std::shared_ptr<bool> const destroyed;
    std::shared_ptr<mf::Shell> const shell;
    mf::SurfaceId surface_id;

    ms::SurfaceCreationParameters params = ms::SurfaceCreationParameters().of_type(mir_window_type_freestyle);
};

class WlShell : public wayland::Shell
{
public:
    WlShell(
        wl_display* display,
        std::shared_ptr<mf::Shell> const& shell,
        WlSeat& seat)
        : Shell(display, 1),
        shell{shell},
        seat{seat}
    {
    }

    void get_shell_surface(
        wl_client* client,
        wl_resource* resource,
        uint32_t id,
        wl_resource* surface) override
    {
        new WlShellSurface(client, resource, id, surface, shell, seat);
    }
private:
    std::shared_ptr<mf::Shell> const shell;
    WlSeat& seat;
};

struct ZxdgPositionerV6 : wayland::ZxdgPositionerV6
{
    ZxdgPositionerV6(struct wl_client* client, struct wl_resource* parent, uint32_t id) :
        wayland::ZxdgPositionerV6(client, parent, id)
    {
    }

    void destroy() override
    {
        // TODO
    }

    void set_size(int32_t width, int32_t height) override
    {
        (void)width, (void)height;
        // TODO
        ARG_TRACE;
    }

    void set_anchor_rect(int32_t x, int32_t y, int32_t width, int32_t height) override
    {
        (void)x, (void)y, (void)width, (void)height;
        // TODO
        ARG_TRACE;
    }

    void set_anchor(uint32_t anchor) override
    {
        (void)anchor;
        // TODO
        ARG_TRACE;
    }

    void set_gravity(uint32_t gravity) override
    {
        (void)gravity;
        // TODO
        ARG_TRACE;
    }

    void set_constraint_adjustment(uint32_t constraint_adjustment) override
    {
        (void)constraint_adjustment;
        // TODO
        ARG_TRACE;
    }

    void set_offset(int32_t x, int32_t y) override
    {
        (void)x, (void)y;
        // TODO
        ARG_TRACE;
    }
};

struct ZxdgToplevelV6 : wayland::ZxdgToplevelV6
{
    ZxdgToplevelV6(struct wl_client* client, struct wl_resource* parent, uint32_t id,
        std::shared_ptr<mf::Shell> const& shell, mf::SurfaceId surface_id) :
        wayland::ZxdgToplevelV6(client, parent, id),
        shell{shell},
        surface_id{surface_id}
    {
    }

    void destroy() override
    {
        // TODO
    }

    void set_parent(std::experimental::optional<struct wl_resource*> const& parent) override;

    void set_title(std::string const& title) override
    {
        shell::SurfaceSpecification new_spec;
        new_spec.name = title;
        auto const session = session_for_client(client);
        shell->modify_surface(session, surface_id, new_spec);
    }

    void set_app_id(std::string const& /*app_id*/) override
    {
        // Logically this sets the session name, but Mir doesn't allow this (currently) and
        // allowing e.g. "session_for_client(client)->name(app_id);" would break the libmirserver ABI
    }

    void show_window_menu(struct wl_resource* seat, uint32_t serial, int32_t x, int32_t y) override
    {
        (void)seat, (void)serial, (void)x, (void)y;
        // TODO
        ARG_TRACE;
    }

    void move(struct wl_resource* seat, uint32_t serial) override
    {
        (void)seat, (void)serial;
        // TODO
        ARG_TRACE;
    }

    void resize(struct wl_resource* seat, uint32_t serial, uint32_t edges) override
    {
        (void)seat, (void)serial, (void)edges;
        // TODO
        ARG_TRACE;
    }

    void set_max_size(int32_t width, int32_t height) override
    {
        if (width == 0) width = std::numeric_limits<int>::max();
        if (height == 0) height = std::numeric_limits<int>::max();

        shell::SurfaceSpecification new_spec;
        new_spec.max_width = Width{width};
        new_spec.max_height = Height{height};
        auto const session = session_for_client(client);
        shell->modify_surface(session, surface_id, new_spec);
    }

    void set_min_size(int32_t width, int32_t height) override
    {
        shell::SurfaceSpecification new_spec;
        new_spec.min_width = Width{width};
        new_spec.min_height = Height{height};
        auto const session = session_for_client(client);
        shell->modify_surface(session, surface_id, new_spec);
    }

    void set_maximized() override
    {
        shell::SurfaceSpecification new_spec;
        new_spec.state = mir_window_state_maximized;
        auto const session = session_for_client(client);
        shell->modify_surface(session, surface_id, new_spec);
    }

    void unset_maximized() override
    {
        shell::SurfaceSpecification new_spec;
        new_spec.state = mir_window_state_restored;
        auto const session = session_for_client(client);
        shell->modify_surface(session, surface_id, new_spec);
    }

    void set_fullscreen(std::experimental::optional<struct wl_resource*> const& output) override
    {
        (void)output;
        // TODO
        ARG_TRACE;
    }

    void unset_fullscreen() override
    {
        // TODO
        ARG_TRACE;
    }

    void set_minimized() override
    {
        // TODO
        ARG_TRACE;
    }

private:
    std::shared_ptr<mf::Shell> const shell;
    mf::SurfaceId const surface_id;
};

struct ZxdgPopupV6 : wayland::ZxdgPopupV6
{
    ZxdgPopupV6(struct wl_client* client, struct wl_resource* parent, uint32_t id) :
        wayland::ZxdgPopupV6(client, parent, id)
    {
    }

    void grab(struct wl_resource* seat, uint32_t serial) override
    {
        (void)seat, (void)serial;
        // TODO
        ARG_TRACE;
    }

    void destroy() override
    {
        // TODO
    }
};

class ZxdgSurfaceV6EventSink : public BasicSurfaceEventSink
{
public:
    using BasicSurfaceEventSink::BasicSurfaceEventSink;

    ZxdgSurfaceV6EventSink(WlSeat* seat, wl_client* client, wl_resource* target, wl_resource* event_sink,
        std::shared_ptr<bool> const& destroyed) :
        BasicSurfaceEventSink(seat, client, target, event_sink),
        destroyed{destroyed}
    {
    }

    void handle_resize_event(MirResizeEvent const* event) override
    {
        send_resize({mir_resize_event_get_width(event), mir_resize_event_get_height(event)});
    }

    void send_resize(Size const& new_size)
    {
        if (window_size != new_size)
        {
            latest_resize(new_size);

            seat->spawn(run_unless(destroyed, [event_sink=event_sink, serial=serial++]()
                {
                    // TODO event_sink is a zxdg_surface_v6, not a wl_shell_surface
                    // wl_shell_surface_send_configure(event_sink, WL_SHELL_SURFACE_RESIZE_NONE, width, height);
                    wl_resource_post_event(event_sink, 0, serial);
                }));
        }
    }

private:
    std::shared_ptr<bool> const destroyed;
    unsigned int serial{0};
};

struct ZxdgSurfaceV6 : wayland::ZxdgSurfaceV6
{
    ZxdgSurfaceV6(wl_client* client,
        wl_resource* parent,
        uint32_t id,
        wl_resource* surface,
        std::shared_ptr<mf::Shell> const& shell,
        WlSeat& seat) :
        wayland::ZxdgSurfaceV6(client, parent, id),
        client{client},
        parent{parent},
        destroyed{std::make_shared<bool>(false)},
        shell{shell}
    {
        // We don't know the size yet, so we guess
        static Size const default_size{640, 480};

        auto* tmp = wl_resource_get_user_data(surface);
        auto& mir_surface = *static_cast<WlSurface*>(tmp);

        auto const session = session_for_client(client);

        auto params = ms::SurfaceCreationParameters()
            .of_type(mir_window_type_normal)
            .of_size(Size{640, 480})
            .with_buffer_stream(mir_surface.stream_id);

        auto const sink = std::make_shared<ZxdgSurfaceV6EventSink>(&seat, client, surface, resource, destroyed);
        surface_id = shell->create_surface(session, params, sink);
        mir_surface.surface_id = surface_id;

        auto const window = session->get_surface(surface_id);

        if (window->client_size() != default_size)
            sink->send_resize(window->client_size());

        mir_surface.set_resize_handler(
            [shell, session, id = surface_id, client](Size new_size)
                {
                    auto const surface = get_surface_for_id(session, id);
                    if (surface->size() == new_size)
                        return;

                    shell::SurfaceSpecification new_size_spec;
                    new_size_spec.width = new_size.width;
                    new_size_spec.height = new_size.height;
                    shell->modify_surface(session, id, new_size_spec);
                });

        mir_surface.set_hide_handler(
            [shell, session, id = surface_id](bool visible)
                {
                    if (get_surface_for_id(session, id)->visible() == visible)
                        return;
                    shell::SurfaceSpecification hide_spec;
                    hide_spec.state = visible ? mir_window_state_restored : mir_window_state_hidden;
                    shell->modify_surface(session, id, hide_spec);
                });
    }

    ~ZxdgSurfaceV6() override
    {
        *destroyed = true;
        if (auto session = session_for_client(client))
        {
            shell->destroy_surface(session, surface_id);
        }
    }

    void destroy() override
    {
        // TODO
    }

    void get_toplevel(uint32_t id) override
    {
        new ZxdgToplevelV6{client, parent, id, shell, surface_id};
    }

    void get_popup(uint32_t id, struct wl_resource* parent, struct wl_resource* positioner) override
    {
        ARG_TRACE;
        (void)positioner;
        new ZxdgPopupV6{client, parent, id};
    }

    void set_window_geometry(int32_t /*x*/, int32_t /*y*/, int32_t width, int32_t height) override
    {
        auto const session = session_for_client(client);
        auto const surface = get_surface_for_id(session, surface_id);

        Size const new_size{width, height};

        if (surface->size() == new_size)
            return;

        shell::SurfaceSpecification modifications;
        modifications.width = new_size.width;
        modifications.height = new_size.height;
        shell->modify_surface(session, surface_id, modifications);
    }

    void ack_configure(uint32_t serial) override
    {
        ARG_TRACE;
        (void)serial;
        // TODO
    }

    struct wl_client* const client;
    struct wl_resource* const parent;
    std::shared_ptr<bool> const destroyed;
    std::shared_ptr<mf::Shell> const shell;
    mf::SurfaceId surface_id;
};

void ZxdgToplevelV6::set_parent(std::experimental::optional<struct wl_resource*> const& parent)
{
    shell::SurfaceSpecification new_spec;

    auto const session = session_for_client(client);

    if (parent && parent.value())
    {
        auto* tmp = wl_resource_get_user_data(parent.value());
        auto& mir_surface = *static_cast<ZxdgSurfaceV6*>(tmp);
        new_spec.parent_id = mir_surface.surface_id;
    }
    else
    {
        new_spec.parent = std::weak_ptr<scene::Surface>{};
    }

    shell->modify_surface(session, surface_id, new_spec);
}

struct ZxdgShellV6 : wayland::ZxdgShellV6
{
    ZxdgShellV6(
        struct wl_display* display,
        uint32_t max_version,
        std::shared_ptr<mf::Shell> const shell,
        WlSeat& seat) :
        wayland::ZxdgShellV6(display, max_version),
        shell{shell},
        seat{seat}
    {
    }

    void destroy(struct wl_client* client, struct wl_resource* resource) override
    {
        (void)client, (void)resource;
        // TODO
    }

    void create_positioner(struct wl_client* client, struct wl_resource* resource, uint32_t id) override
    {
        new ZxdgPositionerV6{client, resource, id};
    }

    void get_xdg_surface(
        struct wl_client* client,
        struct wl_resource* resource,
        uint32_t id,
        struct wl_resource* surface) override
    {
        new ZxdgSurfaceV6{client, resource, id, surface, shell, seat};
    }

    void pong(struct wl_client* client, struct wl_resource* resource, uint32_t serial) override
    {
        (void)client, (void)resource, (void)serial;
        // TODO
    }

private:
    std::shared_ptr<mf::Shell> const shell;
    WlSeat& seat;
};

struct DataDevice : wayland::DataDevice
{
    DataDevice(struct wl_client* client, struct wl_resource* parent, uint32_t id) :
        wayland::DataDevice(client, parent, id)
    {
    }

    void start_drag(
        std::experimental::optional<struct wl_resource*> const& source, struct wl_resource* origin,
        std::experimental::optional<struct wl_resource*> const& icon, uint32_t serial) override
    {
        ARG_TRACE;
        (void)source, (void)origin, (void)icon, (void)serial;
    }

    void set_selection(std::experimental::optional<struct wl_resource*> const& source, uint32_t serial) override
    {
        ARG_TRACE;
        (void)source, (void)serial;
    }

    void release() override
    {
        ARG_TRACE;
    }
};

struct DataDeviceManager : wayland::DataDeviceManager
{
    DataDeviceManager(struct wl_display* display, uint32_t max_version) :
        wayland::DataDeviceManager(display, max_version)
    {
    }

    void create_data_source(struct wl_client* client, struct wl_resource* resource, uint32_t id) override
    {
        ARG_TRACE;
        (void)client, (void)resource, (void)id;
    }

    void get_data_device(
        struct wl_client* client, struct wl_resource* resource, uint32_t id, struct wl_resource* seat) override
    {
        (void)seat;
        new DataDevice{client, resource, id};
    }
};
}
}

namespace
{
int halt_eventloop(int fd, uint32_t /*mask*/, void* data)
{
    auto display = reinterpret_cast<wl_display*>(data);
    wl_display_terminate(display);

    eventfd_t ignored;
    if (eventfd_read(fd, &ignored) < 0)
    {
        BOOST_THROW_EXCEPTION((std::system_error{
            errno,
            std::system_category(),
            "Failed to consume pause event notification"}));
    }
    return 0;
}
}

namespace
{
void cleanup_display(wl_display *display)
{
    wl_display_flush_clients(display);
    wl_display_destroy(display);
}

class WaylandExecutor : public mir::Executor
{
public:
    void spawn (std::function<void ()>&& work) override
    {
        {
            std::lock_guard<std::recursive_mutex> lock{mutex};
            workqueue.emplace_back(std::move(work));
        }
        if (auto err = eventfd_write(notify_fd, 1))
        {
            BOOST_THROW_EXCEPTION((std::system_error{err, std::system_category(), "eventfd_write failed to notify event loop"}));
        }
    }

    /**
     * Get an Executor which dispatches onto a wl_event_loop
     *
     * \note    The executor may outlive the wl_event_loop, but no tasks will be dispatched
     *          after the wl_event_loop is destroyed.
     *
     * \param [in]  loop    The event loop to dispatch on
     * \return              An Executor that queues onto the wl_event_loop
     */
    static std::shared_ptr<mir::Executor> executor_for_event_loop(wl_event_loop* loop)
    {
        if (auto notifier = wl_event_loop_get_destroy_listener(loop, &on_display_destruction))
        {
            DestructionShim* shim;
            shim = wl_container_of(notifier, shim, destruction_listener);

            return shim->executor;
        }
        else
        {
            auto const executor = std::shared_ptr<WaylandExecutor>{new WaylandExecutor{loop}};
            auto shim = std::make_unique<DestructionShim>(executor);

            shim->destruction_listener.notify = &on_display_destruction;
            wl_event_loop_add_destroy_listener(loop, &(shim.release())->destruction_listener);

            return executor;
        }
    }

private:
    WaylandExecutor(wl_event_loop* loop)
        : notify_fd{eventfd(0, EFD_CLOEXEC | EFD_SEMAPHORE | EFD_NONBLOCK)},
        notify_source{wl_event_loop_add_fd(loop, notify_fd, WL_EVENT_READABLE, &on_notify, this)}
    {
        if (notify_fd == mir::Fd::invalid)
        {
            BOOST_THROW_EXCEPTION((std::system_error{
                errno,
                std::system_category(),
                "Failed to create IPC pause notification eventfd"}));
        }
    }

    std::function<void()> get_work()
    {
        std::lock_guard<std::recursive_mutex> lock{mutex};
        if (!workqueue.empty())
        {
            auto const work = std::move(workqueue.front());
            workqueue.pop_front();
            return work;
        }
        return {};
    }

    static int on_notify(int fd, uint32_t, void* data)
    {
        auto executor = static_cast<WaylandExecutor*>(data);

        eventfd_t unused;
        if (auto err = eventfd_read(fd, &unused))
        {
            mir::log_error(
                "eventfd_read failed to consume wakeup notification: %s (%i)",
                strerror(err),
                err);
        }

        while (auto work = executor->get_work())
        {
            try
            {
                work();
            }
            catch(...)
            {
                mir::log(
                    mir::logging::Severity::critical,
                    MIR_LOG_COMPONENT,
                    std::current_exception(),
                    "Exception processing Wayland event loop work item");
            }
        }

        return 0;
    }

    static void on_display_destruction(wl_listener* listener, void*)
    {
        DestructionShim* shim;
        shim = wl_container_of(listener, shim, destruction_listener);

        {
            std::lock_guard<std::recursive_mutex> lock{shim->executor->mutex};
            wl_event_source_remove(shim->executor->notify_source);
        }
        delete shim;
    }

    std::recursive_mutex mutex;
    mir::Fd const notify_fd;
    std::deque<std::function<void()>> workqueue;

    wl_event_source* const notify_source;

    struct DestructionShim
    {
        explicit DestructionShim(std::shared_ptr<WaylandExecutor> const& executor)
            : executor{executor}
        {
        }

        std::shared_ptr<WaylandExecutor> const executor;
        wl_listener destruction_listener;
    };
    static_assert(
        std::is_standard_layout<DestructionShim>::value,
        "DestructionShim must be Standard Layout for wl_container_of to be defined behaviour");
};
}

mf::WaylandConnector::WaylandConnector(
    optional_value<std::string> const& display_name,
    std::shared_ptr<mf::Shell> const& shell,
    DisplayChanger& display_config,
    std::shared_ptr<mi::InputDeviceHub> const& input_hub,
    std::shared_ptr<mg::GraphicBufferAllocator> const& allocator,
    std::shared_ptr<mf::SessionAuthorizer> const& session_authorizer,
    bool arw_socket)
    : display{wl_display_create(), &cleanup_display},
    pause_signal{eventfd(0, EFD_CLOEXEC | EFD_SEMAPHORE)},
    allocator{std::dynamic_pointer_cast<mg::WaylandAllocator>(allocator)}
{
    if (pause_signal == mir::Fd::invalid)
    {
        BOOST_THROW_EXCEPTION((std::system_error{
            errno,
            std::system_category(),
            "Failed to create IPC pause notification eventfd"}));
    }

    if (!display)
    {
        BOOST_THROW_EXCEPTION(std::runtime_error{"Failed to create wl_display"});
    }

    /*
     * Here be Dragons!
     *
     * Some clients expect a certain order in the publication of globals, and will
     * crash with a different order. Yay!
     *
     * So far I've only found ones which expect wl_compositor before anything else,
     * so stick that first.
     */
    auto const executor = WaylandExecutor::executor_for_event_loop(wl_display_get_event_loop(display.get()));

    compositor_global = std::make_unique<mf::WlCompositor>(
        display.get(),
        executor,
        this->allocator);
    seat_global = std::make_unique<mf::WlSeat>(display.get(), input_hub, executor);
    output_manager = std::make_unique<mf::OutputManager>(
        display.get(),
        display_config);
    shell_global = std::make_unique<mf::WlShell>(display.get(), shell, *seat_global);
    data_device_manager_global = std::make_unique<mf::DataDeviceManager>(display.get(), wl_data_device_interface.version);
    xdg_shell_global = std::make_unique<mf::ZxdgShellV6>(display.get(), wayland::zxdg_shell_v6_interface.version, shell, *seat_global);

    wl_display_init_shm(display.get());

    if (this->allocator)
    {
        this->allocator->bind_display(display.get());
    }
    else
    {
        mir::log_warning("No WaylandAllocator EGL support!");
    }

    char const* wayland_display = nullptr;

    if (!display_name.is_set())
    {
        wayland_display = wl_display_add_socket_auto(display.get());
    }
    else
    {
        if (!wl_display_add_socket(display.get(), display_name.value().c_str()))
        {
            wayland_display = display_name.value().c_str();
        }
    }

    if (wayland_display)
    {
        if (arw_socket)
        {
            chmod((std::string{getenv("XDG_RUNTIME_DIR")} + "/" + wayland_display).c_str(),
                  S_IRUSR|S_IWUSR| S_IRGRP|S_IWGRP | S_IROTH|S_IWOTH);
        };
    }

    auto wayland_loop = wl_display_get_event_loop(display.get());

    setup_new_client_handler(display.get(), shell, session_authorizer);

    pause_source = wl_event_loop_add_fd(wayland_loop, pause_signal, WL_EVENT_READABLE, &halt_eventloop, display.get());
}

mf::WaylandConnector::~WaylandConnector()
{
    if (dispatch_thread.joinable())
    {
        stop();
    }
    wl_event_source_remove(pause_source);
}

void mf::WaylandConnector::start()
{
    dispatch_thread = std::thread{wl_display_run, display.get()};
}

void mf::WaylandConnector::stop()
{
    if (eventfd_write(pause_signal, 1) < 0)
    {
        BOOST_THROW_EXCEPTION((std::system_error{
            errno,
            std::system_category(),
            "Failed to send IPC eventloop pause signal"}));
    }
    if (dispatch_thread.joinable())
    {
        dispatch_thread.join();
        dispatch_thread = std::thread{};
    }
    else
    {
        mir::log_warning("WaylandConnector::stop() called on not-running connector?");
    }
}

int mf::WaylandConnector::client_socket_fd() const
{
    enum { server, client, size };
    int socket_fd[size];

    char const* error = nullptr;

    if (socketpair(AF_LOCAL, SOCK_STREAM, 0, socket_fd))
    {
        error = "Could not create socket pair";
    }
    else
    {
        // TODO: Wait on the result of wl_client_create so we can throw an exception on failure.
        WaylandExecutor::executor_for_event_loop(wl_display_get_event_loop(display.get()))
            ->spawn(
                [socket = socket_fd[server], display = display.get()]()
                    {
                        if (!wl_client_create(display, socket))
                        {
                            mir::log_error(
                                "Failed to create Wayland client object: %s (errno %i)",
                                strerror(errno),
                                errno);
                        }
                    });
    }

    if (error)
        BOOST_THROW_EXCEPTION((std::system_error{errno, std::system_category(), error}));

    return socket_fd[client];
}

int mf::WaylandConnector::client_socket_fd(
    std::function<void(std::shared_ptr<Session> const& session)> const& /*connect_handler*/) const
{
    return -1;
}

void mf::WaylandConnector::run_on_wayland_display(std::function<void(wl_display*)> const& functor)
{
    auto executor = WaylandExecutor::executor_for_event_loop(wl_display_get_event_loop(display.get()));

    executor->spawn([display_ref = display.get(), functor]() { functor(display_ref); });
}<|MERGE_RESOLUTION|>--- conflicted
+++ resolved
@@ -86,7 +86,6 @@
 namespace mcl = mir::client;
 namespace mi = mir::input;
 using namespace mir::geometry;
-<<<<<<< HEAD
 
 namespace
 {
@@ -115,8 +114,6 @@
 #define ARG_TRACE_CREATE  printf("**************************** this=%p : %s\n", static_cast<void*>(this), __PRETTY_FUNCTION__)
 #define ARG_TRACE_DESTROY printf("**************************** this=%p : %s\n", static_cast<void*>(this), __PRETTY_FUNCTION__)
 
-=======
->>>>>>> 55dd0e6d
 
 namespace mir
 {
@@ -333,7 +330,7 @@
 std::shared_ptr<mf::BufferStream> create_buffer_stream(mf::Session& session)
 {
     mg::BufferProperties const props{
-        Size{Width{0}, Height{0}},
+        geom::Size{geom::Width{0}, geom::Height{0}},
         mir_pixel_format_invalid,
         mg::BufferUsage::undefined
     };
@@ -1689,10 +1686,10 @@
 public:
     BasicSurfaceEventSink(WlSeat* seat, wl_client* client, wl_resource* target, wl_resource* event_sink)
         : seat{seat},
-        client{client},
-        target{target},
-        event_sink{event_sink},
-        window_size{Size{0,0}}
+          client{client},
+          target{target},
+          event_sink{event_sink},
+          window_size{geometry::Size{0,0}}
     {
     }
 
@@ -1781,16 +1778,6 @@
 {
     Size new_size{mir_resize_event_get_width(event), mir_resize_event_get_height(event)};
     if (window_size != new_size)
-<<<<<<< HEAD
-        {
-            seat->spawn([event_sink= event_sink,
-                         width = mir_resize_event_get_width(event),
-                         height = mir_resize_event_get_height(event)]()
-                {
-                    wl_shell_surface_send_configure(event_sink, WL_SHELL_SURFACE_RESIZE_NONE, width, height);
-                });
-        }
-=======
     {
         seat->spawn([event_sink= event_sink,
                         width = mir_resize_event_get_width(event),
@@ -1799,7 +1786,6 @@
                             wl_shell_surface_send_configure(event_sink, WL_SHELL_SURFACE_RESIZE_NONE, width, height);
                         });
     }
->>>>>>> 55dd0e6d
 }
 
 class Output
@@ -1958,17 +1944,10 @@
         uint32_t id,
         wl_resource* surface,
         std::shared_ptr<mf::Shell> const& shell_,
-<<<<<<< HEAD
-        WlSeat& seat)
-        : ShellSurface(client, parent, id),
-          destroyed{std::make_shared<bool>(false)},
-          shell{shell_}
-=======
         WlSeat& seat) :
         ShellSurface(client, parent, id),
         destroyed{std::make_shared<bool>(false)},
         shell{shell_}
->>>>>>> 55dd0e6d
     {
         auto* tmp = wl_resource_get_user_data(surface);
         auto* mir_surface = static_cast<WlSurface*>(tmp);
@@ -1976,11 +1955,7 @@
         auto const sink = std::make_shared<SurfaceEventSink>(&seat, client, surface, resource);
 
         mir_surface->set_resize_handler([mir_surface, sink, &seat, this](Size initial_size)
-<<<<<<< HEAD
-            { resize_handler(mir_surface, sink, seat, initial_size); });
-=======
-                                            { resize_handler(mir_surface, sink, seat, initial_size); });
->>>>>>> 55dd0e6d
+                                        { resize_handler(mir_surface, sink, seat, initial_size); });
     }
 
     ~WlShellSurface() override
@@ -2152,63 +2127,6 @@
 
     void set_class(std::string const& /*class_*/) override
     {
-        ARG_TRACE;
-    }
-
-    void resize_handler(
-        WlSurface* mir_surface,
-        std::shared_ptr<SurfaceEventSink> const& sink,
-        WlSeat& seat,
-        Size initial_size)
-    {
-        auto const session = session_for_client(client);
-
-        if (surface_id.as_value())
-        {
-            auto const surface = get_surface_for_id(session, surface_id);
-            if (surface->size() == initial_size)
-                return;
-            sink->latest_resize(initial_size);
-            shell::SurfaceSpecification new_size_spec;
-            new_size_spec.width = initial_size.width;
-            new_size_spec.height = initial_size.height;
-            shell->modify_surface(session, surface_id, new_size_spec);
-            return;
-        }
-
-        params.size = initial_size;
-        params.content_id = mir_surface->stream_id;
-        surface_id = shell->create_surface(session, params, sink);
-        mir_surface->surface_id = surface_id;
-
-        {
-            // The shell isn't guaranteed to respect the requested size
-            auto const window = session->get_surface(surface_id);
-            auto const size = window->client_size();
-
-            if (size != initial_size)
-            {
-                sink->latest_resize(size);
-                seat.spawn(
-                    run_unless(
-                        destroyed,
-                        [resource = resource, height = size.height.as_int(), width = size.width.as_int()]()
-                        {
-                            wl_shell_surface_send_configure(
-                                resource, WL_SHELL_SURFACE_RESIZE_NONE, width, height);
-                        }));
-            }
-        }
-
-        mir_surface->set_hide_handler(
-            [shell=shell, session, id = surface_id](bool visible)
-            {
-                if (get_surface_for_id(session, id)->visible() == visible)
-                    return;
-                shell::SurfaceSpecification hide_spec;
-                hide_spec.state = visible ? mir_window_state_restored : mir_window_state_hidden;
-                shell->modify_surface(session, id, hide_spec);
-            });
     }
 
 private:
@@ -2767,9 +2685,9 @@
     if (eventfd_read(fd, &ignored) < 0)
     {
         BOOST_THROW_EXCEPTION((std::system_error{
-            errno,
-            std::system_category(),
-            "Failed to consume pause event notification"}));
+           errno,
+           std::system_category(),
+           "Failed to consume pause event notification"}));
     }
     return 0;
 }
@@ -2831,7 +2749,7 @@
 private:
     WaylandExecutor(wl_event_loop* loop)
         : notify_fd{eventfd(0, EFD_CLOEXEC | EFD_SEMAPHORE | EFD_NONBLOCK)},
-        notify_source{wl_event_loop_add_fd(loop, notify_fd, WL_EVENT_READABLE, &on_notify, this)}
+          notify_source{wl_event_loop_add_fd(loop, notify_fd, WL_EVENT_READABLE, &on_notify, this)}
     {
         if (notify_fd == mir::Fd::invalid)
         {
@@ -2929,8 +2847,8 @@
     std::shared_ptr<mf::SessionAuthorizer> const& session_authorizer,
     bool arw_socket)
     : display{wl_display_create(), &cleanup_display},
-    pause_signal{eventfd(0, EFD_CLOEXEC | EFD_SEMAPHORE)},
-    allocator{std::dynamic_pointer_cast<mg::WaylandAllocator>(allocator)}
+      pause_signal{eventfd(0, EFD_CLOEXEC | EFD_SEMAPHORE)},
+      allocator{std::dynamic_pointer_cast<mg::WaylandAllocator>(allocator)}
 {
     if (pause_signal == mir::Fd::invalid)
     {
@@ -3060,15 +2978,15 @@
         WaylandExecutor::executor_for_event_loop(wl_display_get_event_loop(display.get()))
             ->spawn(
                 [socket = socket_fd[server], display = display.get()]()
+                {
+                    if (!wl_client_create(display, socket))
                     {
-                        if (!wl_client_create(display, socket))
-                        {
-                            mir::log_error(
-                                "Failed to create Wayland client object: %s (errno %i)",
-                                strerror(errno),
-                                errno);
-                        }
-                    });
+                        mir::log_error(
+                            "Failed to create Wayland client object: %s (errno %i)",
+                            strerror(errno),
+                            errno);
+                    }
+                });
     }
 
     if (error)
