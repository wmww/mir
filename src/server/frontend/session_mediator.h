/*
 * Copyright © 2012-2014 Canonical Ltd.
 *
 * This program is free software: you can redistribute it and/or modify it
 * under the terms of the GNU General Public License version 3,
 * as published by the Free Software Foundation.
 *
 * This program is distributed in the hope that it will be useful,
 * but WITHOUT ANY WARRANTY; without even the implied warranty of
 * MERCHANTABILITY or FITNESS FOR A PARTICULAR PURPOSE.  See the
 * GNU General Public License for more details.
 *
 * You should have received a copy of the GNU General Public License
 * along with this program.  If not, see <http://www.gnu.org/licenses/>.
 *
 * Authored by: Alan Griffiths <alan@octopull.co.uk>
 */

#ifndef MIR_FRONTEND_SESSION_MEDIATOR_H_
#define MIR_FRONTEND_SESSION_MEDIATOR_H_

#include "display_server.h"
#include "mir/frontend/connection_context.h"
#include "mir/frontend/surface_id.h"
#include "mir_toolkit/common.h"

#include <functional>
#include <unordered_map>
#include <memory>
#include <mutex>
#include <vector>

namespace mir
{
namespace graphics
{
class Buffer;
class Platform;
class Display;
class GraphicBufferAllocator;
}

/// Frontend interface. Mediates the interaction between client
/// processes and the core of the mir system.
namespace frontend
{
class ClientBufferTracker;
class Shell;
class Session;
class Surface;
class ResourceCache;
class SessionMediatorReport;
class EventSink;
class DisplayChanger;
class Screencast;
class TrustSession;

// SessionMediator relays requests from the client process into the server.
class SessionMediator : public detail::DisplayServer
{
public:

    SessionMediator(
        std::shared_ptr<Shell> const& shell,
        std::shared_ptr<graphics::Platform> const& graphics_platform,
        std::shared_ptr<frontend::DisplayChanger> const& display_changer,
        std::vector<MirPixelFormat> const& surface_pixel_formats,
        std::shared_ptr<SessionMediatorReport> const& report,
        std::shared_ptr<EventSink> const& event_sink,
        std::shared_ptr<ResourceCache> const& resource_cache,
        std::shared_ptr<Screencast> const& screencast,
        ConnectionContext const& connection_context);

    ~SessionMediator() noexcept;

    void client_pid(int pid) override;

    /* Platform independent requests */
    void connect(::google::protobuf::RpcController* controller,
                 const ::mir::protobuf::ConnectParameters* request,
                 ::mir::protobuf::Connection* response,
                 ::google::protobuf::Closure* done) override;

    void create_surface(google::protobuf::RpcController* controller,
                        const mir::protobuf::SurfaceParameters* request,
                        mir::protobuf::Surface* response,
                        google::protobuf::Closure* done) override;

    void next_buffer(
        google::protobuf::RpcController* controller,
        mir::protobuf::SurfaceId const* request,
        mir::protobuf::Buffer* response,
        google::protobuf::Closure* done) override;

    void release_surface(google::protobuf::RpcController* controller,
                         const mir::protobuf::SurfaceId*,
                         mir::protobuf::Void*,
                         google::protobuf::Closure* done) override;

    void disconnect(google::protobuf::RpcController* controller,
                    const mir::protobuf::Void* request,
                    mir::protobuf::Void* response,
                    google::protobuf::Closure* done) override;

    void configure_surface(google::protobuf::RpcController* controller,
                           const mir::protobuf::SurfaceSetting*,
                           mir::protobuf::SurfaceSetting*,
                           google::protobuf::Closure* done) override;

    void configure_display(::google::protobuf::RpcController* controller,
                       const ::mir::protobuf::DisplayConfiguration* request,
                       ::mir::protobuf::DisplayConfiguration* response,
                       ::google::protobuf::Closure* done) override;

    void create_screencast(google::protobuf::RpcController*,
                           const mir::protobuf::ScreencastParameters*,
                           mir::protobuf::Screencast*,
                           google::protobuf::Closure* done) override;

    void release_screencast(google::protobuf::RpcController*,
                            const mir::protobuf::ScreencastId*,
                            mir::protobuf::Void*,
                            google::protobuf::Closure* done) override;

    void screencast_buffer(google::protobuf::RpcController*,
                           const mir::protobuf::ScreencastId*,
                           mir::protobuf::Buffer*,
                           google::protobuf::Closure* done);
    
    void configure_cursor(google::protobuf::RpcController*,
                          mir::protobuf::CursorSetting const*,
                          mir::protobuf::Void*,
                          google::protobuf::Closure* done);
<<<<<<< HEAD

    void start_trust_session(::google::protobuf::RpcController* controller,
                            const ::mir::protobuf::TrustSessionParameters* request,
                            ::mir::protobuf::TrustSession* response,
                            ::google::protobuf::Closure* done);

    void add_trusted_session(::google::protobuf::RpcController* controller,
                             const ::mir::protobuf::TrustedSession* request,
                             ::mir::protobuf::TrustSessionAddResult* response,
                             ::google::protobuf::Closure* done);

    void stop_trust_session(::google::protobuf::RpcController* controller,
                            const ::mir::protobuf::Void* request,
                            ::mir::protobuf::Void* response,
                            ::google::protobuf::Closure* done);
=======
>>>>>>> ce7ed361

    /* Platform specific requests */
    void drm_auth_magic(google::protobuf::RpcController* controller,
                        const mir::protobuf::DRMMagic* request,
                        mir::protobuf::DRMAuthMagicStatus* response,
                        google::protobuf::Closure* done) override;

    void new_fds_for_trusted_clients(
        ::google::protobuf::RpcController* controller,
        ::mir::protobuf::SocketFDRequest const* parameters,
        ::mir::protobuf::SocketFD* response,
        ::google::protobuf::Closure* done) override;

private:
    void pack_protobuf_buffer(protobuf::Buffer& protobuf_buffer,
                              graphics::Buffer* graphics_buffer,
                              bool need_full_ipc);

    void advance_buffer(SurfaceId surf_id, Surface& surface, std::function<void(graphics::Buffer*, bool)> complete);
    pid_t client_pid_;
    std::shared_ptr<Shell> const shell;
    std::shared_ptr<graphics::Platform> const graphics_platform;

    std::vector<MirPixelFormat> const surface_pixel_formats;

    std::shared_ptr<frontend::DisplayChanger> const display_changer;
    std::shared_ptr<SessionMediatorReport> const report;
    std::shared_ptr<EventSink> const event_sink;
    std::shared_ptr<ResourceCache> const resource_cache;
    std::shared_ptr<Screencast> const screencast;

    std::unordered_map<SurfaceId,graphics::Buffer*> client_buffer_resource;
    std::unordered_map<SurfaceId, std::shared_ptr<ClientBufferTracker>> client_buffer_tracker;

    std::mutex session_mutex;
    std::weak_ptr<Session> weak_session;
    std::weak_ptr<TrustSession> weak_trust_session;

    ConnectionContext const connection_context;
};

}
}

#endif /* MIR_FRONTEND_SESSION_MEDIATOR_H_ */<|MERGE_RESOLUTION|>--- conflicted
+++ resolved
@@ -131,7 +131,6 @@
                           mir::protobuf::CursorSetting const*,
                           mir::protobuf::Void*,
                           google::protobuf::Closure* done);
-<<<<<<< HEAD
 
     void start_trust_session(::google::protobuf::RpcController* controller,
                             const ::mir::protobuf::TrustSessionParameters* request,
@@ -147,8 +146,6 @@
                             const ::mir::protobuf::Void* request,
                             ::mir::protobuf::Void* response,
                             ::google::protobuf::Closure* done);
-=======
->>>>>>> ce7ed361
 
     /* Platform specific requests */
     void drm_auth_magic(google::protobuf::RpcController* controller,
