/*
 * Copyright © 2012 Canonical Ltd.
 *
 * This program is free software: you can redistribute it and/or modify it
 * under the terms of the GNU General Public License version 3,
 * as published by the Free Software Foundation.
 *
 * This program is distributed in the hope that it will be useful,
 * but WITHOUT ANY WARRANTY; without even the implied warranty of
 * MERCHANTABILITY or FITNESS FOR A PARTICULAR PURPOSE.  See the
 * GNU General Public License for more details.
 *
 * You should have received a copy of the GNU General Public License
 * along with this program.  If not, see <http://www.gnu.org/licenses/>.
 *
 * Authored by: Alan Griffiths <alan@octopull.co.uk>
 */

#include "mir/frontend/session_mediator.h"
#include "mir/frontend/session_mediator_report.h"
#include "mir/frontend/shell.h"
#include "mir/frontend/session.h"
#include "mir/frontend/surface.h"
#include "mir/shell/surface_creation_parameters.h"
#include "mir/frontend/resource_cache.h"
#include "mir_toolkit/common.h"
#include "mir/graphics/buffer_id.h"
#include "mir/graphics/buffer.h"
#include "mir/surfaces/buffer_stream.h"
#include "mir/compositor/graphic_buffer_allocator.h"
#include "mir/geometry/dimensions.h"
#include "mir/graphics/platform.h"
#include "mir/graphics/display.h"
#include "mir/graphics/display_buffer.h"
#include "mir/graphics/platform_ipc_package.h"
#include "mir/frontend/client_constants.h"
<<<<<<< HEAD
#include "mir/events/event_sink.h"

=======
#include "mir/geometry/rectangles.h"
>>>>>>> 3178d81a
#include "client_buffer_tracker.h"
#include "protobuf_buffer_packer.h"

#include <boost/throw_exception.hpp>

#include <mutex>
#include <functional>

namespace msh = mir::shell;
namespace mf = mir::frontend;
<<<<<<< HEAD
namespace me = mir::events;
namespace mfd=mir::frontend::detail;

namespace mir
{
namespace frontend
{

class CloggableEventSink : public me::EventSink
{
public:
    CloggableEventSink(std::shared_ptr<me::EventSink> const& drain)
        : drain(drain),
          clogged(false)
    {
    }
    
    ~CloggableEventSink()
    {
        assert(clogged == false);
    }
    
    void clog()
    {
        std::unique_lock<std::mutex> lg(lock);

        assert(clogged == false);
        
        clogged = true;
    }

    void unclog()
    {
        std::unique_lock<std::mutex> lg(lock);

        assert(clogged == true);

        clogged = false;
        
        for (auto const& ev : buffered_events)
            drain->handle_event(ev);
        buffered_events.clear();
    }

    void handle_event(MirEvent const& ev)
    {
        std::unique_lock<std::mutex> lg(lock);
        if (clogged)
            buffered_events.push_back(ev);
        else
            drain->handle_event(ev);
    }

private:
    std::shared_ptr<me::EventSink> const drain;
    bool clogged;
    
    std::vector<MirEvent> buffered_events;

    std::mutex lock;
};

class Clog
{
public:
    Clog(CloggableEventSink& sink) : sink(sink)
    {
        sink.clog();
    }
    ~Clog()
    {
        sink.unclog();
    }

private:
    Clog(Clog const&) = delete;
    Clog& operator=(Clog const&) = delete;

    CloggableEventSink& sink;
};

}
}
=======
namespace mfd = mir::frontend::detail;
namespace geom = mir::geometry;
namespace mg = mir::graphics;
>>>>>>> 3178d81a

mf::SessionMediator::SessionMediator(
    std::shared_ptr<frontend::Shell> const& shell,
    std::shared_ptr<graphics::Platform> const & graphics_platform,
    std::shared_ptr<graphics::Display> const& display,
    std::shared_ptr<compositor::GraphicBufferAllocator> const& buffer_allocator,
    std::shared_ptr<SessionMediatorReport> const& report,
    std::shared_ptr<events::EventSink> const& event_sink,
    std::shared_ptr<ResourceCache> const& resource_cache) :
    shell(shell),
    graphics_platform(graphics_platform),
    display(display),
    buffer_allocator(buffer_allocator),
    report(report),
    event_sink(std::make_shared<mf::CloggableEventSink>(event_sink)),
    resource_cache(resource_cache),
    client_tracker(std::make_shared<ClientBufferTracker>(frontend::client_buffer_cache_size))
{
}

mf::SessionMediator::~SessionMediator() noexcept
{
    if (session)
    {
        report->session_error(session->name(), __PRETTY_FUNCTION__, "connection dropped without disconnect");
        shell->close_session(session);
    }
}

void mf::SessionMediator::connect(
    ::google::protobuf::RpcController*,
    const ::mir::protobuf::ConnectParameters* request,
    ::mir::protobuf::Connection* response,
    ::google::protobuf::Closure* done)
{
    report->session_connect_called(request->application_name());

    {
        std::unique_lock<std::mutex> lock(session_mutex);
        session = shell->open_session(request->application_name(), event_sink);
    }

    auto ipc_package = graphics_platform->get_ipc_package();
    auto platform = response->mutable_platform();
    auto display_info = response->mutable_display_info();

    for (auto& data : ipc_package->ipc_data)
        platform->add_data(data);

    for (auto& ipc_fds : ipc_package->ipc_fds)
        platform->add_fd(ipc_fds);

    /* TODO: Get proper configuration */
    geom::Rectangles view_area;
    display->for_each_display_buffer([&view_area](mg::DisplayBuffer const& db)
    {
        view_area.add(db.view_area());
    });
    geom::Rectangle const view_rect = view_area.bounding_rectangle();
    display_info->set_width(view_rect.size.width.as_uint32_t());
    display_info->set_height(view_rect.size.height.as_uint32_t());

    auto supported_pixel_formats = buffer_allocator->supported_pixel_formats();
    for (auto pf : supported_pixel_formats)
        display_info->add_supported_pixel_format(static_cast<uint32_t>(pf));

    resource_cache->save_resource(response, ipc_package);

    done->Run();
}

void mf::SessionMediator::create_surface(
    google::protobuf::RpcController* /*controller*/,
    const mir::protobuf::SurfaceParameters* request,
    mir::protobuf::Surface* response,
    google::protobuf::Closure* done)
{
    Clog pause_events(*event_sink.get());

    {
        std::unique_lock<std::mutex> lock(session_mutex);

        if (session.get() == nullptr)
            BOOST_THROW_EXCEPTION(std::logic_error("Invalid application session"));

        report->session_create_surface_called(session->name());

        auto const id = shell->create_surface_for(session,
            msh::SurfaceCreationParameters()
            .of_name(request->surface_name())
            .of_size(request->width(), request->height())
            .of_buffer_usage(static_cast<compositor::BufferUsage>(request->buffer_usage()))
            .of_pixel_format(static_cast<geometry::PixelFormat>(request->pixel_format()))
            );

        {
            auto surface = session->get_surface(id);
            response->mutable_id()->set_value(id.as_value());
            response->set_width(surface->size().width.as_uint32_t());
            response->set_height(surface->size().height.as_uint32_t());
            response->set_pixel_format((int)surface->pixel_format());
            response->set_buffer_usage(request->buffer_usage());

            if (surface->supports_input())
                response->add_fd(surface->client_input_fd());

            client_buffer_resource = surface->advance_client_buffer();
            auto const& id = client_buffer_resource->id();

            auto buffer = response->mutable_buffer();
            buffer->set_buffer_id(id.as_uint32_t());

            if (!client_tracker->client_has(id))
            {
                auto packer = std::make_shared<mfd::ProtobufBufferPacker>(buffer);
                graphics_platform->fill_ipc_package(packer, client_buffer_resource);
            }
            client_tracker->add(id);
        }
    }

    done->Run();
}

void mf::SessionMediator::next_buffer(
    ::google::protobuf::RpcController* /*controller*/,
    ::mir::protobuf::SurfaceId const* request,
    ::mir::protobuf::Buffer* response,
    ::google::protobuf::Closure* done)
{
    {
        std::unique_lock<std::mutex> lock(session_mutex);

        if (session.get() == nullptr)
            BOOST_THROW_EXCEPTION(std::logic_error("Invalid application session"));

        report->session_next_buffer_called(session->name());

        auto surface = session->get_surface(SurfaceId(request->value()));

        client_buffer_resource.reset();
        client_buffer_resource = surface->advance_client_buffer();
    }

    auto const& id = client_buffer_resource->id();
    response->set_buffer_id(id.as_uint32_t());

    if (!client_tracker->client_has(id))
    {
        auto packer = std::make_shared<mfd::ProtobufBufferPacker>(response);
        graphics_platform->fill_ipc_package(packer, client_buffer_resource);
    }
    client_tracker->add(id);
    done->Run();
}

void mf::SessionMediator::release_surface(
    google::protobuf::RpcController* /*controller*/,
    const mir::protobuf::SurfaceId* request,
    mir::protobuf::Void*,
    google::protobuf::Closure* done)
{
    {
        std::unique_lock<std::mutex> lock(session_mutex);

        if (session.get() == nullptr)
            BOOST_THROW_EXCEPTION(std::logic_error("Invalid application session"));

        report->session_release_surface_called(session->name());

        auto const id = SurfaceId(request->value());

        session->destroy_surface(id);
    }

    done->Run();
}

void mf::SessionMediator::disconnect(
    google::protobuf::RpcController* /*controller*/,
    const mir::protobuf::Void* /*request*/,
    mir::protobuf::Void* /*response*/,
    google::protobuf::Closure* done)
{
    {
        std::unique_lock<std::mutex> lock(session_mutex);

        if (session.get() == nullptr)
            BOOST_THROW_EXCEPTION(std::logic_error("Invalid application session"));

        report->session_disconnect_called(session->name());

        shell->close_session(session);
        session.reset();
    }

    done->Run();
}

void mf::SessionMediator::configure_surface(
    google::protobuf::RpcController*, // controller,
    const mir::protobuf::SurfaceSetting* request,
    mir::protobuf::SurfaceSetting* response,
    google::protobuf::Closure* done)
{
    MirSurfaceAttrib attrib = static_cast<MirSurfaceAttrib>(request->attrib());

    // Required response fields:
    response->mutable_surfaceid()->CopyFrom(request->surfaceid());
    response->set_attrib(attrib);

    {
        std::unique_lock<std::mutex> lock(session_mutex);

        if (session.get() == nullptr)
            BOOST_THROW_EXCEPTION(std::logic_error("Invalid application session"));

        report->session_configure_surface_called(session->name());

        auto const id = frontend::SurfaceId(request->surfaceid().value());
        int value = request->ivalue();
        int newvalue = session->configure_surface(id, attrib, value);

        response->set_ivalue(newvalue);
    }

    done->Run();
}<|MERGE_RESOLUTION|>--- conflicted
+++ resolved
@@ -34,12 +34,9 @@
 #include "mir/graphics/display_buffer.h"
 #include "mir/graphics/platform_ipc_package.h"
 #include "mir/frontend/client_constants.h"
-<<<<<<< HEAD
 #include "mir/events/event_sink.h"
 
-=======
 #include "mir/geometry/rectangles.h"
->>>>>>> 3178d81a
 #include "client_buffer_tracker.h"
 #include "protobuf_buffer_packer.h"
 
@@ -50,9 +47,10 @@
 
 namespace msh = mir::shell;
 namespace mf = mir::frontend;
-<<<<<<< HEAD
 namespace me = mir::events;
 namespace mfd=mir::frontend::detail;
+namespace mg = mir::graphics;
+namespace geom = mir::geometry;
 
 namespace mir
 {
@@ -134,11 +132,6 @@
 
 }
 }
-=======
-namespace mfd = mir::frontend::detail;
-namespace geom = mir::geometry;
-namespace mg = mir::graphics;
->>>>>>> 3178d81a
 
 mf::SessionMediator::SessionMediator(
     std::shared_ptr<frontend::Shell> const& shell,
