/*
 * Copyright © 2012 Canonical Ltd.
 *
 * This program is free software: you can redistribute it and/or modify it
 * under the terms of the GNU General Public License version 3,
 * as published by the Free Software Foundation.
 *
 * This program is distributed in the hope that it will be useful,
 * but WITHOUT ANY WARRANTY; without even the implied warranty of
 * MERCHANTABILITY or FITNESS FOR A PARTICULAR PURPOSE.  See the
 * GNU General Public License for more details.
 *
 * You should have received a copy of the GNU General Public License
 * along with this program.  If not, see <http://www.gnu.org/licenses/>.
 *
 * Authored by: Alan Griffiths <alan@octopull.co.uk>
 */

#include "mir/frontend/session_mediator.h"
#include "mir/frontend/session_mediator_report.h"
#include "mir/frontend/shell.h"
#include "mir/frontend/session.h"
#include "mir/frontend/surface.h"
#include "mir/shell/surface_creation_parameters.h"
#include "mir/shell/display_changer.h"
#include "mir/frontend/resource_cache.h"
#include "mir_toolkit/common.h"
#include "mir/graphics/buffer_id.h"
#include "mir/graphics/buffer.h"
#include "mir/surfaces/buffer_stream.h"
#include "mir/compositor/graphic_buffer_allocator.h"
#include "mir/geometry/dimensions.h"
#include "mir/graphics/platform.h"
<<<<<<< HEAD
#include "mir/shell/display_changer.h"
=======
#include "mir/graphics/display.h"
>>>>>>> 31c68815
#include "mir/graphics/display_configuration.h"
#include "mir/graphics/platform_ipc_package.h"
#include "mir/frontend/client_constants.h"
#include "mir/geometry/rectangles.h"
#include "client_buffer_tracker.h"
#include "protobuf_buffer_packer.h"

#include <boost/throw_exception.hpp>

namespace msh = mir::shell;
namespace mf = mir::frontend;
namespace mfd = mir::frontend::detail;
namespace geom = mir::geometry;
namespace mg = mir::graphics;

mf::SessionMediator::SessionMediator(
    std::shared_ptr<frontend::Shell> const& shell,
    std::shared_ptr<graphics::Platform> const & graphics_platform,
    std::shared_ptr<msh::DisplayChanger> const& display_changer,
    std::shared_ptr<compositor::GraphicBufferAllocator> const& buffer_allocator,
    std::shared_ptr<SessionMediatorReport> const& report,
    std::shared_ptr<EventSink> const& sender,
    std::shared_ptr<ResourceCache> const& resource_cache) :
    shell(shell),
    graphics_platform(graphics_platform),
    buffer_allocator(buffer_allocator),
    display_changer(display_changer),
    report(report),
    event_sink(sender),
    resource_cache(resource_cache),
    client_tracker(std::make_shared<ClientBufferTracker>(frontend::client_buffer_cache_size))
{
}

mf::SessionMediator::~SessionMediator() noexcept
{
    if (session)
    {
        report->session_error(session->name(), __PRETTY_FUNCTION__, "connection dropped without disconnect");
        shell->close_session(session);
    }
}

void mf::SessionMediator::connect(
    ::google::protobuf::RpcController*,
    const ::mir::protobuf::ConnectParameters* request,
    ::mir::protobuf::Connection* response,
    ::google::protobuf::Closure* done)
{
    report->session_connect_called(request->application_name());

    {
        std::unique_lock<std::mutex> lock(session_mutex);
        session = shell->open_session(request->application_name(), event_sink);
    }

    auto ipc_package = graphics_platform->get_ipc_package();
    auto platform = response->mutable_platform();

    for (auto& data : ipc_package->ipc_data)
        platform->add_data(data);

    for (auto& ipc_fds : ipc_package->ipc_fds)
        platform->add_fd(ipc_fds);

<<<<<<< HEAD
    auto display_config = display_changer->active_configuration();
=======
    auto display_config = display->configuration();
>>>>>>> 31c68815
    auto supported_pfs = buffer_allocator->supported_pixel_formats();
    display_config->for_each_output([&response, &supported_pfs](mg::DisplayConfigurationOutput const& config)
    {
        auto output = response->add_display_output();
        output->set_output_id(config.id.as_value());
        output->set_card_id(config.card_id.as_value());
        output->set_connected(config.connected);
        output->set_used(config.used);
        output->set_physical_width_mm(config.physical_size_mm.width.as_uint32_t());
        output->set_physical_height_mm(config.physical_size_mm.height.as_uint32_t());
        output->set_position_x(config.top_left.x.as_uint32_t());
        output->set_position_y(config.top_left.y.as_uint32_t());
<<<<<<< HEAD
        for(auto const& mode : config.modes)
=======
        for (auto const& mode : config.modes)
>>>>>>> 31c68815
        {
            auto output_mode = output->add_mode();
            output_mode->set_horizontal_resolution(mode.size.width.as_uint32_t()); 
            output_mode->set_vertical_resolution(mode.size.height.as_uint32_t());
            output_mode->set_refresh_rate(mode.vrefresh_hz);
        }
        output->set_current_mode(config.current_mode_index);

        for (auto const& pf : supported_pfs)
        {
            output->add_pixel_format(static_cast<uint32_t>(pf));
        }
        //TODO: should set the actual display format from the display, once display lets us at that info
        output->set_current_format(0);
    });

    resource_cache->save_resource(response, ipc_package);

    done->Run();
}

void mf::SessionMediator::create_surface(
    google::protobuf::RpcController* /*controller*/,
    const mir::protobuf::SurfaceParameters* request,
    mir::protobuf::Surface* response,
    google::protobuf::Closure* done)
{
    {
        std::unique_lock<std::mutex> lock(session_mutex);

        if (session.get() == nullptr)
            BOOST_THROW_EXCEPTION(std::logic_error("Invalid application session"));

        report->session_create_surface_called(session->name());

        auto const id = shell->create_surface_for(session,
            msh::SurfaceCreationParameters()
            .of_name(request->surface_name())
            .of_size(request->width(), request->height())
            .of_buffer_usage(static_cast<compositor::BufferUsage>(request->buffer_usage()))
            .of_pixel_format(static_cast<geometry::PixelFormat>(request->pixel_format()))
            );

        {
            auto surface = session->get_surface(id);
            response->mutable_id()->set_value(id.as_value());
            response->set_width(surface->size().width.as_uint32_t());
            response->set_height(surface->size().height.as_uint32_t());
            response->set_pixel_format((int)surface->pixel_format());
            response->set_buffer_usage(request->buffer_usage());

            if (surface->supports_input())
                response->add_fd(surface->client_input_fd());

            client_buffer_resource = surface->advance_client_buffer();
            auto const& id = client_buffer_resource->id();

            auto buffer = response->mutable_buffer();
            buffer->set_buffer_id(id.as_uint32_t());

            if (!client_tracker->client_has(id))
            {
                auto packer = std::make_shared<mfd::ProtobufBufferPacker>(buffer);
                graphics_platform->fill_ipc_package(packer, client_buffer_resource);
            }
            client_tracker->add(id);
        }
    }

    done->Run();
}

void mf::SessionMediator::next_buffer(
    ::google::protobuf::RpcController* /*controller*/,
    ::mir::protobuf::SurfaceId const* request,
    ::mir::protobuf::Buffer* response,
    ::google::protobuf::Closure* done)
{
    {
        std::unique_lock<std::mutex> lock(session_mutex);

        if (session.get() == nullptr)
            BOOST_THROW_EXCEPTION(std::logic_error("Invalid application session"));

        report->session_next_buffer_called(session->name());

        auto surface = session->get_surface(SurfaceId(request->value()));

        client_buffer_resource.reset();
        client_buffer_resource = surface->advance_client_buffer();
    }

    auto const& id = client_buffer_resource->id();
    response->set_buffer_id(id.as_uint32_t());

    if (!client_tracker->client_has(id))
    {
        auto packer = std::make_shared<mfd::ProtobufBufferPacker>(response);
        graphics_platform->fill_ipc_package(packer, client_buffer_resource);
    }
    client_tracker->add(id);
    done->Run();
}

void mf::SessionMediator::release_surface(
    google::protobuf::RpcController* /*controller*/,
    const mir::protobuf::SurfaceId* request,
    mir::protobuf::Void*,
    google::protobuf::Closure* done)
{
    {
        std::unique_lock<std::mutex> lock(session_mutex);

        if (session.get() == nullptr)
            BOOST_THROW_EXCEPTION(std::logic_error("Invalid application session"));

        report->session_release_surface_called(session->name());

        auto const id = SurfaceId(request->value());

        session->destroy_surface(id);
    }

    done->Run();
}

void mf::SessionMediator::disconnect(
    google::protobuf::RpcController* /*controller*/,
    const mir::protobuf::Void* /*request*/,
    mir::protobuf::Void* /*response*/,
    google::protobuf::Closure* done)
{
    {
        std::unique_lock<std::mutex> lock(session_mutex);

        if (session.get() == nullptr)
            BOOST_THROW_EXCEPTION(std::logic_error("Invalid application session"));

        report->session_disconnect_called(session->name());

        shell->close_session(session);
        session.reset();
    }

    done->Run();
}

void mf::SessionMediator::configure_surface(
    google::protobuf::RpcController*, // controller,
    const mir::protobuf::SurfaceSetting* request,
    mir::protobuf::SurfaceSetting* response,
    google::protobuf::Closure* done)
{
    MirSurfaceAttrib attrib = static_cast<MirSurfaceAttrib>(request->attrib());

    // Required response fields:
    response->mutable_surfaceid()->CopyFrom(request->surfaceid());
    response->set_attrib(attrib);

    {
        std::unique_lock<std::mutex> lock(session_mutex);

        if (session.get() == nullptr)
            BOOST_THROW_EXCEPTION(std::logic_error("Invalid application session"));

        report->session_configure_surface_called(session->name());

        auto const id = frontend::SurfaceId(request->surfaceid().value());
        int value = request->ivalue();
        int newvalue = session->configure_surface(id, attrib, value);

        response->set_ivalue(newvalue);
    }

    done->Run();
}

void mf::SessionMediator::configure_display(
    ::google::protobuf::RpcController*,
    const ::mir::protobuf::DisplayConfiguration* request,
    ::mir::protobuf::Void*,
    ::google::protobuf::Closure* done)
{
    {
        std::unique_lock<std::mutex> lock(session_mutex);
        auto config = display_changer->active_configuration();
        for (auto i=0; i < request->display_output_size(); i++)
        {   
            auto& output = request->display_output(i);
            mg::DisplayConfigurationOutputId output_id{static_cast<int>(output.output_id())};
            config->configure_output(output_id, output.used(),
                                     geom::Point{output.position_x(), output.position_y()},
                                     output.current_mode());
        }

        display_changer->configure(session, config);
    }
    done->Run();
}<|MERGE_RESOLUTION|>--- conflicted
+++ resolved
@@ -31,11 +31,7 @@
 #include "mir/compositor/graphic_buffer_allocator.h"
 #include "mir/geometry/dimensions.h"
 #include "mir/graphics/platform.h"
-<<<<<<< HEAD
 #include "mir/shell/display_changer.h"
-=======
-#include "mir/graphics/display.h"
->>>>>>> 31c68815
 #include "mir/graphics/display_configuration.h"
 #include "mir/graphics/platform_ipc_package.h"
 #include "mir/frontend/client_constants.h"
@@ -101,11 +97,7 @@
     for (auto& ipc_fds : ipc_package->ipc_fds)
         platform->add_fd(ipc_fds);
 
-<<<<<<< HEAD
     auto display_config = display_changer->active_configuration();
-=======
-    auto display_config = display->configuration();
->>>>>>> 31c68815
     auto supported_pfs = buffer_allocator->supported_pixel_formats();
     display_config->for_each_output([&response, &supported_pfs](mg::DisplayConfigurationOutput const& config)
     {
@@ -118,11 +110,7 @@
         output->set_physical_height_mm(config.physical_size_mm.height.as_uint32_t());
         output->set_position_x(config.top_left.x.as_uint32_t());
         output->set_position_y(config.top_left.y.as_uint32_t());
-<<<<<<< HEAD
-        for(auto const& mode : config.modes)
-=======
         for (auto const& mode : config.modes)
->>>>>>> 31c68815
         {
             auto output_mode = output->add_mode();
             output_mode->set_horizontal_resolution(mode.size.width.as_uint32_t()); 
