--- conflicted
+++ resolved
@@ -39,25 +39,11 @@
 };
 }
 
-<<<<<<< HEAD
-template<typename T>
-struct ModuleDeleter : std::default_delete<T>
-{
-    ModuleDeleter() : library(nullptr) {}
-    template<typename R, typename... Rs>
-    ModuleDeleter(R (*function)(Rs...))
-        : library{reinterpret_cast<void*>(function)}
-    {
-    }
-    detail::RefCountedLibrary library;
-};
-=======
 namespace
 {
 template<typename T>
 struct ModuleDeleter;
 }
->>>>>>> c2cea105
 
 /*!
  * \brief Use UniqueModulePtr to ensure that your loadable libray outlives
