/*
 * Copyright © 2013-2014 Canonical Ltd.
 *
 * This program is free software: you can redistribute it and/or modify it
 * under the terms of the GNU General Public License version 3,
 * as published by the Free Software Foundation.
 *
 * This program is distributed in the hope that it will be useful,
 * but WITHOUT ANY WARRANTY; without even the implied warranty of
 * MERCHANTABILITY or FITNESS FOR A PARTICULAR PURPOSE.  See the
 * GNU General Public License for more details.
 *
 * You should have received a copy of the GNU General Public License
 * along with this program.  If not, see <http://www.gnu.org/licenses/>.
 *
 * Authored by: Robert Carr <robert.carr@canonical.com>
 */


#ifndef MIR_TEST_DOUBLES_MOCK_SURFACE_COORDINATOR_H_
#define MIR_TEST_DOUBLES_MOCK_SURFACE_COORDINATOR_H_

#include "mir/scene/surface_coordinator.h"

#include <gmock/gmock.h>

namespace mir
{
namespace test
{
namespace doubles
{

struct MockSurfaceCoordinator : public scene::SurfaceCoordinator
{
    MOCK_METHOD1(raise, void(std::weak_ptr<scene::Surface> const&));

<<<<<<< HEAD
    MOCK_METHOD2(add_surface, std::shared_ptr<scene::Surface>(
        shell::SurfaceCreationParameters const& params,
        scene::Session* session));
=======
    MOCK_METHOD3(add_surface, std::shared_ptr<scene::Surface>(
        scene::SurfaceCreationParameters const& params,
        scene::Session* session,
        std::shared_ptr<scene::SurfaceObserver> const& observer));
>>>>>>> 6d0bb4e2

    MOCK_METHOD1(remove_surface, void(std::weak_ptr<scene::Surface> const& surface));
};

}
}
}


#endif /* MIR_TEST_DOUBLES_MOCK_SURFACE_COORDINATOR_H_ */<|MERGE_RESOLUTION|>--- conflicted
+++ resolved
@@ -35,16 +35,9 @@
 {
     MOCK_METHOD1(raise, void(std::weak_ptr<scene::Surface> const&));
 
-<<<<<<< HEAD
     MOCK_METHOD2(add_surface, std::shared_ptr<scene::Surface>(
-        shell::SurfaceCreationParameters const& params,
+        scene::SurfaceCreationParameters const& params,
         scene::Session* session));
-=======
-    MOCK_METHOD3(add_surface, std::shared_ptr<scene::Surface>(
-        scene::SurfaceCreationParameters const& params,
-        scene::Session* session,
-        std::shared_ptr<scene::SurfaceObserver> const& observer));
->>>>>>> 6d0bb4e2
 
     MOCK_METHOD1(remove_surface, void(std::weak_ptr<scene::Surface> const& surface));
 };
