--- conflicted
+++ resolved
@@ -27,10 +27,7 @@
 #include "mir/geometry/displacement.h"
 #include "mir/frontend/surface_id.h"
 #include "mir/events/input_device_state.h"
-<<<<<<< HEAD
-=======
 #include "mir/events/contact_state.h"
->>>>>>> 38d5995a
 
 #include <memory>
 #include <functional>
@@ -153,10 +150,6 @@
                      float y_axis_value,
                      std::vector<InputDeviceState>&& device_states);
 
-<<<<<<< HEAD
-void move_origin(MirPointerEvent &ev, mir::geometry::Displacement const& origin);
-void move_origin(MirTouchEvent &ev, mir::geometry::Displacement const& origin);
-=======
 EventUPtr make_event(MirInputDeviceId device_id, std::chrono::nanoseconds timestamp,
     std::vector<uint8_t> const& mac, MirInputEventModifiers modifiers,
     std::vector<ContactState> const& contacts);
@@ -164,7 +157,6 @@
 EventUPtr clone_event(MirEvent const& event);
 void transform_positions(MirEvent& event, mir::geometry::Displacement const& movement);
 
->>>>>>> 38d5995a
 }
 }
 
