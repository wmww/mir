--- conflicted
+++ resolved
@@ -143,20 +143,6 @@
 EventUPtr make_event(MirInputConfigurationAction action,
     MirInputDeviceId id, std::chrono::nanoseconds time);
 
-<<<<<<< HEAD
-struct InputDeviceState
-{
-    MirInputDeviceId id;
-    std::vector<uint32_t> pressed_keys;
-    MirPointerButtons buttons;
-};
-
-EventUPtr make_event(std::chrono::nanoseconds timestamp,
-                     MirPointerButtons pointer_buttons,
-                     float x_axis_value,
-                     float y_axis_value,
-                     std::vector<InputDeviceState>&& device_states);
-=======
 EventUPtr make_event(std::chrono::nanoseconds timestamp,
                      MirPointerButtons pointer_buttons,
                      MirInputEventModifiers modifiers,
@@ -171,7 +157,6 @@
 EventUPtr clone_event(MirEvent const& event);
 void transform_positions(MirEvent& event, mir::geometry::Displacement const& movement);
 
->>>>>>> 5fa1d029
 }
 }
 
