/*
 * client_types.h: Type definitions used in client apps and libmirclient.
 *
 * Copyright © 2013 Canonical Ltd.
 *
 * This program is free software: you can redistribute it and/or modify it
 * under the terms of the GNU Lesser General Public License version 3,
 * as published by the Free Software Foundation.
 *
 * This program is distributed in the hope that it will be useful,
 * but WITHOUT ANY WARRANTY; without even the implied warranty of
 * MERCHANTABILITY or FITNESS FOR A PARTICULAR PURPOSE.  See the
 * GNU Lesser General Public License for more details.
 *
 * You should have received a copy of the GNU Lesser General Public License
 * along with this program.  If not, see <http://www.gnu.org/licenses/>.
 *
 * Authored by: Robert Carr <robert.carr@canonical.com>
 */

#ifndef MIR_TOOLKIT_CLIENT_TYPES_H_
#define MIR_TOOLKIT_CLIENT_TYPES_H_

#include <mir_toolkit/events/event.h>
#include <mir_toolkit/common.h>

#include <stddef.h>

#ifdef __cplusplus
/**
 * \defgroup mir_toolkit MIR graphics tools API
 * @{
 */
extern "C" {
#endif

/* Display server connection API */
typedef void* MirEGLNativeWindowType;
typedef void* MirEGLNativeDisplayType;
typedef struct MirConnection MirConnection;
typedef struct MirSurface MirSurface;
typedef struct MirSurfaceSpec MirSurfaceSpec;
typedef struct MirScreencast MirScreencast;
typedef struct MirPromptSession MirPromptSession;
typedef struct MirBufferStream MirBufferStream;
<<<<<<< HEAD
typedef struct MirSurfaceId MirSurfaceId;
=======
typedef struct MirPersistentId MirPersistentId;
>>>>>>> ca15de27

/**
 * Returned by asynchronous functions. Must not be free'd by
 * callers. See the individual function documentation for information
 * on the lifetime of wait handles.
 */
typedef struct MirWaitHandle MirWaitHandle;

typedef struct MirPlatformMessage MirPlatformMessage;

/**
 * Callback to be passed when issuing a mir_connect request.
 *   \param [in] connection          the new connection
 *   \param [in,out] client_context  context provided by client in calling
 *                                   mir_connect
 */
typedef void (*mir_connected_callback)(MirConnection *connection, void *client_context);

/**
 * Callback to be passed when calling:
 *  - mir_connection_create_surface
 *  - mir_surface_swap_buffers
 *  - mir_surface_release
 *   \param [in] surface             the surface being updated
 *   \param [in,out] client_context  context provided by client in calling
 *                                   mir_connect
 */
typedef void (*mir_surface_callback)(MirSurface *surface, void *client_context);

/**
 * Callback to be passed when calling:
 *  - mir_buffer_stream_* functions requiring a callback.
 *   \param [in] stream              the buffer stream being updated
 *   \param [in,out] client_context  context provided by client in calling
 *                                   mir_connect
 */
typedef void (*mir_buffer_stream_callback)(MirBufferStream *stream, void *client_context);

/**
 * Callback for handling of surface events.
 *   \param [in] surface     The surface on which an event has occurred
 *   \param [in] event       The event to be handled
 *   \param [in,out] context The context provided by client
 */
typedef void (*mir_surface_event_callback)(
    MirSurface* surface, MirEvent const* event, void* context);

/**
 * Callback called when a lifecycle event/callback is requested
 * from the running server.
 *   \param [in] connection     The connection associated with the lifecycle event
 *   \param [in] cb             The callback requested
 *   \param [in,out] context    The context provided by the client
 */

typedef void (*mir_lifecycle_event_callback)(
    MirConnection* connection, MirLifecycleState state, void* context);

/**
 * Callback called when a display config change has occurred
 *   \param [in] connection     The connection associated with the display change
 *   \param [in,out] context    The context provided by client
 */

typedef void (*mir_display_config_callback)(
    MirConnection* connection, void* context);

/**
 * Callback called when a request for client file descriptors completes
 *   \param [in] prompt_session  The prompt session
 *   \param [in] count          The number of FDs allocated
 *   \param [in] fds            Array of FDs
 *   \param [in,out] context    The context provided by client
 *
 *   \note Copy the FDs as the array will be invalidated after callback completes
 */

typedef void (*mir_client_fd_callback)(
    MirPromptSession *prompt_session, size_t count, int const* fds, void* context);


typedef void (*mir_surface_id_callback)(
<<<<<<< HEAD
    MirSurface* surface, MirSurfaceId* id, void* context);
=======
    MirSurface* surface, MirPersistentId* id, void* context);
>>>>>>> ca15de27

/**
 * MirBufferUsage specifies how a surface can and will be used. A "hardware"
 * surface can be used for OpenGL accelerated rendering. A "software" surface
 * is one that can be addressed in main memory and blitted to directly.
 */
typedef enum MirBufferUsage
{
    mir_buffer_usage_hardware = 1,
    mir_buffer_usage_software
} MirBufferUsage;

/**
 * MirSurfaceParameters is the structure of minimum required information that
 * you must provide to Mir in order to create a surface.
 */
typedef struct MirSurfaceParameters
{
    char const *name;
    int width;
    int height;
    MirPixelFormat pixel_format;
    MirBufferUsage buffer_usage;
    /**
     * The id of the output to place the surface in.
     *
     * Use one of the output ids from MirDisplayConfiguration/MirDisplayOutput
     * to place a surface on that output. Only fullscreen placements are
     * currently supported. If you don't have special placement requirements,
     * use the value mir_display_output_id_invalid.
     */
    uint32_t output_id;
} MirSurfaceParameters;

enum { mir_platform_package_max = 32 };

/**
 * The native buffer type for the system the client is connected on
 */
typedef enum MirPlatformType
{
    mir_platform_type_gbm,
    mir_platform_type_android
} MirPlatformType;

typedef struct MirPlatformPackage
{
    int data_items;
    int fd_items;

    int data[mir_platform_package_max];
    int fd[mir_platform_package_max];
} MirPlatformPackage;


/**
 * Retrieved information about a MirSurface. This is most useful for learning
 * how and where to write to a 'mir_buffer_usage_software' surface.
 */
typedef struct MirGraphicsRegion
{
    int width;
    int height;
    int stride;
    MirPixelFormat pixel_format;
    char *vaddr;

} MirGraphicsRegion;

/**
 * DEPRECATED. use MirDisplayConfiguration
 */
enum { mir_supported_pixel_format_max = 32 };
typedef struct MirDisplayInfo
{
    uint32_t width;
    uint32_t height;

    int supported_pixel_format_items;
    MirPixelFormat supported_pixel_format[mir_supported_pixel_format_max];
} MirDisplayInfo;

/**
 * MirDisplayConfiguration provides details of the graphics environment.
 */

typedef struct MirDisplayCard
{
    uint32_t card_id;
    uint32_t max_simultaneous_outputs;
} MirDisplayCard;

typedef enum MirDisplayOutputType
{
    mir_display_output_type_unknown,
    mir_display_output_type_vga,
    mir_display_output_type_dvii,
    mir_display_output_type_dvid,
    mir_display_output_type_dvia,
    mir_display_output_type_composite,
    mir_display_output_type_svideo,
    mir_display_output_type_lvds,
    mir_display_output_type_component,
    mir_display_output_type_ninepindin,
    mir_display_output_type_displayport,
    mir_display_output_type_hdmia,
    mir_display_output_type_hdmib,
    mir_display_output_type_tv,
    mir_display_output_type_edp
} MirDisplayOutputType;

typedef struct MirDisplayMode
{
    uint32_t vertical_resolution;
    uint32_t horizontal_resolution;
    double refresh_rate;
} MirDisplayMode;

enum { mir_display_output_id_invalid = 0 };

typedef struct MirDisplayOutput
{
    uint32_t num_modes;
    MirDisplayMode* modes;
    uint32_t preferred_mode;  /**< There might be no preferred mode, which
                                   is indicated by a value >=num_modes. */
    uint32_t current_mode;

    uint32_t num_output_formats;
    MirPixelFormat* output_formats;
    MirPixelFormat current_format;

    uint32_t card_id;
    uint32_t output_id;
    MirDisplayOutputType type;

    int32_t position_x;
    int32_t position_y;
    uint32_t connected;
    uint32_t used;

    uint32_t physical_width_mm;
    uint32_t physical_height_mm;

    MirPowerMode power_mode;
    MirOrientation orientation;
} MirDisplayOutput;

typedef struct MirDisplayConfiguration
{
    uint32_t num_outputs;
    MirDisplayOutput* outputs;
    uint32_t num_cards;
    MirDisplayCard *cards;
} MirDisplayConfiguration;

typedef struct MirRectangle
{
    int left;
    int top;
    unsigned int width;
    unsigned int height;
} MirRectangle;

/**
 * MirScreencastParameters is the structure of required information that
 * you must provide to Mir in order to create a MirScreencast.
 * The width and height parameters can be used to down-scale the screencast
 * For no scaling set them to the region width and height.
 */
typedef struct MirScreencastParameters
{
    /**
     * The rectangular region of the screen to capture -
     * The region is specified in virtual screen space hence multiple screens can be captured simultaneously
     */
    MirRectangle region;
    /** The width of the screencast which can be different than the screen region capture width */
    unsigned int width;
    /** The height of the screencast which can be different than the screen region capture height */
    unsigned int height;
    /**
     * The pixel format of the screencast.
     * It must be a supported format obtained from mir_connection_get_available_surface_formats.
     */
    MirPixelFormat pixel_format;
} MirScreencastParameters;

/**
 * Callback to be passed when calling MirScreencast functions.
 *   \param [in] screencast          the screencast being updated
 *   \param [in,out] client_context  context provided by the client
 */
typedef void (*mir_screencast_callback)(MirScreencast *screencast, void *client_context);

/**
 * Callback member of MirPromptSession for handling of prompt sessions.
 *   \param [in] prompt_provider  The prompt session associated with the callback
 *   \param [in,out] context      The context provided by the client
 */
typedef void (*mir_prompt_session_callback)(MirPromptSession* prompt_provider, void* context);

/**
 * Callback member of MirPromptSession for handling of prompt sessions events.
 *   \param [in] prompt_provider  The prompt session associated with the callback
 *   \param [in] state            The state of the prompt session
 *   \param [in,out] context      The context provided by the client
 */
typedef void (*mir_prompt_session_state_change_callback)(
    MirPromptSession* prompt_provider, MirPromptSessionState state, void* context);

/**
 * Callback called when a platform operation completes.
 *
 *   \warning The reply is owned by the callee, who should release it when it's
 *            not needed any more.
 *
 *   \param [in] connection   The connection associated with the platform operation
 *   \param [in] reply        The platform operation reply
 *   \param [in,out] context  The context provided by the client
 */
typedef void (*mir_platform_operation_callback)(
    MirConnection* connection, MirPlatformMessage* reply, void* context);

#ifdef __cplusplus
}
/**@}*/
#endif

#endif /* MIR_TOOLKIT_CLIENT_TYPES_H_ */<|MERGE_RESOLUTION|>--- conflicted
+++ resolved
@@ -43,11 +43,7 @@
 typedef struct MirScreencast MirScreencast;
 typedef struct MirPromptSession MirPromptSession;
 typedef struct MirBufferStream MirBufferStream;
-<<<<<<< HEAD
-typedef struct MirSurfaceId MirSurfaceId;
-=======
 typedef struct MirPersistentId MirPersistentId;
->>>>>>> ca15de27
 
 /**
  * Returned by asynchronous functions. Must not be free'd by
@@ -130,11 +126,7 @@
 
 
 typedef void (*mir_surface_id_callback)(
-<<<<<<< HEAD
-    MirSurface* surface, MirSurfaceId* id, void* context);
-=======
     MirSurface* surface, MirPersistentId* id, void* context);
->>>>>>> ca15de27
 
 /**
  * MirBufferUsage specifies how a surface can and will be used. A "hardware"
