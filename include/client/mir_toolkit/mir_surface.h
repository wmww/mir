--- conflicted
+++ resolved
@@ -82,73 +82,6 @@
                             MirRectangle* rect,
                             MirEdgeAttachment edge);
 
-<<<<<<< HEAD
-=======
-// Functions in this pragma section are to be deprecated
-//#pragma GCC diagnostic push
-//#pragma GCC diagnostic ignored "-Wdeprecated-declarations"
-
-/**
- * Create a window specification for a normal window.
- *
- * A normal window is suitable for most application windows. It has no special semantics.
- * On a desktop shell it will typically have a title-bar, be movable, resizeable, etc.
- *
- * \param [in] connection   Connection the window will be created on
- * \param [in] width        Requested width. The server is not guaranteed to return a window of this width.
- * \param [in] height       Requested height. The server is not guaranteed to return a window of this height.
- * \param [in] format       Pixel format for the window.
- * \return                  A handle that can be passed to mir_surface_create() to complete construction.
- */
-MirSurfaceSpec* mir_connection_create_spec_for_normal_surface(MirConnection* connection,
-                                                              int width, int height,
-                                                              MirPixelFormat format);
-//__attribute__((deprecated("Use mir_create_normal_window_spec() instead")));
-
-MirSurfaceSpec*
-mir_connection_create_spec_for_menu(MirConnection* connection,
-                                    int width,
-                                    int height,
-                                    MirPixelFormat format,
-                                    MirSurface* parent,
-                                    MirRectangle* rect,
-                                    MirEdgeAttachment edge);
-// __attribute__((deprecated("Use mir_specify_menu() instead")));
-
-/**
- * Create a surface specification for a tooltip surface.
- *
- * A tooltip surface becomes visible when the pointer hovers the specified
- * target zone. A tooltip surface has no input focus and will be closed when
- * the pointer moves out of the target zone or the parent closes, moves or hides
- *
- * The tooltip parent cannot be another tooltip surface.
- *
- * The tooltip position is decided by the server but typically it will appear
- * near the pointer.
- *
- * \param [in] connection   Connection the surface will be created on
- * \param [in] width        Requested width. The server is not guaranteed to
- *                          return a surface of this width.
- * \param [in] height       Requested height. The server is not guaranteed to
- *                          return a surface of this height.
- * \param [in] format       Pixel format for the surface.
- * \param [in] parent       A valid parent surface for this tooltip.
- * \param [in] zone         A target zone relative to parent.
- * \return                  A handle that can be passed to mir_surface_create()
- *                          to complete construction.
- *\deprecated use mir_connection_create_spec_for_tip() instead
- */
-MirSurfaceSpec*
-mir_connection_create_spec_for_tooltip(MirConnection* connection,
-                                       int width,
-                                       int height,
-                                       MirPixelFormat format,
-                                       MirSurface* parent,
-                                       MirRectangle* zone)
-    __attribute__((deprecated));
-
->>>>>>> 026148bf
 /**
  * Create a window specification for a tip window.
  *
@@ -261,7 +194,7 @@
 MirSurfaceSpec* mir_connection_create_spec_for_normal_surface(MirConnection* connection,
                                                               int width, int height,
                                                               MirPixelFormat format);
-//__attribute__((deprecated("Use mir_specify_window() instead")));
+//__attribute__((deprecated("Use mir_create_normal_window_spec() instead")));
 
 MirSurfaceSpec*
 mir_connection_create_spec_for_menu(MirConnection* connection,
