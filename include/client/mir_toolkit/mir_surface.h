--- conflicted
+++ resolved
@@ -82,40 +82,6 @@
                  MirRectangle* rect,
                  MirEdgeAttachment edge);
 
-<<<<<<< HEAD
-=======
-// Functions in this pragma section are to be deprecated
-//#pragma GCC diagnostic push
-//#pragma GCC diagnostic ignored "-Wdeprecated-declarations"
-
-/**
- * Create a window specification for a normal window.
- *
- * A normal window is suitable for most application windows. It has no special semantics.
- * On a desktop shell it will typically have a title-bar, be movable, resizeable, etc.
- *
- * \param [in] connection   Connection the window will be created on
- * \param [in] width        Requested width. The server is not guaranteed to return a window of this width.
- * \param [in] height       Requested height. The server is not guaranteed to return a window of this height.
- * \param [in] format       Pixel format for the window.
- * \return                  A handle that can be passed to mir_surface_create() to complete construction.
- */
-MirSurfaceSpec* mir_connection_create_spec_for_normal_surface(MirConnection* connection,
-                                                              int width, int height,
-                                                              MirPixelFormat format);
-//__attribute__((deprecated("Use mir_specify_window() instead")));
-
-MirSurfaceSpec*
-mir_connection_create_spec_for_menu(MirConnection* connection,
-                                    int width,
-                                    int height,
-                                    MirPixelFormat format,
-                                    MirSurface* parent,
-                                    MirRectangle* rect,
-                                    MirEdgeAttachment edge);
-// __attribute__((deprecated("Use mir_specify_menu() instead")));
-
->>>>>>> cfcdb841
 /**
  * Create a window specification for a tip window.
  *
@@ -221,20 +187,15 @@
  */
 void mir_spec_set_parent(MirWindowSpec* spec, MirSurface* parent);
 
-#pragma GCC diagnostic push
-#pragma GCC diagnostic ignored "-Wdeprecated-declarations"
-
-/**
- *\deprecated use mir_specify_window() instead
- */
+// Functions in this pragma section are to be deprecated
+//#pragma GCC diagnostic push
+//#pragma GCC diagnostic ignored "-Wdeprecated-declarations"
+
 MirSurfaceSpec* mir_connection_create_spec_for_normal_surface(MirConnection* connection,
                                                               int width, int height,
-                                                              MirPixelFormat format)
-__attribute__((deprecated("Use mir_specify_window() instead")));
-
-/**
- *\deprecated use mir_specify_menu() instead
- */
+                                                              MirPixelFormat format);
+//__attribute__((deprecated("Use mir_specify_window() instead")));
+
 MirSurfaceSpec*
 mir_connection_create_spec_for_menu(MirConnection* connection,
                                     int width,
@@ -242,69 +203,48 @@
                                     MirPixelFormat format,
                                     MirSurface* parent,
                                     MirRectangle* rect,
-                                    MirEdgeAttachment edge)
-__attribute__((deprecated("Use mir_specify_menu() instead")));
-
-/**
- *\deprecated use mir_specify_tip() instead
- */
+                                    MirEdgeAttachment edge);
+//__attribute__((deprecated("Use mir_specify_menu() instead")));
+
 MirSurfaceSpec*
 mir_connection_create_spec_for_tooltip(MirConnection* connection,
                                        int width, int height,
                                        MirPixelFormat format,
                                        MirSurface* parent,
-                                       MirRectangle* zone)
-__attribute__((deprecated("Use mir_specify_tip() instead")));
-
-/**
- *\deprecated use mir_specify_tip() instead
- */
+                                       MirRectangle* zone);
+//__attribute__((deprecated("Use mir_specify_tip() instead")));
+
 MirSurfaceSpec*
 mir_connection_create_spec_for_tip(MirConnection* connection,
                                    int width, int height,
                                    MirPixelFormat format,
                                    MirSurface* parent,
                                    MirRectangle* rect,
-                                   MirEdgeAttachment edge)
-__attribute__((deprecated("Use mir_specify_tip() instead")));
-
-/**
- *\deprecated use mir_specify_modal_dialog() instead
- */
+                                   MirEdgeAttachment edge);
+//__attribute__((deprecated("Use mir_specify_tip() instead")));
+
 MirSurfaceSpec*
 mir_connection_create_spec_for_modal_dialog(MirConnection* connection,
                                             int width, int height,
                                             MirPixelFormat format,
-                                            MirSurface* parent)
-__attribute__((deprecated("Use mir_specify_modal_dialog() instead")));
-
-/**
- *\deprecated use mir_specify_dialog() instead
- */
+                                            MirSurface* parent);
+//__attribute__((deprecated("Use mir_specify_modal_dialog() instead")));
+
 MirSurfaceSpec*
 mir_connection_create_spec_for_dialog(MirConnection* connection,
                                       int width, int height,
-                                      MirPixelFormat format)
-__attribute__((deprecated("Use mir_specify_dialog() instead")));
-
-/**
- *\deprecated use mir_create_spec() instead
- */
-MirSurfaceSpec* mir_create_surface_spec(MirConnection* connection)
-__attribute__((deprecated("Use mir_create_spec() instead")));
-
-/**
- *\deprecated use mir_create_spec() instead
- */
+                                      MirPixelFormat format);
+//__attribute__((deprecated("Use mir_specify_dialog() instead")));
+
+MirSurfaceSpec* mir_create_surface_spec(MirConnection* connection);
+//__attribute__((deprecated("Use mir_create_spec() instead")));
+
 MirSurfaceSpec*
-mir_connection_create_spec_for_changes(MirConnection* connection)
-__attribute__((deprecated("Use mir_create_spec() instead")));
-
-/**
- *\deprecated use mir_spec_set_parent() instead
- */
-void mir_surface_spec_set_parent(MirSurfaceSpec* spec, MirSurface* parent)
-__attribute__((deprecated("Use mir_spec_set_parent() instead")));
+mir_connection_create_spec_for_changes(MirConnection* connection);
+//__attribute__((deprecated("Use mir_create_spec() instead")));
+
+void mir_surface_spec_set_parent(MirSurfaceSpec* spec, MirSurface* parent);
+//__attribute__((deprecated("Use mir_spec_set_parent() instead")));
 
 /**
  *
@@ -713,7 +653,7 @@
  */
 void mir_surface_apply_spec(MirSurface* surface, MirSurfaceSpec* spec);
 
-//#pragma GCC diagnostic pop
+#pragma GCC diagnostic pop
 
 /**
  * Set the event handler to be called when events arrive for a surface.
