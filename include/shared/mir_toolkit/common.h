--- conflicted
+++ resolved
@@ -37,12 +37,8 @@
     mir_surface_attrib_state,
     mir_surface_attrib_swapinterval,
     mir_surface_attrib_focus,
-<<<<<<< HEAD
     mir_surface_attrib_size,
-    mir_surface_attrib_enum_max_
-=======
     mir_surface_attribs
->>>>>>> 696d35f9
 } MirSurfaceAttrib;
 
 typedef enum MirSurfaceType
