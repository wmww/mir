--- conflicted
+++ resolved
@@ -35,14 +35,8 @@
 {
 public:
     virtual std::shared_ptr<Surface> add_surface(
-<<<<<<< HEAD
-        shell::SurfaceCreationParameters const& params,
+        SurfaceCreationParameters const& params,
         Session* session) = 0;
-=======
-        SurfaceCreationParameters const& params,
-        Session* session,
-        std::shared_ptr<SurfaceObserver> const& observer) = 0;
->>>>>>> 6d0bb4e2
 
     virtual void raise(std::weak_ptr<Surface> const& surface) = 0;
 
