--- conflicted
+++ resolved
@@ -47,18 +47,7 @@
 
     virtual std::shared_ptr<GraphicBufferAllocator> create_buffer_allocator() = 0;
 
-<<<<<<< HEAD
-    virtual std::shared_ptr<PlatformIPCPackage> connection_ipc_package() = 0;
-
-    virtual void fill_buffer_package(
-        BufferIpcMessage* message,
-        Buffer const* buffer,
-        BufferIpcMsgType msg_type) const = 0;
-=======
-    virtual std::shared_ptr<InternalClient> create_internal_client() = 0;
-
     virtual std::shared_ptr<PlatformIpcOperations> make_ipc_operations() const = 0;
->>>>>>> fa8e50d0
 
     virtual std::shared_ptr<BufferWriter> make_buffer_writer() = 0;
 
