/*
 * Copyright © 2013 Canonical Ltd.
 *
 * This program is free software: you can redistribute it and/or modify it
 * under the terms of the GNU Lesser General Public License version 3,
 * as published by the Free Software Foundation.
 *
 * This program is distributed in the hope that it will be useful,
 * but WITHOUT ANY WARRANTY; without even the implied warranty of
 * MERCHANTABILITY or FITNESS FOR A PARTICULAR PURPOSE. See the
 * GNU Lesser General Public License for more details.
 *
 * You should have received a copy of the GNU Lesser General Public License
 * along with this program. If not, see <http://www.gnu.org/licenses/>.
 *
 * Authored by: Alexandros Frantzis <alexandros.frantzis@canonical.com>
 */

#ifndef MIR_GRAPHICS_DISPLAY_BUFFER_H_
#define MIR_GRAPHICS_DISPLAY_BUFFER_H_

#include <mir/geometry/rectangle.h>
#include <mir/graphics/renderable.h>
#include <mir_toolkit/common.h>

#include <memory>

namespace mir
{
namespace graphics
{

class Buffer;

/**
 * Interface to an output framebuffer.
 */
class DisplayBuffer
{
public:
    virtual ~DisplayBuffer() {}

    /** The area the DisplayBuffer occupies in the virtual screen space. */
    virtual geometry::Rectangle view_area() const = 0;
    /** Makes the DisplayBuffer the current GL rendering target. */
    virtual void make_current() = 0;
    /** Releases the current GL rendering target. */
    virtual void release_current() = 0;

    /** This will trigger OpenGL rendering and post the result to the screen. */
    virtual void post_update() = 0;

<<<<<<< HEAD
    /** This will render renderlist to the screen and post the result to the screen.
     *  \return true if the hardware can optimize the rendering of the list. The list
     *          will be posted to the screen at the completion of this call.
     *          false if the hardware platform cannot optimize the list. The caller should
     *          render the list another way, and call post_update()
    **/
    virtual bool post_renderables_if_optimizable(RenderableList const& renderlist) = 0;
=======
    /** This will render renderlist to the screen and post the result to the 
     *  screen if there is a hardware optimization that can be done.
     *  \param [in] renderlist 
     *      The renderables that should appear on the screen if the hardware
     *      is capable of optmizing that list somehow. If what you want
     *      displayed on the screen cannot be represented by a RenderableList,
     *      then you should draw using OpenGL and use post_update()
     *  \returns
     *      true if the hardware can optimize the rendering of the list.
     *      When this call completes, the renderlist will have been posted
     *      to the screen.
     *      false if the hardware platform cannot optimize the list. The screen
     *      will not be updated. The caller should render the list another way,
     *      and post using post_update()
    **/
    virtual bool post_renderables_if_optimizable(RenderableList const& renderlist) = 0;

    /** to be deprecated */
    virtual bool can_bypass() const = 0;
    virtual void post_update(std::shared_ptr<Buffer> /* bypass_buf */) {}
>>>>>>> 0017c941

    /** Returns the orientation of the display buffer relative to how the
     *  user should see it (the orientation of the output).
     *  This tells us how much (if any) rotation the renderer needs to do.
     *  If your DisplayBuffer can do the rotation itself then this will
     *  always return mir_orientation_normal. If the DisplayBuffer does not
     *  implement the rotation itself then this function will return the
     *  amount of rotation the renderer must do to make things "look right".
     */
    virtual MirOrientation orientation() const = 0;

protected:
    DisplayBuffer() = default;
    DisplayBuffer(DisplayBuffer const& c) = delete;
    DisplayBuffer& operator=(DisplayBuffer const& c) = delete;
};

}
}

#endif /* MIR_GRAPHICS_DISPLAY_BUFFER_H_ */<|MERGE_RESOLUTION|>--- conflicted
+++ resolved
@@ -50,15 +50,6 @@
     /** This will trigger OpenGL rendering and post the result to the screen. */
     virtual void post_update() = 0;
 
-<<<<<<< HEAD
-    /** This will render renderlist to the screen and post the result to the screen.
-     *  \return true if the hardware can optimize the rendering of the list. The list
-     *          will be posted to the screen at the completion of this call.
-     *          false if the hardware platform cannot optimize the list. The caller should
-     *          render the list another way, and call post_update()
-    **/
-    virtual bool post_renderables_if_optimizable(RenderableList const& renderlist) = 0;
-=======
     /** This will render renderlist to the screen and post the result to the 
      *  screen if there is a hardware optimization that can be done.
      *  \param [in] renderlist 
@@ -75,11 +66,6 @@
      *      and post using post_update()
     **/
     virtual bool post_renderables_if_optimizable(RenderableList const& renderlist) = 0;
-
-    /** to be deprecated */
-    virtual bool can_bypass() const = 0;
-    virtual void post_update(std::shared_ptr<Buffer> /* bypass_buf */) {}
->>>>>>> 0017c941
 
     /** Returns the orientation of the display buffer relative to how the
      *  user should see it (the orientation of the output).
