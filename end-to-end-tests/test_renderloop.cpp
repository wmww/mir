/*
 * Copyright © 2012 Canonical Ltd.
 *
 * This program is free software: you can redistribute it and/or modify
 * it under the terms of the GNU General Public License version 3 as
 * published by the Free Software Foundation.
 *
 * This program is distributed in the hope that it will be useful,
 * but WITHOUT ANY WARRANTY; without even the implied warranty of
 * MERCHANTABILITY or FITNESS FOR A PARTICULAR PURPOSE.  See the
 * GNU General Public License for more details.
 *
 * You should have received a copy of the GNU General Public License
 * along with this program.  If not, see <http://www.gnu.org/licenses/>.
 *
 * Authored by: Alan Griffiths <alan@octopull.co.uk>
 */

#include "mir/graphics/display.h"
#include "mir/graphics/framebuffer_backend.h"
#include "mir/compositor/drawer.h"
#include "mir/compositor/compositor.h"
#include "mir/compositor/buffer_manager.h"
#include "mir/compositor/graphic_buffer_allocator.h"
#include "mir/surfaces/scenegraph.h"
#include "mir/geometry/rectangle.h"

#include <gmock/gmock.h>
#include <gtest/gtest.h>

namespace mc = mir::compositor;
namespace mg = mir::graphics;
namespace ms = mir::surfaces;
namespace geom = mir::geometry;

namespace
{
struct MockAllocator : mc::GraphicBufferAllocator
{
public:
    MOCK_METHOD3(alloc_buffer, std::shared_ptr<mc::Buffer>(geom::Width, geom::Height, mc::PixelFormat));
    MOCK_METHOD1(free_buffer, void(std::shared_ptr<mc::Buffer>));
};

<<<<<<< HEAD
=======
struct MockBufferManager : public mc::BufferManager
{
 public:
    explicit MockBufferManager(mc::GraphicBufferAllocator* gr_allocator) : mc::BufferManager(gr_allocator) {}
    
    MOCK_METHOD3(create_buffer, std::shared_ptr<mc::Buffer>(geom::Width, geom::Height, mc::PixelFormat));
    MOCK_METHOD1(register_buffer, bool(std::shared_ptr<mc::Buffer>));
};

>>>>>>> 08f6ce38
struct MockScenegraph : ms::Scenegraph
{
public:
    MOCK_METHOD1(get_surfaces_in, ms::SurfacesToRender (geom::Rectangle const&));
};

struct MockDisplay : mg::Display
{
public:
    MOCK_METHOD0(view_area, geom::Rectangle ());
    MOCK_METHOD1(notify_update, void (mg::Texture const&));
};

}

TEST(compositor_renderloop, notify_sync_and_see_paint)
{
    using namespace testing;

    MockAllocator gr_allocator;
    MockScenegraph scenegraph;
    MockDisplay display;

    mc::BufferManager buffer_manager(&gr_allocator);
    mc::Drawer&& comp = mc::Compositor(&scenegraph, &buffer_manager);

    EXPECT_CALL(display, notify_update(_)).Times(1);

    EXPECT_CALL(display, view_area()).Times(AtLeast(1))
			.WillRepeatedly(Return(geom::Rectangle()));

    EXPECT_CALL(scenegraph, get_surfaces_in(_)).Times(AtLeast(1))
    		.WillRepeatedly(Return(ms::SurfacesToRender()));

    comp.render(&display);
}<|MERGE_RESOLUTION|>--- conflicted
+++ resolved
@@ -42,18 +42,6 @@
     MOCK_METHOD1(free_buffer, void(std::shared_ptr<mc::Buffer>));
 };
 
-<<<<<<< HEAD
-=======
-struct MockBufferManager : public mc::BufferManager
-{
- public:
-    explicit MockBufferManager(mc::GraphicBufferAllocator* gr_allocator) : mc::BufferManager(gr_allocator) {}
-    
-    MOCK_METHOD3(create_buffer, std::shared_ptr<mc::Buffer>(geom::Width, geom::Height, mc::PixelFormat));
-    MOCK_METHOD1(register_buffer, bool(std::shared_ptr<mc::Buffer>));
-};
-
->>>>>>> 08f6ce38
 struct MockScenegraph : ms::Scenegraph
 {
 public:
