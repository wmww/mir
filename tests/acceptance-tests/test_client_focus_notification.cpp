--- conflicted
+++ resolved
@@ -40,13 +40,8 @@
     FocusSurface(MirConnection* connection) :
         connection(connection)
     {
-<<<<<<< HEAD
-        auto spec = mir_specify_window(connection, 100, 100, mir_pixel_format_abgr_8888);
+        auto spec = mir_create_normal_window_spec(connection, 100, 100, mir_pixel_format_abgr_8888);
         mir_spec_set_event_handler(spec, FocusSurface::handle_event, this);
-=======
-        auto spec = mir_create_normal_window_spec(connection, 100, 100, mir_pixel_format_abgr_8888);
-        mir_surface_spec_set_event_handler(spec, FocusSurface::handle_event, this);
->>>>>>> 98684d0c
 
         surface = mir_surface_create_sync(spec);
         mir_spec_release(spec);
