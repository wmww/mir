/*
 * Copyright © 2013 Canonical Ltd.
 *
 * This program is free software: you can redistribute it and/or modify
 * it under the terms of the GNU General Public License version 3 as
 * published by the Free Software Foundation.
 *
 * This program is distributed in the hope that it will be useful,
 * but WITHOUT ANY WARRANTY; without even the implied warranty of
 * MERCHANTABILITY or FITNESS FOR A PARTICULAR PURPOSE.  See the
 * GNU General Public License for more details.
 *
 * You should have received a copy of the GNU General Public License
 * along with this program.  If not, see <http://www.gnu.org/licenses/>.
 *
 * Authored by: Robert Carr <robert.carr@canonical.com>
 */

#include "mir_test_cucumber/session_management_context.h"

#include "mir/frontend/surface.h"
#include "mir/frontend/surface_creation_parameters.h"
#include "mir/frontend/session.h"
#include "mir/shell/registration_order_focus_sequence.h"
#include "mir/shell/single_visibility_focus_mechanism.h"
#include "mir/frontend/session_container.h"
#include "mir/frontend/shell.h"
#include "mir/shell/surface_factory.h"
#include "mir/graphics/display.h"
#include "mir/default_server_configuration.h"

#include "mir_test_doubles/stub_surface.h"

namespace mf = mir::frontend;
namespace msh = mir::shell;
namespace mg = mir::graphics;
namespace mc = mir::compositor;
namespace mi = mir::input;
namespace geom = mir::geometry;
namespace mtc = mir::test::cucumber;
namespace mtd = mir::test::doubles;

namespace mir
{
namespace test
{
namespace cucumber
{

static const geom::Width default_view_width = geom::Width{1600};
static const geom::Height default_view_height = geom::Height{1400};

static const geom::Size default_view_size = geom::Size{default_view_width,
                                                       default_view_height};
static const geom::Rectangle default_view_area = geom::Rectangle{geom::Point(),
                                                                 default_view_size};

<<<<<<< HEAD
struct DummySurface : public mf::Surface
{
    explicit DummySurface() {}
    virtual ~DummySurface() {}
    
    virtual void hide() {}
    virtual void show() {}
    virtual void destroy() {}
    virtual void shutdown() {}
    
    virtual geom::Size size() const
    {
        return geom::Size();
    }
    virtual geom::PixelFormat pixel_format() const
    {
        return geom::PixelFormat();
    }

    virtual void advance_client_buffer() {}
    virtual std::shared_ptr<mc::Buffer> client_buffer() const
    {
        return std::shared_ptr<mc::Buffer>();
    }

    virtual int configure(MirSurfaceAttrib, int)
    {
        return 0;
    }

    virtual bool supports_input() const
    {
        return true;
    }
    virtual int client_input_fd() const
    {
        return testing_client_input_fd;
    }
    static int testing_client_input_fd;
};

int DummySurface::testing_client_input_fd = 0;

struct SizedDummySurface : public DummySurface
=======
struct SizedStubSurface : public mtd::StubSurface
>>>>>>> 4cc85690
{
    explicit SizedStubSurface(geom::Size const& size)
        : surface_size(size)
    {
    }
    
    geom::Size size() const
    {
        return surface_size;
    }
    
    geom::Size const surface_size;
};

struct DummySurfaceFactory : public msh::SurfaceFactory
{
    explicit DummySurfaceFactory()
    {
    }

    std::shared_ptr<mf::Surface> create_surface(const mf::SurfaceCreationParameters& params)
    {
        auto name = params.name;
        return std::make_shared<SizedStubSurface>(params.size);
    }
};

class SizedDisplay : public mg::Display
{
public:
    explicit SizedDisplay(geom::Rectangle const& view_area = default_view_area)
        : area(view_area)
    {
    }

    geom::Rectangle view_area() const
    {
        return area;
    }

    void set_view_area(geom::Rectangle const& new_view_area)
    {
        area = new_view_area;
    }

    void for_each_display_buffer(std::function<void(mg::DisplayBuffer&)> const& f)
    {
        (void)f;
    }
    
    std::shared_ptr<mg::DisplayConfiguration> configuration()
    {
        return std::shared_ptr<mg::DisplayConfiguration>();
    }
    
    geom::Rectangle area;
};

}
}
} // namespace mir

namespace
{
    struct DummyServerConfiguration : mir::DefaultServerConfiguration
    {
        DummyServerConfiguration() : mir::DefaultServerConfiguration(0, nullptr) {}

        virtual std::shared_ptr<mir::shell::SurfaceFactory>
        the_surface_factory()
        {
            return std::make_shared<mtc::DummySurfaceFactory>();
        }
    } server_configuration;
}

mtc::SessionManagementContext::SessionManagementContext() :
    view_area(std::make_shared<mtc::SizedDisplay>()),
    shell(server_configuration.the_frontend_shell())
{
}

mtc::SessionManagementContext::SessionManagementContext(ServerConfiguration& server_configuration) :
    view_area(std::make_shared<mtc::SizedDisplay>()),
    shell(server_configuration.the_frontend_shell())
{
}

// TODO: This will be less awkward with the ApplicationWindow class.
bool mtc::SessionManagementContext::open_window_consuming(std::string const& window_name)
{
    auto const params = mf::a_surface().of_name(window_name);
    auto session = shell->open_session(window_name);
    auto const surface_id = session->create_surface(params);

    open_windows[window_name] = std::make_tuple(session, surface_id);

    return true;
}

bool mtc::SessionManagementContext::open_window_with_size(std::string const& window_name,
                                                          geom::Size const& size)
{
    auto const params = mf::a_surface().of_name(window_name).of_size(size);
    auto session = shell->open_session(window_name);
    auto const surface_id = session->create_surface(params);

    open_windows[window_name] = std::make_tuple(session, surface_id);

    return true;
}

geom::Size mtc::SessionManagementContext::get_window_size(std::string const& window_name)
{
    auto window = open_windows[window_name];
    auto session = std::get<0>(window);
    auto surface_id = std::get<1>(window);

    return session->get_surface(surface_id)->size();
}

void mtc::SessionManagementContext::set_view_area(geom::Rectangle const& new_view_region)
{
    view_area->set_view_area(new_view_region);
}

std::shared_ptr<mg::ViewableArea> mtc::SessionManagementContext::get_view_area() const
{
    return view_area;
}<|MERGE_RESOLUTION|>--- conflicted
+++ resolved
@@ -55,54 +55,7 @@
 static const geom::Rectangle default_view_area = geom::Rectangle{geom::Point(),
                                                                  default_view_size};
 
-<<<<<<< HEAD
-struct DummySurface : public mf::Surface
-{
-    explicit DummySurface() {}
-    virtual ~DummySurface() {}
-    
-    virtual void hide() {}
-    virtual void show() {}
-    virtual void destroy() {}
-    virtual void shutdown() {}
-    
-    virtual geom::Size size() const
-    {
-        return geom::Size();
-    }
-    virtual geom::PixelFormat pixel_format() const
-    {
-        return geom::PixelFormat();
-    }
-
-    virtual void advance_client_buffer() {}
-    virtual std::shared_ptr<mc::Buffer> client_buffer() const
-    {
-        return std::shared_ptr<mc::Buffer>();
-    }
-
-    virtual int configure(MirSurfaceAttrib, int)
-    {
-        return 0;
-    }
-
-    virtual bool supports_input() const
-    {
-        return true;
-    }
-    virtual int client_input_fd() const
-    {
-        return testing_client_input_fd;
-    }
-    static int testing_client_input_fd;
-};
-
-int DummySurface::testing_client_input_fd = 0;
-
-struct SizedDummySurface : public DummySurface
-=======
 struct SizedStubSurface : public mtd::StubSurface
->>>>>>> 4cc85690
 {
     explicit SizedStubSurface(geom::Size const& size)
         : surface_size(size)
