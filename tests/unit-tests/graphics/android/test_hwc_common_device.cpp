--- conflicted
+++ resolved
@@ -45,7 +45,7 @@
 {
 struct MockDisplayConfiguration : mga::HwcConfiguration
 {
-    MOCK_METHOD1(power_mode, void(MirPowerMode));
+    MOCK_METHOD2(power_mode, void(mga::DisplayName, MirPowerMode));
 };
 }
 
@@ -124,80 +124,24 @@
     Sequence seq;
     EXPECT_CALL(*this->mock_device, register_hooks(_))
         .InSequence(seq);
-<<<<<<< HEAD
-    EXPECT_CALL(*this->mock_config, power_mode(mir_power_mode_on))
+    EXPECT_CALL(*this->mock_config, power_mode(mga::DisplayName::primary, mir_power_mode_on))
         .InSequence(seq);
 
     auto device = this->make_display_device();
     testing::Mock::VerifyAndClearExpectations(this->mock_config.get());
-=======
-    EXPECT_CALL(*this->mock_device, display_on(mga::DisplayName::primary))
-        .InSequence(seq);
-    EXPECT_CALL(*this->mock_device, vsync_signal_on(mga::DisplayName::primary))
-        .InSequence(seq);
-
-    auto device = make_hwc_device<TypeParam>(this->mock_device, this->mock_fbdev, this->mock_vsync);
-    testing::Mock::VerifyAndClearExpectations(this->mock_device.get());
-}
-
-TYPED_TEST(HWCCommon, test_hwc_suspend_standby_throw)
-{
-    using namespace testing;
-    auto device = make_hwc_device<TypeParam>(this->mock_device, this->mock_fbdev, this->mock_vsync);
-
-    EXPECT_THROW({
-        device->mode(mir_power_mode_suspend);
-    }, std::runtime_error);
-    EXPECT_THROW({
-        device->mode(mir_power_mode_standby);
-    }, std::runtime_error);
-}
-
-TYPED_TEST(HWCCommon, test_hwc_deactivates_vsync_on_blank)
-{
-    using namespace testing;
-
-    InSequence seq;
-    EXPECT_CALL(*this->mock_device, display_on(mga::DisplayName::primary))
-        .Times(1);
-    EXPECT_CALL(*this->mock_device, vsync_signal_on(mga::DisplayName::primary))
-        .Times(1);
-    EXPECT_CALL(*this->mock_device, vsync_signal_off(mga::DisplayName::primary))
-        .Times(1);
-    EXPECT_CALL(*this->mock_device, display_off(mga::DisplayName::primary))
-        .Times(1);
-
-    auto device = make_hwc_device<TypeParam>(this->mock_device, this->mock_fbdev, this->mock_vsync);
-    device->mode(mir_power_mode_off);
->>>>>>> ebbcde9b
 }
 
 TYPED_TEST(HWCCommon, test_hwc_display_is_deactivated_on_destroy)
 {
-<<<<<<< HEAD
     auto device = this->make_display_device();
-    EXPECT_CALL(*this->mock_config, power_mode(mir_power_mode_off));
-=======
-    auto device = make_hwc_device<TypeParam>(this->mock_device, this->mock_fbdev, this->mock_vsync);
-
-    testing::InSequence seq;
-    EXPECT_CALL(*this->mock_device, vsync_signal_off(mga::DisplayName::primary))
-        .Times(1);
-    EXPECT_CALL(*this->mock_device, display_off(mga::DisplayName::primary))
-        .Times(1);
->>>>>>> ebbcde9b
+    EXPECT_CALL(*this->mock_config, power_mode(mga::DisplayName::primary, mir_power_mode_off));
     device.reset();
 }
 
 TYPED_TEST(HWCCommon, catches_exception_during_destruction)
 {
-<<<<<<< HEAD
     auto device = this->make_display_device();
-    EXPECT_CALL(*this->mock_config, power_mode(mir_power_mode_off))
-=======
-    auto device = make_hwc_device<TypeParam>(this->mock_device, this->mock_fbdev, this->mock_vsync);
-    EXPECT_CALL(*this->mock_device, display_off(mga::DisplayName::primary))
->>>>>>> ebbcde9b
+    EXPECT_CALL(*this->mock_config, power_mode(mga::DisplayName::primary, mir_power_mode_off))
         .WillOnce(testing::Throw(std::runtime_error("")));
     device.reset();
 }
@@ -221,30 +165,9 @@
     callbacks->hooks.vsync(&callbacks->hooks, 0, 0);
 }
 
-<<<<<<< HEAD
 TYPED_TEST(HWCCommon, first_power_on_is_not_fatal) //lp:1345533
 {
-    ON_CALL(*this->mock_config, power_mode(mir_power_mode_on))
-=======
-TYPED_TEST(HWCCommon, set_orientation)
-{
-    auto device = make_hwc_device<TypeParam>(this->mock_device, this->mock_fbdev, this->mock_vsync);
-    EXPECT_FALSE(device->apply_orientation(mir_orientation_left));
-}
-
-TYPED_TEST(HWCCommon, first_unblank_failure_is_not_fatal) //lp:1345533
-{
-    ON_CALL(*this->mock_device, display_on(mga::DisplayName::primary))
-        .WillByDefault(testing::Throw(std::runtime_error("error")));
-    EXPECT_NO_THROW({
-        auto device = make_hwc_device<TypeParam>(this->mock_device, this->mock_fbdev, this->mock_vsync);
-    });
-}
-
-TYPED_TEST(HWCCommon, first_vsync_failure_is_not_fatal) //lp:1345533
-{
-    ON_CALL(*this->mock_device, vsync_signal_on(mga::DisplayName::primary))
->>>>>>> ebbcde9b
+    ON_CALL(*this->mock_config, power_mode(mga::DisplayName::primary, mir_power_mode_on))
         .WillByDefault(testing::Throw(std::runtime_error("error")));
     EXPECT_NO_THROW({
         auto device = this->make_display_device();
