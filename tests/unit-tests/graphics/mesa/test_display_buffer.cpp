/*
 * Copyright © 2014 Canonical Ltd.
 *
 * This program is free software: you can redistribute it and/or modify
 * it under the terms of the GNU General Public License version 3 as
 * published by the Free Software Foundation.
 *
 * This program is distributed in the hope that it will be useful,
 * but WITHOUT ANY WARRANTY; without even the implied warranty of
 * MERCHANTABILITY or FITNESS FOR A PARTICULAR PURPOSE.  See the
 * GNU General Public License for more details.
 *
 * You should have received a copy of the GNU General Public License
 * along with this program.  If not, see <http://www.gnu.org/licenses/>.
 *
 * Authored by: Daniel van Vugt <daniel.van.vugt@canonical.com>
 */
#include "src/platform/graphics/mesa/platform.h"
#include "src/platform/graphics/mesa/display_buffer.h"
#include "src/server/report/null_report_factory.h"
#include "mir_test_doubles/mock_egl.h"
#include "mir_test_doubles/mock_gl.h"
#include "mir_test_doubles/null_platform.h"
#include "mir_test_doubles/null_virtual_terminal.h"
#include "mir_test_doubles/mock_drm.h"
#include "mir_test_doubles/mock_buffer.h"
#include "mir_test_doubles/mock_gbm.h"
#include "mir_test_doubles/stub_gl_config.h"
#include "mir_test_framework/udev_environment.h"
#include "mir_test_doubles/fake_renderable.h"
#include "mock_kms_output.h"

#include <gtest/gtest.h>
#include <gmock/gmock.h>
#include <gbm.h>

using namespace testing;
using namespace mir;
using namespace std;
using namespace mir::test;
using namespace mir::test::doubles;
using namespace mir::mir_test_framework;
using namespace mir::graphics;
using mir::report::null_display_report;

class MesaDisplayBufferTest : public Test
{
public:
    MesaDisplayBufferTest()
     : bypassable_list{std::make_shared<FakeRenderable>(display_area)}
    {
        ON_CALL(mock_egl, eglChooseConfig(_,_,_,1,_))
            .WillByDefault(DoAll(SetArgPointee<2>(mock_egl.fake_configs[0]),
                                 SetArgPointee<4>(1),
                                 Return(EGL_TRUE)));

        ON_CALL(mock_egl, eglQueryString(_,EGL_EXTENSIONS))
            .WillByDefault(Return("EGL_KHR_image "
                                  "EGL_KHR_image_base "
                                  "EGL_MESA_drm_image"));

        ON_CALL(mock_gl, glGetString(GL_EXTENSIONS))
            .WillByDefault(Return(reinterpret_cast<const GLubyte*>(
                                  "GL_OES_texture_npot "
                                  "GL_OES_EGL_image")));

        fake_bo = reinterpret_cast<gbm_bo*>(123);
        ON_CALL(mock_gbm, gbm_surface_lock_front_buffer(_))
            .WillByDefault(Return(fake_bo));
        fake_handle.u32 = 123;
        ON_CALL(mock_gbm, gbm_bo_get_handle(_))
            .WillByDefault(Return(fake_handle));
        ON_CALL(mock_gbm, gbm_bo_get_stride(_))
            .WillByDefault(Return(456));

        fake_devices.add_standard_device("standard-drm-devices");

        mock_kms_output = std::make_shared<NiceMock<MockKMSOutput>>();
        ON_CALL(*mock_kms_output, set_crtc(_))
            .WillByDefault(Return(true));
        ON_CALL(*mock_kms_output, schedule_page_flip(_))
            .WillByDefault(Return(true));
    }

    // The platform has an implicit dependency on mock_gbm etc so must be
    // reconstructed locally to ensure its lifetime is shorter than mock_gbm.
    shared_ptr<graphics::mesa::Platform> create_platform()
    {
        return make_shared<graphics::mesa::Platform>(
                      null_display_report(),
                      make_shared<NullVirtualTerminal>(),
                      graphics::mesa::BypassOption::allowed);
    }

protected:
    NiceMock<MockGBM> mock_gbm;
    NiceMock<MockEGL> mock_egl;
    NiceMock<MockGL>  mock_gl;
    NiceMock<MockDRM> mock_drm; 
    gbm_bo*           fake_bo;
    gbm_bo_handle     fake_handle;
    UdevEnvironment   fake_devices;
    std::shared_ptr<MockKMSOutput> mock_kms_output;
    StubGLConfig gl_config;
    int const width{56};
    int const height{78};
    mir::geometry::Rectangle const display_area{{12,34}, {width,height}};
    mir::graphics::RenderableList const bypassable_list;

};

TEST_F(MesaDisplayBufferTest, unrotated_view_area_is_untouched)
{
    graphics::mesa::DisplayBuffer db(
        create_platform(),
        null_display_report(),
        {},
        nullptr,
        display_area,
        mir_orientation_normal,
        gl_config,
        mock_egl.fake_egl_context);

    EXPECT_EQ(display_area, db.view_area());
}

TEST_F(MesaDisplayBufferTest, normal_orientation_with_bypassable_list_can_bypass)
{
    graphics::mesa::DisplayBuffer db(
        create_platform(),
        null_display_report(),
        {mock_kms_output},
        nullptr,
        display_area,
        mir_orientation_normal,
        gl_config,
        mock_egl.fake_egl_context);

    EXPECT_TRUE(db.post_renderables_if_optimizable(bypassable_list));
}

TEST_F(MesaDisplayBufferTest, rotated_cannot_bypass)
{
    graphics::mesa::DisplayBuffer db(
        create_platform(),
        null_display_report(),
        {},
        nullptr,
        display_area,
        mir_orientation_right,
        gl_config,
        mock_egl.fake_egl_context);

    EXPECT_FALSE(db.post_renderables_if_optimizable(bypassable_list));
}

TEST_F(MesaDisplayBufferTest, orientation_not_implemented_internally)
{
    graphics::mesa::DisplayBuffer db(
        create_platform(),
        null_display_report(),
        {},
        nullptr,
        display_area,
        mir_orientation_left,
        gl_config,
        mock_egl.fake_egl_context);

    EXPECT_EQ(mir_orientation_left, db.orientation());
}

TEST_F(MesaDisplayBufferTest, normal_rotation_constructs_normal_fb)
{
    EXPECT_CALL(mock_gbm, gbm_bo_get_user_data(_))
        .WillOnce(Return((void*)0));
    EXPECT_CALL(mock_drm, drmModeAddFB(_, width, height, _, _, _, _, _))
        .Times(1);

    graphics::mesa::DisplayBuffer db(
        create_platform(),
        null_display_report(),
        {},
        nullptr,
        display_area,
        mir_orientation_normal,
        gl_config,
        mock_egl.fake_egl_context);
}

TEST_F(MesaDisplayBufferTest, left_rotation_constructs_transposed_fb)
{
    EXPECT_CALL(mock_gbm, gbm_bo_get_user_data(_))
        .WillOnce(Return((void*)0));
    EXPECT_CALL(mock_drm, drmModeAddFB(_, height, width, _, _, _, _, _))
        .Times(1);

    graphics::mesa::DisplayBuffer db(
        create_platform(),
        null_display_report(),
        {},
        nullptr,
        display_area,
        mir_orientation_left,
        gl_config,
        mock_egl.fake_egl_context);
}

TEST_F(MesaDisplayBufferTest, inverted_rotation_constructs_normal_fb)
{
    EXPECT_CALL(mock_gbm, gbm_bo_get_user_data(_))
        .WillOnce(Return((void*)0));
    EXPECT_CALL(mock_drm, drmModeAddFB(_, width, height, _, _, _, _, _))
        .Times(1);

    graphics::mesa::DisplayBuffer db(
        create_platform(),
        null_display_report(),
        {},
        nullptr,
        display_area,
        mir_orientation_inverted,
        gl_config,
        mock_egl.fake_egl_context);
}

TEST_F(MesaDisplayBufferTest, right_rotation_constructs_transposed_fb)
{
    EXPECT_CALL(mock_gbm, gbm_bo_get_user_data(_))
        .WillOnce(Return((void*)0));
    EXPECT_CALL(mock_drm, drmModeAddFB(_, height, width, _, _, _, _, _))
        .Times(1);

    graphics::mesa::DisplayBuffer db(
        create_platform(),
        null_display_report(),
        {},
        nullptr,
        display_area,
        mir_orientation_right,
        gl_config,
        mock_egl.fake_egl_context);
}

TEST_F(MesaDisplayBufferTest, first_post_flips_but_no_wait)
{
    EXPECT_CALL(*mock_kms_output, schedule_page_flip(_))
        .Times(1);
    EXPECT_CALL(*mock_kms_output, wait_for_page_flip())
        .Times(0);

    graphics::mesa::DisplayBuffer db(
        create_platform(),
        null_display_report(),
        {mock_kms_output},
        nullptr,
        display_area,
        mir_orientation_normal,
        gl_config,
        mock_egl.fake_egl_context);

    db.post_update();
}

TEST_F(MesaDisplayBufferTest, waits_for_page_flip_on_second_post)
{
    InSequence seq;

    EXPECT_CALL(*mock_kms_output, wait_for_page_flip())
        .Times(0);
    EXPECT_CALL(*mock_kms_output, schedule_page_flip(_))
        .Times(1);
    EXPECT_CALL(*mock_kms_output, wait_for_page_flip())
        .Times(1);
    EXPECT_CALL(*mock_kms_output, schedule_page_flip(_))
        .Times(1);
    EXPECT_CALL(*mock_kms_output, wait_for_page_flip())
        .Times(0);

    graphics::mesa::DisplayBuffer db(
        create_platform(),
        null_display_report(),
        {mock_kms_output},
        nullptr,
        display_area,
        mir_orientation_normal,
        gl_config,
        mock_egl.fake_egl_context);

    db.post_update();
    db.post_update();
}

<<<<<<< HEAD
TEST_F(MesaDisplayBufferTest, skips_bypass_because_of_incompatible_list)
{
    graphics::RenderableList list{
        std::make_shared<FakeRenderable>(display_area),
        std::make_shared<FakeRenderable>(geometry::Rectangle{{12, 34}, {1, 1}})
    };
=======
TEST_F(MesaDisplayBufferTest, does_not_use_alpha)
{
    geometry::Rectangle const area{{12,34}, {56,78}};
>>>>>>> b8a9529e

    graphics::mesa::DisplayBuffer db(
        create_platform(),
        null_display_report(),
        {mock_kms_output},
        nullptr,
<<<<<<< HEAD
        display_area,
=======
        area,
>>>>>>> b8a9529e
        mir_orientation_normal,
        gl_config,
        mock_egl.fake_egl_context);

<<<<<<< HEAD
    EXPECT_FALSE(db.post_renderables_if_optimizable(list));
}

TEST_F(MesaDisplayBufferTest, skips_bypass_because_of_incompatible_bypass_buffer)
{
    auto fullscreen = std::make_shared<FakeRenderable>(display_area);
    auto nonbypassable = std::make_shared<testing::NiceMock<MockBuffer>>();
    ON_CALL(*nonbypassable, can_bypass())
        .WillByDefault(Return(false));
    fullscreen->set_buffer(nonbypassable);
    graphics::RenderableList list{fullscreen};

    graphics::mesa::DisplayBuffer db(
        create_platform(),
        null_display_report(),
        {mock_kms_output},
        nullptr,
        display_area,
        mir_orientation_normal,
        gl_config,
        mock_egl.fake_egl_context);

    EXPECT_FALSE(db.post_renderables_if_optimizable(list));
}
=======
    EXPECT_FALSE(db.uses_alpha());
}
>>>>>>> b8a9529e
<|MERGE_RESOLUTION|>--- conflicted
+++ resolved
@@ -290,34 +290,23 @@
     db.post_update();
 }
 
-<<<<<<< HEAD
 TEST_F(MesaDisplayBufferTest, skips_bypass_because_of_incompatible_list)
 {
     graphics::RenderableList list{
         std::make_shared<FakeRenderable>(display_area),
         std::make_shared<FakeRenderable>(geometry::Rectangle{{12, 34}, {1, 1}})
     };
-=======
-TEST_F(MesaDisplayBufferTest, does_not_use_alpha)
-{
-    geometry::Rectangle const area{{12,34}, {56,78}};
->>>>>>> b8a9529e
-
-    graphics::mesa::DisplayBuffer db(
-        create_platform(),
-        null_display_report(),
-        {mock_kms_output},
-        nullptr,
-<<<<<<< HEAD
-        display_area,
-=======
-        area,
->>>>>>> b8a9529e
-        mir_orientation_normal,
-        gl_config,
-        mock_egl.fake_egl_context);
-
-<<<<<<< HEAD
+
+    graphics::mesa::DisplayBuffer db(
+        create_platform(),
+        null_display_report(),
+        {mock_kms_output},
+        nullptr,
+        display_area,
+        mir_orientation_normal,
+        gl_config,
+        mock_egl.fake_egl_context);
+
     EXPECT_FALSE(db.post_renderables_if_optimizable(list));
 }
 
@@ -342,7 +331,20 @@
 
     EXPECT_FALSE(db.post_renderables_if_optimizable(list));
 }
-=======
+
+TEST_F(MesaDisplayBufferTest, does_not_use_alpha)
+{
+    geometry::Rectangle const area{{12,34}, {56,78}};
+
+    graphics::mesa::DisplayBuffer db(
+        create_platform(),
+        null_display_report(),
+        {mock_kms_output},
+        nullptr,
+        area,
+        mir_orientation_normal,
+        gl_config,
+        mock_egl.fake_egl_context);
+
     EXPECT_FALSE(db.uses_alpha());
-}
->>>>>>> b8a9529e
+}