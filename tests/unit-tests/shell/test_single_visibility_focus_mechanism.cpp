/*
 * Copyright © 2012 Canonical Ltd.
 *
 * This program is free software: you can redistribute it and/or modify
 * it under the terms of the GNU General Public License version 3 as
 * published by the Free Software Foundation.
 *
 * This program is distributed in the hope that it will be useful,
 * but WITHOUT ANY WARRANTY; without even the implied warranty of
 * MERCHANTABILITY or FITNESS FOR A PARTICULAR PURPOSE.  See the
 * GNU General Public License for more details.
 *
 * You should have received a copy of the GNU General Public License
 * along with this program.  If not, see <http://www.gnu.org/licenses/>.
 *
 * Authored By: Robert Carr <racarr@canonical.com>
 */

#include "mir/surfaces/buffer_bundle.h"
#include "mir/shell/application_session.h"
#include "mir/shell/default_session_container.h"
#include "mir/shell/registration_order_focus_sequence.h"
#include "mir/shell/single_visibility_focus_mechanism.h"
#include "mir/shell/session.h"
#include "mir/frontend/surface_creation_parameters.h"
#include "mir/surfaces/surface.h"
#include "mir_test_doubles/mock_buffer_bundle.h"
#include "mir_test/fake_shared.h"
#include "mir_test_doubles/mock_surface_factory.h"
#include "mir_test_doubles/mock_input_focus_selector.h"
#include "mir_test_doubles/stub_surface.h"
#include "mir_test_doubles/mock_surface.h"
#include "mir_test_doubles/stub_surface_builder.h"

#include <gmock/gmock.h>
#include <gtest/gtest.h>
#include <string>

namespace mc = mir::compositor;
namespace msh = mir::shell;
namespace ms = mir::surfaces;
namespace mf = mir::frontend;
namespace mt = mir::test;
namespace mtd = mir::test::doubles;

struct MockShellSession : public msh::Session
{
    MOCK_METHOD1(create_surface, mf::SurfaceId(mf::SurfaceCreationParameters const&));
    MOCK_METHOD1(destroy_surface, void(mf::SurfaceId));
    MOCK_CONST_METHOD1(get_surface, std::shared_ptr<mf::Surface>(mf::SurfaceId));

    MOCK_CONST_METHOD0(default_surface, std::shared_ptr<msh::Surface>());

    MOCK_CONST_METHOD0(name, std::string());
    MOCK_METHOD0(force_requests_to_complete, void());

    MOCK_METHOD0(hide, void());
    MOCK_METHOD0(show, void());

    MOCK_METHOD3(configure_surface, int(mf::SurfaceId, MirSurfaceAttrib, int));
};

TEST(SingleVisibilityFocusMechanism, mechanism_sets_visibility)
{
    using namespace ::testing;

    NiceMock<mtd::MockInputFocusSelector> input_focus_selector;

<<<<<<< HEAD
    NiceMock<MockShellSession> app1, app2, app3;
    msh::SessionContainer model;
=======
    MockShellSession app1, app2, app3;
    msh::DefaultSessionContainer model;
>>>>>>> 3dfb718f

    ON_CALL(app1, default_surface()).WillByDefault(Return(std::shared_ptr<msh::Surface>()));
    ON_CALL(app2, default_surface()).WillByDefault(Return(std::shared_ptr<msh::Surface>()));
    ON_CALL(app3, default_surface()).WillByDefault(Return(std::shared_ptr<msh::Surface>()));

    msh::SingleVisibilityFocusMechanism focus_mechanism(mt::fake_shared(model), mt::fake_shared(input_focus_selector));

    EXPECT_CALL(app1, show()).Times(1);
    EXPECT_CALL(app2, hide()).Times(1);
    EXPECT_CALL(app3, hide()).Times(1);

    EXPECT_CALL(app1, name()).Times(AnyNumber());
    EXPECT_CALL(app2, name()).Times(AnyNumber());
    EXPECT_CALL(app3, name()).Times(AnyNumber());

    model.insert_session(mt::fake_shared(app1));
    model.insert_session(mt::fake_shared(app2));
    model.insert_session(mt::fake_shared(app3));

    focus_mechanism.set_focus_to(mt::fake_shared(app1));
}

TEST(SingleVisibilityFocusMechanism, mechanism_sets_input_focus_from_default_surface)
{
    using namespace ::testing;

    mtd::MockInputFocusSelector input_focus_selector;
<<<<<<< HEAD
    msh::SessionContainer model;
    auto session = std::make_shared<NiceMock<MockShellSession>>();
=======
    msh::DefaultSessionContainer model;
    auto session = std::make_shared<MockShellSession>();
>>>>>>> 3dfb718f
    auto surface = std::make_shared<mtd::MockSurface>(std::make_shared<mtd::StubSurfaceBuilder>());

    msh::SingleVisibilityFocusMechanism focus_mechanism(mt::fake_shared(model), mt::fake_shared(input_focus_selector));

    EXPECT_CALL(*session, default_surface()).Times(1).WillOnce(Return(surface));

    EXPECT_CALL(input_focus_selector, set_input_focus_to(Eq(session), Eq(surface))).Times(1);

    model.insert_session(session);
    focus_mechanism.set_focus_to(session);
}
<|MERGE_RESOLUTION|>--- conflicted
+++ resolved
@@ -66,13 +66,8 @@
 
     NiceMock<mtd::MockInputFocusSelector> input_focus_selector;
 
-<<<<<<< HEAD
     NiceMock<MockShellSession> app1, app2, app3;
-    msh::SessionContainer model;
-=======
-    MockShellSession app1, app2, app3;
     msh::DefaultSessionContainer model;
->>>>>>> 3dfb718f
 
     ON_CALL(app1, default_surface()).WillByDefault(Return(std::shared_ptr<msh::Surface>()));
     ON_CALL(app2, default_surface()).WillByDefault(Return(std::shared_ptr<msh::Surface>()));
@@ -100,13 +95,8 @@
     using namespace ::testing;
 
     mtd::MockInputFocusSelector input_focus_selector;
-<<<<<<< HEAD
-    msh::SessionContainer model;
+    msh::DefaultSessionContainer model;
     auto session = std::make_shared<NiceMock<MockShellSession>>();
-=======
-    msh::DefaultSessionContainer model;
-    auto session = std::make_shared<MockShellSession>();
->>>>>>> 3dfb718f
     auto surface = std::make_shared<mtd::MockSurface>(std::make_shared<mtd::StubSurfaceBuilder>());
 
     msh::SingleVisibilityFocusMechanism focus_mechanism(mt::fake_shared(model), mt::fake_shared(input_focus_selector));
