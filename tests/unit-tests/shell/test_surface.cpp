--- conflicted
+++ resolved
@@ -294,27 +294,6 @@
     }, std::runtime_error);
 }
 
-<<<<<<< HEAD
-TEST_F(ShellSurface, visible_throw_behavior)
-{
-    msh::Surface test(
-            nullptr,
-            mt::fake_shared(surface_builder),
-            msh::a_surface());
-
-    EXPECT_NO_THROW({
-        test.visible();
-    });
-
-    surface_builder.reset_surface();
-
-    EXPECT_THROW({
-        test.visible();
-    }, std::runtime_error);
-}
-
-=======
->>>>>>> 08e7c3d0
 TEST_F(ShellSurface, destroy_throw_behavior)
 {
     msh::Surface test(
