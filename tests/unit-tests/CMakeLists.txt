--- conflicted
+++ resolved
@@ -12,11 +12,8 @@
   shared_library_test.cpp
   test_raii.cpp
   test_udev_wrapper.cpp
-<<<<<<< HEAD
+  test_variable_length_array.cpp
   test_fatal.cpp
-=======
-  test_variable_length_array.cpp
->>>>>>> f8c5e883
 )
 
 add_subdirectory(options/)
