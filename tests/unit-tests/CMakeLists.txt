include(CMakeDependentOption)

add_definitions(-DTEST_RECORDINGS_DIR="${CMAKE_CURRENT_SOURCE_DIR}/input_recordings/")

include_directories(${DRM_INCLUDE_DIRS} ${GBM_INCLUDE_DIRS} ${UMOCKDEV_INCLUDE_DIRS} ${CMAKE_SOURCE_DIR})
# TODO: Aim to remove
include_directories(${MIR_XCURSOR_INCLUDE_DIRECTORIES})
add_definitions("-DMIR_TESTING_XCURSOR_THEME=\"${CMAKE_CURRENT_SOURCE_DIR}/input/testing-cursor-theme\"")

set(
  UNIT_TEST_SOURCES

  test_gmock_fixes.cpp
  test_recursive_read_write_mutex.cpp
  test_asio_main_loop.cpp
  shared_library_test.cpp
  test_raii.cpp
  test_udev_wrapper.cpp
  test_variable_length_array.cpp
  test_thread_name.cpp
  test_default_emergency_cleanup.cpp
<<<<<<< HEAD
  test_fatal.cpp
=======
  test_basic_observers.cpp
>>>>>>> e7e3647e
)

add_subdirectory(options/)
add_subdirectory(client/)
add_subdirectory(compositor/)
add_subdirectory(frontend/)
add_subdirectory(logging/)
add_subdirectory(shell/)
add_subdirectory(geometry/)
add_subdirectory(graphics/)
add_subdirectory(input/)
add_subdirectory(android_input/)
add_subdirectory(scene/)
add_subdirectory(draw/)

link_directories(${LIBRARY_OUTPUT_PATH})

add_executable(mir_unit_tests ${UNIT_TEST_SOURCES})
uses_android_input(mir_unit_tests)

target_link_libraries(
  mir_unit_tests

  mirclient
  mirserver
  mirplatformgraphics
  mirclientplatform
  mirdraw
  mirtestdraw
  mirlogging
  mirfatal

  mir-test
  mir-test-doubles
  mir-test-doubles-platform
  mir-test-framework

  3rd_party

  ${PROTOBUF_LIBRARIES}
  ${GTEST_BOTH_LIBRARIES}
  ${GMOCK_LIBRARY}
  ${GMOCK_MAIN_LIBRARY}
  ${Boost_LIBRARIES}
  ${UMOCKDEV_LIBRARIES}
  ${CMAKE_THREAD_LIBS_INIT} # Link in pthread.
)

# Umockdev uses glib, which uses the deprecated "register" allocation specifier
set(CMAKE_CXX_FLAGS "${CMAKE_CXX_FLAGS} -Dregister=")

CMAKE_DEPENDENT_OPTION(
  MIR_RUN_UNIT_TESTS
  "Run unit tests as part of default testing"
  ON
  "MIR_BUILD_UNIT_TESTS"
  OFF)

if (MIR_RUN_UNIT_TESTS)
  mir_discover_tests(mir_unit_tests LD_PRELOAD=libumockdev-preload.so.0 G_SLICE=always-malloc G_DEBUG=gc-friendly)
endif (MIR_RUN_UNIT_TESTS)

install(
    TARGETS mir_unit_tests
    RUNTIME DESTINATION ${CMAKE_INSTALL_BINDIR}
)<|MERGE_RESOLUTION|>--- conflicted
+++ resolved
@@ -19,11 +19,8 @@
   test_variable_length_array.cpp
   test_thread_name.cpp
   test_default_emergency_cleanup.cpp
-<<<<<<< HEAD
+  test_basic_observers.cpp
   test_fatal.cpp
-=======
-  test_basic_observers.cpp
->>>>>>> e7e3647e
 )
 
 add_subdirectory(options/)
