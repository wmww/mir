/*
 * Copyright © 2012 Canonical Ltd.
 *
 * This program is free software: you can redistribute it and/or modify
 * it under the terms of the GNU General Public License version 3 as
 * published by the Free Software Foundation.
 *
 * This program is distributed in the hope that it will be useful,
 * but WITHOUT ANY WARRANTY; without even the implied warranty of
 * MERCHANTABILITY or FITNESS FOR A PARTICULAR PURPOSE.  See the
 * GNU General Public License for more details.
 *
 * You should have received a copy of the GNU General Public License
 * along with this program.  If not, see <http://www.gnu.org/licenses/>.
 *
 * Authored by: Thomas Voss <thomas.voss@canonical.com>
 */

#include "mir/surfaces/surface_stack.h"
#include "mir/compositor/buffer_stream_surfaces.h"
#include "mir/surfaces/buffer_stream_factory.h"
#include "src/server/compositor/buffer_bundle.h"
#include "mir/compositor/buffer_properties.h"
#include "mir/compositor/renderables.h"
#include "mir/geometry/rectangle.h"
#include "mir/shell/surface_creation_parameters.h"
#include "mir/surfaces/surface_stack.h"
#include "mir/graphics/renderer.h"
#include "mir/surfaces/surface.h"
#include "mir/input/input_channel_factory.h"
#include "mir/input/input_channel.h"
#include "mir_test_doubles/mock_renderable.h"
#include "mir_test_doubles/mock_surface_renderer.h"
#include "mir_test_doubles/mock_buffer_stream.h"
#include "mir_test_doubles/stub_input_registrar.h"
#include "mir_test_doubles/stub_input_channel.h"
#include "mir_test_doubles/mock_input_registrar.h"
#include "mir_test/fake_shared.h"

#include <gmock/gmock.h>
#include <gtest/gtest.h>
#include "mir_test/gmock_fixes.h"

#include <memory>
#include <stdexcept>

namespace mc = mir::compositor;
namespace mg = mir::graphics;
namespace ms = mir::surfaces;
namespace msh = mir::shell;
namespace mf = mir::frontend;
namespace mi = mir::input;
namespace geom = mir::geometry;
namespace mt = mir::test;
namespace mtd = mir::test::doubles;

namespace
{

class NullBufferBundle : public mc::BufferBundle
{
public:
    virtual std::shared_ptr<mc::Buffer> client_acquire() { return std::shared_ptr<mc::Buffer>(); }
    virtual void client_release(std::shared_ptr<mc::Buffer> const&) {}
    virtual std::shared_ptr<mc::Buffer> compositor_acquire(){ return std::shared_ptr<mc::Buffer>(); };
    virtual void compositor_release(std::shared_ptr<mc::Buffer> const&){}
    virtual void force_client_abort() {}
    void force_requests_to_complete() {}
    virtual void allow_framedropping(bool) {}
    virtual mc::BufferProperties properties() const { return mc::BufferProperties{}; };
};

struct MockBufferStreamFactory : public ms::BufferStreamFactory
{
    MockBufferStreamFactory()
    {
        using namespace ::testing;

        ON_CALL(
            *this,
            create_buffer_stream(_))
                .WillByDefault(
                    Return(
                        std::make_shared<mc::BufferStreamSurfaces>(std::make_shared<NullBufferBundle>())));
    }

    MOCK_METHOD1(
        create_buffer_stream,
        std::shared_ptr<ms::BufferStream>(mc::BufferProperties const&));
};

struct MockFilterForRenderables : public mc::FilterForRenderables
{
    // Can not mock operator overload so need to forward
    MOCK_METHOD1(filter, bool(mg::Renderable&));
    bool operator()(mg::Renderable& r)
    {
        return filter(r);
    }
};

struct MockOperatorForRenderables : public mc::OperatorForRenderables
{
    MockOperatorForRenderables(mg::Renderer *renderer) :
        renderer(renderer)
    {
    }

    MOCK_METHOD1(renderable_operator, void(mg::Renderable&));
    void operator()(mg::Renderable& r)
    {
        // We just use this for expectations
        renderable_operator(r);
        renderer->render([] (std::shared_ptr<void> const&) {}, r);
    }
    mg::Renderer* renderer;
};

struct StubOperatorForRenderables : public mc::OperatorForRenderables
{
    void operator()(mg::Renderable&)
    {
    }
};

struct StubInputChannelFactory : public mi::InputChannelFactory
{
    std::shared_ptr<mi::InputChannel> make_input_channel()
    {
        return std::make_shared<mtd::StubInputChannel>();
    }
};

struct StubInputChannel : public mi::InputChannel
{
    StubInputChannel(int server_fd, int client_fd)
        : s_fd(server_fd),
          c_fd(client_fd)
    {
    }
    
    int client_fd() const
    {
        return c_fd;
    }
    int server_fd() const
    {
        return s_fd;
    }

    int const s_fd;    
    int const c_fd;
};

struct MockInputChannelFactory : public mi::InputChannelFactory
{
    MOCK_METHOD0(make_input_channel, std::shared_ptr<mi::InputChannel>());
};

}

TEST(
    SurfaceStack,
    surface_creation_destruction_creates_and_destroys_buffer_stream)
{
    using namespace ::testing;

    std::shared_ptr<mc::BufferBundle> swapper_handle;
    mc::BufferStreamSurfaces buffer_stream(swapper_handle);
    MockBufferStreamFactory buffer_stream_factory;
    StubInputChannelFactory input_factory;
    mtd::StubInputRegistrar input_registrar;

    EXPECT_CALL(
        buffer_stream_factory,
        create_buffer_stream(_))
            .Times(AtLeast(1));

    ms::SurfaceStack stack(mt::fake_shared(buffer_stream_factory), 
        mt::fake_shared(input_factory), mt::fake_shared(input_registrar));
    std::weak_ptr<ms::Surface> surface = stack.create_surface(
<<<<<<< HEAD
        msh::a_surface().of_size(geom::Size{geom::Width{1024}, geom::Height{768}}));
=======
        msh::a_surface().of_size({1024, 768}), default_depth);
>>>>>>> 99ddf51d

    stack.destroy_surface(surface);
}

/* FIXME: This test doesn't do what it says! */
TEST(
    SurfaceStack,
    scenegraph_query_locks_the_stack)
{
    using namespace ::testing;

    MockBufferStreamFactory buffer_stream_factory;
    StubInputChannelFactory input_factory;
    mtd::StubInputRegistrar input_registrar;
    mtd::MockSurfaceRenderer renderer;
    MockFilterForRenderables filter;
    MockOperatorForRenderables renderable_operator(&renderer);

    EXPECT_CALL(filter, filter(_)).Times(0);
    EXPECT_CALL(renderable_operator, renderable_operator(_)).Times(0);
    EXPECT_CALL(
        buffer_stream_factory,
        create_buffer_stream(_)).Times(0);
    EXPECT_CALL(renderer, render(_,_)).Times(0);

    ms::SurfaceStack stack(mt::fake_shared(buffer_stream_factory), 
        mt::fake_shared(input_factory), mt::fake_shared(input_registrar));

    {
        stack.for_each_if(filter, renderable_operator);
    }
}

/* FIXME: Why is this test working in terms of a renderer which is unrelated
   to the functionality of SurfaceStack? */
TEST(
    SurfaceStack,
    view_applies_renderer_to_all_surfaces_in_view)
{
    using namespace ::testing;

    MockBufferStreamFactory buffer_stream_factory;
    StubInputChannelFactory input_factory;
    mtd::StubInputRegistrar input_registrar;

    EXPECT_CALL(
        buffer_stream_factory,
        create_buffer_stream(_)).Times(AtLeast(1));

    ms::SurfaceStack stack(mt::fake_shared(buffer_stream_factory), 
        mt::fake_shared(input_factory), mt::fake_shared(input_registrar));

    auto surface1 = stack.create_surface(
<<<<<<< HEAD
        msh::a_surface().of_size(geom::Size{geom::Width{1024}, geom::Height{768}}));
    auto surface2 = stack.create_surface(
        msh::a_surface().of_size(geom::Size{geom::Width{1024}, geom::Height{768}}));
    auto surface3 = stack.create_surface(
        msh::a_surface().of_size(geom::Size{geom::Width{1024}, geom::Height{768}}));
=======
        msh::a_surface().of_size({1024, 768}), default_depth);
    auto surface2 = stack.create_surface(
        msh::a_surface().of_size({1024, 768}), default_depth);
    auto surface3 = stack.create_surface(
        msh::a_surface().of_size({1024, 768}), default_depth);
>>>>>>> 99ddf51d

    mtd::MockSurfaceRenderer renderer;
    MockFilterForRenderables filter;
    MockOperatorForRenderables renderable_operator(&renderer);

    ON_CALL(filter, filter(_)).WillByDefault(Return(true));
    ON_CALL(filter, filter(Ref(*surface3.lock()))).WillByDefault(Return(false));

    EXPECT_CALL(filter, filter(_)).Times(3);
    EXPECT_CALL(renderable_operator, renderable_operator(_)).Times(2);

    EXPECT_CALL(renderer,
                render(_,Ref(*surface1.lock()))).Times(Exactly(1));
    EXPECT_CALL(renderer,
                render(_,Ref(*surface2.lock()))).Times(Exactly(1));

    stack.for_each_if(filter, renderable_operator);
}

TEST(
    SurfaceStack,
    test_stacking_order)
{
    using namespace ::testing;

    MockBufferStreamFactory buffer_stream_factory;
    StubInputChannelFactory input_factory;
    mtd::StubInputRegistrar input_registrar;

    EXPECT_CALL(
        buffer_stream_factory,
        create_buffer_stream(_)).Times(AtLeast(1));

    ms::SurfaceStack stack(mt::fake_shared(buffer_stream_factory), 
        mt::fake_shared(input_factory), mt::fake_shared(input_registrar));

    auto surface1 = stack.create_surface(
<<<<<<< HEAD
        msh::a_surface().of_size(geom::Size{geom::Width{1024}, geom::Height{768}}));
    auto surface2 = stack.create_surface(
        msh::a_surface().of_size(geom::Size{geom::Width{1024}, geom::Height{768}}));
    auto surface3 = stack.create_surface(
        msh::a_surface().of_size(geom::Size{geom::Width{1024}, geom::Height{768}}));
=======
        msh::a_surface().of_size({1024, 768}), default_depth);
    auto surface2 = stack.create_surface(
        msh::a_surface().of_size({1024, 768}), default_depth);
    auto surface3 = stack.create_surface(
        msh::a_surface().of_size({1024, 768}), default_depth);
>>>>>>> 99ddf51d

    mtd::MockSurfaceRenderer renderer;
    MockFilterForRenderables filter;
    MockOperatorForRenderables renderable_operator(&renderer);

    ON_CALL(filter, filter(_)).WillByDefault(Return(true));
    EXPECT_CALL(renderer, render(_,_)).Times(3);
    EXPECT_CALL(filter, filter(_)).Times(3);

    {
      InSequence seq;

      EXPECT_CALL(renderable_operator, renderable_operator(Ref(*surface1.lock()))).Times(1);
      EXPECT_CALL(renderable_operator, renderable_operator(Ref(*surface2.lock()))).Times(1);
      EXPECT_CALL(renderable_operator, renderable_operator(Ref(*surface3.lock()))).Times(1);
    }

    stack.for_each_if(filter, renderable_operator);
}

TEST(SurfaceStack, created_buffer_stream_uses_requested_surface_parameters)
{
    using namespace ::testing;

    MockBufferStreamFactory buffer_stream_factory;
    StubInputChannelFactory input_factory;
    mtd::StubInputRegistrar input_registrar;


    geom::Size const size{1024, 768};
    geom::PixelFormat const format{geom::PixelFormat::bgr_888};
    mc::BufferUsage const usage{mc::BufferUsage::software};

    EXPECT_CALL(buffer_stream_factory,
                create_buffer_stream(AllOf(
                    Field(&mc::BufferProperties::size, size),
                    Field(&mc::BufferProperties::format, format),
                    Field(&mc::BufferProperties::usage, usage))))
        .Times(AtLeast(1));

    ms::SurfaceStack stack(mt::fake_shared(buffer_stream_factory), 
        mt::fake_shared(input_factory), mt::fake_shared(input_registrar));
    std::weak_ptr<ms::Surface> surface = stack.create_surface(
        msh::a_surface().of_size(size).of_buffer_usage(usage).of_pixel_format(format));

    stack.destroy_surface(surface);
}

namespace
{

struct StubBufferStreamFactory : public ms::BufferStreamFactory
{
    std::shared_ptr<ms::BufferStream> create_buffer_stream(mc::BufferProperties const&)
    {
        return std::make_shared<mc::BufferStreamSurfaces>(
            std::make_shared<NullBufferBundle>());
    }
};

class MockCallback
{
public:
    MOCK_METHOD0(call, void());
};

}

TEST(SurfaceStack, create_surface_notifies_changes)
{
    using namespace ::testing;

    MockCallback mock_cb;

    EXPECT_CALL(mock_cb, call()).Times(1);

    ms::SurfaceStack stack{std::make_shared<StubBufferStreamFactory>(),
        std::make_shared<StubInputChannelFactory>(),
            std::make_shared<mtd::StubInputRegistrar>()};
    stack.set_change_callback(std::bind(&MockCallback::call, &mock_cb));

    std::weak_ptr<ms::Surface> surface = stack.create_surface(
<<<<<<< HEAD
        msh::a_surface().of_size(geom::Size{geom::Width{1024}, geom::Height{768}}));
=======
        msh::a_surface().of_size({1024, 768}), default_depth);
>>>>>>> 99ddf51d
}

TEST(SurfaceStack, destroy_surface_notifies_changes)
{
    using namespace ::testing;

    MockCallback mock_cb;

    EXPECT_CALL(mock_cb, call()).Times(1);

    ms::SurfaceStack stack{std::make_shared<StubBufferStreamFactory>(),
        std::make_shared<StubInputChannelFactory>(),
            std::make_shared<mtd::StubInputRegistrar>()};
    stack.set_change_callback(std::bind(&MockCallback::call, &mock_cb));

    std::weak_ptr<ms::Surface> surface = stack.create_surface(
<<<<<<< HEAD
        msh::a_surface().of_size(geom::Size{geom::Width{1024}, geom::Height{768}}));
=======
        msh::a_surface().of_size({1024, 768}), default_depth);
>>>>>>> 99ddf51d

    Mock::VerifyAndClearExpectations(&mock_cb);
    EXPECT_CALL(mock_cb, call()).Times(1);

    stack.destroy_surface(surface);
}

TEST(SurfaceStack, surfaces_are_emitted_by_layer)
{
    using namespace ::testing;

    ms::SurfaceStack stack{std::make_shared<StubBufferStreamFactory>(),
        std::make_shared<StubInputChannelFactory>(),
            std::make_shared<mtd::StubInputRegistrar>()};
    mtd::MockSurfaceRenderer renderer;
    MockFilterForRenderables filter;
    MockOperatorForRenderables renderable_operator(&renderer);

    auto surface1 = stack.create_surface(msh::a_surface().of_depth(ms::DepthId{0}));
    auto surface2 = stack.create_surface(msh::a_surface().of_depth(ms::DepthId{1}));
    auto surface3 = stack.create_surface(msh::a_surface().of_depth(ms::DepthId{0}));

    {
        InSequence seq;

        EXPECT_CALL(filter, filter(Ref(*surface1.lock()))).Times(1)
            .WillOnce(Return(false));
        EXPECT_CALL(filter, filter(Ref(*surface3.lock()))).Times(1)
            .WillOnce(Return(false));
        EXPECT_CALL(filter, filter(Ref(*surface2.lock()))).Times(1)
            .WillOnce(Return(false));
    }

    stack.for_each_if(filter, renderable_operator);
}

TEST(SurfaceStack, surface_is_created_at_requested_position)
{
    using namespace ::testing;
    geom::Point const requested_top_left{geom::X{50},
                                         geom::Y{17}};
    geom::Size const requested_size{1024, 768};
    
    ms::SurfaceStack stack{std::make_shared<StubBufferStreamFactory>(),
        std::make_shared<StubInputChannelFactory>(),
            std::make_shared<mtd::StubInputRegistrar>()};
    
    auto s = stack.create_surface(
        msh::a_surface().of_size(requested_size).of_position(requested_top_left));

    {
        auto surface = s.lock();
        EXPECT_EQ(requested_top_left, surface->top_left());
    } 
}

TEST(SurfaceStack, surface_gets_buffer_bundles_reported_size)
{
    using namespace ::testing;
    geom::Point const requested_top_left{geom::X{50},
                                         geom::Y{17}};
    geom::Size const requested_size{1024, 768};
    geom::Size const stream_size{1025, 769};

    MockBufferStreamFactory buffer_stream_factory;
    auto stream = std::make_shared<mtd::MockBufferStream>();
    EXPECT_CALL(*stream, stream_size())
        .Times(1)
        .WillOnce(Return(stream_size));  
    EXPECT_CALL(buffer_stream_factory,create_buffer_stream(_))
        .Times(1)
        .WillOnce(Return(stream));

    ms::SurfaceStack stack{mt::fake_shared(buffer_stream_factory),
        std::make_shared<StubInputChannelFactory>(),
            std::make_shared<mtd::StubInputRegistrar>()};
    
    auto s = stack.create_surface(
        msh::a_surface()
            .of_size(requested_size)
            .of_position(requested_top_left));
    
    {
        auto surface = s.lock();
        EXPECT_EQ(stream_size, surface->size());
    }    
}

TEST(SurfaceStack, input_registrar_is_notified_of_surfaces)
{
    using namespace ::testing;

    mtd::MockInputRegistrar registrar;
    Sequence seq;

    auto channel = std::make_shared<StubInputChannel>(4,3);
    MockInputChannelFactory input_factory; 
    EXPECT_CALL(input_factory, make_input_channel())
        .Times(1)
        .WillOnce(Return(channel));
    EXPECT_CALL(registrar, input_channel_opened(_,_))
        .InSequence(seq);
    EXPECT_CALL(registrar, input_channel_closed(_))
        .InSequence(seq);

    ms::SurfaceStack stack{std::make_shared<StubBufferStreamFactory>(),
            mt::fake_shared(input_factory),
            mt::fake_shared(registrar)};
    
    auto s = stack.create_surface(msh::a_surface());
    stack.destroy_surface(s);
}

TEST(SurfaceStack, surface_receives_fds_from_input_channel_factory)
{
    using namespace ::testing;

    int const server_input_fd = 11;
    int const client_input_fd = 7;
    
    mtd::StubInputRegistrar registrar;
    StubInputChannel input_channel(server_input_fd, client_input_fd);
    MockInputChannelFactory input_factory;
    
    EXPECT_CALL(input_factory, make_input_channel())
        .Times(1).WillOnce(Return(mt::fake_shared(input_channel)));
    ms::SurfaceStack stack{std::make_shared<StubBufferStreamFactory>(),
        mt::fake_shared(input_factory),
            std::make_shared<mtd::StubInputRegistrar>()};

    auto surface = stack.create_surface(msh::a_surface()).lock();
    EXPECT_EQ(client_input_fd, surface->client_input_fd());
}

TEST(SurfaceStack, raise_to_top_alters_render_ordering)
{
    using namespace ::testing;

    ms::SurfaceStack stack{std::make_shared<StubBufferStreamFactory>(),
        std::make_shared<StubInputChannelFactory>(),
            std::make_shared<mtd::StubInputRegistrar>()};

    MockFilterForRenderables filter;
    StubOperatorForRenderables stub_operator;
    
    auto surface1 = stack.create_surface(msh::a_surface());
    auto surface2 = stack.create_surface(msh::a_surface());
    auto surface3 = stack.create_surface(msh::a_surface());
    
    ON_CALL(filter, filter(_)).WillByDefault(Return(false));

    {
        InSequence seq;

        // After surface creation.
        EXPECT_CALL(filter, filter(Ref(*surface1.lock()))).Times(1);
        EXPECT_CALL(filter, filter(Ref(*surface2.lock()))).Times(1);
        EXPECT_CALL(filter, filter(Ref(*surface3.lock()))).Times(1);
        // After raising surface1
        EXPECT_CALL(filter, filter(Ref(*surface2.lock()))).Times(1);
        EXPECT_CALL(filter, filter(Ref(*surface3.lock()))).Times(1);
        EXPECT_CALL(filter, filter(Ref(*surface1.lock()))).Times(1);
    }
    stack.for_each_if(filter, stub_operator);
    stack.raise(surface1.lock());
    stack.for_each_if(filter, stub_operator);
}

TEST(SurfaceStack, depth_id_trumps_raise)
{
    using namespace ::testing;

    ms::SurfaceStack stack{std::make_shared<StubBufferStreamFactory>(),
        std::make_shared<StubInputChannelFactory>(),
            std::make_shared<mtd::StubInputRegistrar>()};

    MockFilterForRenderables filter;
    StubOperatorForRenderables stub_operator;
    
    auto surface1 = stack.create_surface(msh::a_surface().of_depth(ms::DepthId{0}));
    auto surface2 = stack.create_surface(msh::a_surface().of_depth(ms::DepthId{0}));
    auto surface3 = stack.create_surface(msh::a_surface().of_depth(ms::DepthId{1}));
    
    ON_CALL(filter, filter(_)).WillByDefault(Return(false));

    {
        InSequence seq;

        // After surface creation.
        EXPECT_CALL(filter, filter(Ref(*surface1.lock()))).Times(1);
        EXPECT_CALL(filter, filter(Ref(*surface2.lock()))).Times(1);
        EXPECT_CALL(filter, filter(Ref(*surface3.lock()))).Times(1);
        // After raising surface1
        EXPECT_CALL(filter, filter(Ref(*surface2.lock()))).Times(1);
        EXPECT_CALL(filter, filter(Ref(*surface1.lock()))).Times(1);
        EXPECT_CALL(filter, filter(Ref(*surface3.lock()))).Times(1);
    }
    stack.for_each_if(filter, stub_operator);
    stack.raise(surface1);
    stack.for_each_if(filter, stub_operator);
}

TEST(SurfaceStack, raise_throw_behavior)
{
    using namespace ::testing;

    ms::SurfaceStack stack{std::make_shared<StubBufferStreamFactory>(),
        std::make_shared<StubInputChannelFactory>(),
            std::make_shared<mtd::StubInputRegistrar>()};
    
    std::shared_ptr<ms::Surface> null_surface{nullptr};

    EXPECT_THROW({
            stack.raise(null_surface);
    }, std::runtime_error);
}<|MERGE_RESOLUTION|>--- conflicted
+++ resolved
@@ -179,11 +179,7 @@
     ms::SurfaceStack stack(mt::fake_shared(buffer_stream_factory), 
         mt::fake_shared(input_factory), mt::fake_shared(input_registrar));
     std::weak_ptr<ms::Surface> surface = stack.create_surface(
-<<<<<<< HEAD
-        msh::a_surface().of_size(geom::Size{geom::Width{1024}, geom::Height{768}}));
-=======
-        msh::a_surface().of_size({1024, 768}), default_depth);
->>>>>>> 99ddf51d
+        msh::a_surface().of_size({1024, 768}));
 
     stack.destroy_surface(surface);
 }
@@ -237,19 +233,11 @@
         mt::fake_shared(input_factory), mt::fake_shared(input_registrar));
 
     auto surface1 = stack.create_surface(
-<<<<<<< HEAD
-        msh::a_surface().of_size(geom::Size{geom::Width{1024}, geom::Height{768}}));
+        msh::a_surface().of_size({1024, 768}));
     auto surface2 = stack.create_surface(
-        msh::a_surface().of_size(geom::Size{geom::Width{1024}, geom::Height{768}}));
+        msh::a_surface().of_size({1024, 768}));
     auto surface3 = stack.create_surface(
-        msh::a_surface().of_size(geom::Size{geom::Width{1024}, geom::Height{768}}));
-=======
-        msh::a_surface().of_size({1024, 768}), default_depth);
-    auto surface2 = stack.create_surface(
-        msh::a_surface().of_size({1024, 768}), default_depth);
-    auto surface3 = stack.create_surface(
-        msh::a_surface().of_size({1024, 768}), default_depth);
->>>>>>> 99ddf51d
+        msh::a_surface().of_size({1024, 768}));
 
     mtd::MockSurfaceRenderer renderer;
     MockFilterForRenderables filter;
@@ -287,19 +275,11 @@
         mt::fake_shared(input_factory), mt::fake_shared(input_registrar));
 
     auto surface1 = stack.create_surface(
-<<<<<<< HEAD
-        msh::a_surface().of_size(geom::Size{geom::Width{1024}, geom::Height{768}}));
+        msh::a_surface().of_size({1024, 768}));
     auto surface2 = stack.create_surface(
-        msh::a_surface().of_size(geom::Size{geom::Width{1024}, geom::Height{768}}));
+        msh::a_surface().of_size({1024, 768}));
     auto surface3 = stack.create_surface(
-        msh::a_surface().of_size(geom::Size{geom::Width{1024}, geom::Height{768}}));
-=======
-        msh::a_surface().of_size({1024, 768}), default_depth);
-    auto surface2 = stack.create_surface(
-        msh::a_surface().of_size({1024, 768}), default_depth);
-    auto surface3 = stack.create_surface(
-        msh::a_surface().of_size({1024, 768}), default_depth);
->>>>>>> 99ddf51d
+        msh::a_surface().of_size({1024, 768}));
 
     mtd::MockSurfaceRenderer renderer;
     MockFilterForRenderables filter;
@@ -382,11 +362,7 @@
     stack.set_change_callback(std::bind(&MockCallback::call, &mock_cb));
 
     std::weak_ptr<ms::Surface> surface = stack.create_surface(
-<<<<<<< HEAD
-        msh::a_surface().of_size(geom::Size{geom::Width{1024}, geom::Height{768}}));
-=======
-        msh::a_surface().of_size({1024, 768}), default_depth);
->>>>>>> 99ddf51d
+        msh::a_surface().of_size({1024, 768}));
 }
 
 TEST(SurfaceStack, destroy_surface_notifies_changes)
@@ -403,11 +379,7 @@
     stack.set_change_callback(std::bind(&MockCallback::call, &mock_cb));
 
     std::weak_ptr<ms::Surface> surface = stack.create_surface(
-<<<<<<< HEAD
-        msh::a_surface().of_size(geom::Size{geom::Width{1024}, geom::Height{768}}));
-=======
-        msh::a_surface().of_size({1024, 768}), default_depth);
->>>>>>> 99ddf51d
+        msh::a_surface().of_size({1024, 768}));
 
     Mock::VerifyAndClearExpectations(&mock_cb);
     EXPECT_CALL(mock_cb, call()).Times(1);
