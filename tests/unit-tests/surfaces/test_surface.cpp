/*
 * Copyright © 2012 Canonical Ltd.
 *
 * This program is free software: you can redistribute it and/or modify
 * it under the terms of the GNU General Public License version 3 as
 * published by the Free Software Foundation.
 *
 * This program is distributed in the hope that it will be useful,
 * but WITHOUT ANY WARRANTY; without even the implied warranty of
 * MERCHANTABILITY or FITNESS FOR A PARTICULAR PURPOSE.  See the
 * GNU General Public License for more details.
 *
 * You should have received a copy of the GNU General Public License
 * along with this program.  If not, see <http://www.gnu.org/licenses/>.
 *
 * Authored by: Thomas Voss <thomas.voss@canonical.com>
 */

#include "mir/surfaces/surface.h"
#include "mir_test/mock_buffer_bundle.h"
#include "mir_test/mock_buffer.h"

#include <gmock/gmock.h>
#include <gtest/gtest.h>

namespace ms = mir::surfaces;
namespace mc = mir::compositor;
namespace geom = mir::geometry;

TEST(surface, default_creation_parameters)
{
    using namespace geom;
    ms::SurfaceCreationParameters params;

    ASSERT_EQ(Width(0), params.size.width);
    ASSERT_EQ(Height(0), params.size.height);

    ASSERT_EQ(ms::a_surface(), params);
}

TEST(surface, builder_mutators)
{
    using namespace geom;
    Size const size{Width{1024}, Height{768}};

    auto params = ms::a_surface().of_size(size); 
    ms::SurfaceCreationParameters reference{std::string(), size};
    ASSERT_EQ(
        reference,
        params
        );
}

namespace
{
struct SurfaceCreation : public ::testing::Test
{
    virtual void SetUp()
    {
        surface_name = "test_surfaceA";
        pf = geom::PixelFormat::rgba_8888;
        size = geom::Size{geom::Width{43}, geom::Height{420}};
        stride = geom::Stride{4 * size.width.as_uint32_t()};
        mock_buffer_bundle = std::make_shared<testing::NiceMock<mc::MockBufferBundle>>();
    }

    std::string surface_name;
    std::shared_ptr<testing::NiceMock<mc::MockBufferBundle>> mock_buffer_bundle;
    geom::PixelFormat pf;
    geom::Stride stride;
    geom::Size size;
};
}

TEST_F(SurfaceCreation, test_surface_gets_right_name)
{
    ms::Surface surf(surface_name, mock_buffer_bundle );

    auto str = surf.name();
    EXPECT_EQ(str, surface_name);

}

TEST_F(SurfaceCreation, test_surface_queries_bundle_for_pf)
{
    using namespace testing;

    ms::Surface surf(surface_name, mock_buffer_bundle );

    EXPECT_CALL(*mock_buffer_bundle, get_bundle_pixel_format())
        .Times(1)
        .WillOnce(Return(pf));

    auto ret_pf = surf.pixel_format();

    EXPECT_EQ(ret_pf, pf); 
}

TEST_F(SurfaceCreation, test_surface_queries_bundle_for_size)
{
    using namespace testing;

    ms::Surface surf(surface_name, mock_buffer_bundle );

    EXPECT_CALL(*mock_buffer_bundle, bundle_size())
        .Times(1)
        .WillOnce(Return(size));

    auto ret_size = surf.size();

    EXPECT_EQ(ret_size, size); 
}

TEST_F(SurfaceCreation, test_surface_advance_buffer)
{
    using namespace testing;
    ms::Surface surf(surface_name, mock_buffer_bundle );
    auto graphics_resource = std::make_shared<mc::GraphicBufferClientResource>();

    EXPECT_CALL(*mock_buffer_bundle, secure_client_buffer())
        .Times(1)
        .WillOnce(Return(graphics_resource));

    surf.advance_client_buffer();
}
<<<<<<< HEAD

TEST_F(SurfaceCreation, test_surface_gets_ipc_from_bundle)
{
    using namespace testing;

    mc::BufferID id{4};
    auto ipc_package = std::make_shared<mc::BufferIPCPackage>();
    auto size = geom::Size{geom::Width{1024}, geom::Height{768}};
    auto mock_buffer = std::make_shared<mc::MockBuffer>(size, geom::Stride{4}, geom::PixelFormat::rgba_8888);

    ms::Surface surf(surface_name, mock_buffer_bundle );
    auto graphics_resource = std::make_shared<mc::GraphicBufferClientResource>(ipc_package, mock_buffer, id);
    EXPECT_CALL(*mock_buffer_bundle, secure_client_buffer())
        .Times(AtLeast(0))
=======

TEST_F(SurfaceCreation, test_surface_gets_ipc_from_bundle)
{
    using namespace testing;

    mc::BufferID id{4};
    auto ipc_package = std::make_shared<mc::BufferIPCPackage>();
    auto size = geom::Size{geom::Width{1024}, geom::Height{768}};
    auto mock_buffer = std::make_shared<mc::MockBuffer>(size, geom::Stride{4}, geom::PixelFormat::rgba_8888);

    ms::Surface surf(surface_name, mock_buffer_bundle );
    auto graphics_resource = std::make_shared<mc::GraphicBufferClientResource>(ipc_package, mock_buffer, id);
    EXPECT_CALL(*mock_buffer_bundle, secure_client_buffer())
        .Times(1)
>>>>>>> 18036390
        .WillOnce(Return(graphics_resource));
    surf.advance_client_buffer();

    auto ret_ipc = surf.get_buffer_ipc_package();
    EXPECT_EQ(ret_ipc.get(), graphics_resource->ipc_package.get()); 
}

TEST_F(SurfaceCreation, test_surface_gets_id_from_bundle)
{
    using namespace testing;

    mc::BufferID id{4};
    auto ipc_package = std::make_shared<mc::BufferIPCPackage>();
    auto size = geom::Size{geom::Width{1024}, geom::Height{768}};
    auto mock_buffer = std::make_shared<mc::MockBuffer>(size, geom::Stride{4}, geom::PixelFormat::rgba_8888);
<<<<<<< HEAD

    ms::Surface surf(surface_name, mock_buffer_bundle );
=======
>>>>>>> 18036390
    auto graphics_resource = std::make_shared<mc::GraphicBufferClientResource>(ipc_package, mock_buffer, id);
    EXPECT_CALL(*mock_buffer_bundle, secure_client_buffer())
        .Times(AtLeast(0))
        .WillOnce(Return(graphics_resource));
<<<<<<< HEAD
=======

    ms::Surface surf(surface_name, mock_buffer_bundle );

>>>>>>> 18036390
    surf.advance_client_buffer();

    auto ret_id = surf.get_buffer_id();
    EXPECT_EQ(ret_id, id); 
}

TEST_F(SurfaceCreation, test_surface_gets_top_left)
{
    using namespace testing;

    ms::Surface surf{surface_name, mock_buffer_bundle};

    auto ret_top_left = surf.top_left();

    EXPECT_EQ(geom::Point(), ret_top_left); 
}

TEST_F(SurfaceCreation, test_surface_move_to)
{
    using namespace testing;

    ms::Surface surf{surface_name, mock_buffer_bundle};

    geom::Point p{geom::X{55}, geom::Y{66}};

    surf.move_to(p);

    auto ret_top_left = surf.top_left();

    EXPECT_EQ(p, ret_top_left); 
}

TEST_F(SurfaceCreation, test_surface_gets_identity_transformation)
{
    using namespace testing;

    ms::Surface surf{surface_name, mock_buffer_bundle};

    auto ret_transformation = surf.transformation();

    EXPECT_EQ(glm::mat4(), ret_transformation); 
}

TEST_F(SurfaceCreation, test_surface_set_rotation)
{
    using namespace testing;

    ms::Surface surf{surface_name, mock_buffer_bundle};
    surf.set_rotation(60.0f, glm::vec3{0.0f, 0.0f, 1.0f});

    auto ret_transformation = surf.transformation();

    EXPECT_NE(glm::mat4(), ret_transformation); 
}

TEST_F(SurfaceCreation, test_surface_texture_locks_back_buffer_from_bundle)
{
    using namespace testing;

    ms::Surface surf{surface_name, mock_buffer_bundle};
    auto buffer = std::make_shared<NiceMock<mc::MockBuffer>>(size, stride, pf);

    EXPECT_CALL(*mock_buffer_bundle, lock_back_buffer())
        .Times(1)
        .WillOnce(Return(buffer));

    auto ret_texture = surf.texture();

    EXPECT_EQ(buffer.get(), ret_texture.get()); 
}

TEST_F(SurfaceCreation, test_surface_gets_opaque_alpha)
{
    using namespace testing;

    ms::Surface surf{surface_name, mock_buffer_bundle};

    auto ret_alpha = surf.alpha();

    EXPECT_EQ(1.0f, ret_alpha); 
}

TEST_F(SurfaceCreation, test_surface_set_alpha)
{
    using namespace testing;

    ms::Surface surf{surface_name, mock_buffer_bundle};
    float alpha = 0.67f;

    surf.set_alpha(0.67);
    auto ret_alpha = surf.alpha();

    EXPECT_EQ(alpha, ret_alpha); 
}<|MERGE_RESOLUTION|>--- conflicted
+++ resolved
@@ -123,7 +123,6 @@
 
     surf.advance_client_buffer();
 }
-<<<<<<< HEAD
 
 TEST_F(SurfaceCreation, test_surface_gets_ipc_from_bundle)
 {
@@ -138,9 +137,14 @@
     auto graphics_resource = std::make_shared<mc::GraphicBufferClientResource>(ipc_package, mock_buffer, id);
     EXPECT_CALL(*mock_buffer_bundle, secure_client_buffer())
         .Times(AtLeast(0))
-=======
-
-TEST_F(SurfaceCreation, test_surface_gets_ipc_from_bundle)
+        .WillOnce(Return(graphics_resource));
+    surf.advance_client_buffer();
+
+    auto ret_ipc = surf.get_buffer_ipc_package();
+    EXPECT_EQ(ret_ipc.get(), graphics_resource->ipc_package.get()); 
+}
+
+TEST_F(SurfaceCreation, test_surface_gets_id_from_bundle)
 {
     using namespace testing;
 
@@ -148,42 +152,13 @@
     auto ipc_package = std::make_shared<mc::BufferIPCPackage>();
     auto size = geom::Size{geom::Width{1024}, geom::Height{768}};
     auto mock_buffer = std::make_shared<mc::MockBuffer>(size, geom::Stride{4}, geom::PixelFormat::rgba_8888);
-
-    ms::Surface surf(surface_name, mock_buffer_bundle );
-    auto graphics_resource = std::make_shared<mc::GraphicBufferClientResource>(ipc_package, mock_buffer, id);
-    EXPECT_CALL(*mock_buffer_bundle, secure_client_buffer())
-        .Times(1)
->>>>>>> 18036390
-        .WillOnce(Return(graphics_resource));
-    surf.advance_client_buffer();
-
-    auto ret_ipc = surf.get_buffer_ipc_package();
-    EXPECT_EQ(ret_ipc.get(), graphics_resource->ipc_package.get()); 
-}
-
-TEST_F(SurfaceCreation, test_surface_gets_id_from_bundle)
-{
-    using namespace testing;
-
-    mc::BufferID id{4};
-    auto ipc_package = std::make_shared<mc::BufferIPCPackage>();
-    auto size = geom::Size{geom::Width{1024}, geom::Height{768}};
-    auto mock_buffer = std::make_shared<mc::MockBuffer>(size, geom::Stride{4}, geom::PixelFormat::rgba_8888);
-<<<<<<< HEAD
-
-    ms::Surface surf(surface_name, mock_buffer_bundle );
-=======
->>>>>>> 18036390
     auto graphics_resource = std::make_shared<mc::GraphicBufferClientResource>(ipc_package, mock_buffer, id);
     EXPECT_CALL(*mock_buffer_bundle, secure_client_buffer())
         .Times(AtLeast(0))
         .WillOnce(Return(graphics_resource));
-<<<<<<< HEAD
-=======
-
-    ms::Surface surf(surface_name, mock_buffer_bundle );
-
->>>>>>> 18036390
+
+    ms::Surface surf(surface_name, mock_buffer_bundle );
+
     surf.advance_client_buffer();
 
     auto ret_id = surf.get_buffer_id();
