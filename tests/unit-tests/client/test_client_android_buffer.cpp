/*
 * Copyright © 2012 Canonical Ltd.
 *
 * This program is free software: you can redistribute it and/or modify
 * it under the terms of the GNU General Public License version 3 as
 * published by the Free Software Foundation.
 *
 * This program is distributed in the hope that it will be useful,
 * but WITHOUT ANY WARRANTY; without even the implied warranty of
 * MERCHANTABILITY or FITNESS FOR A PARTICULAR PURPOSE.  See the
 * GNU General Public License for more details.
 *
 * You should have received a copy of the GNU General Public License
 * along with this program.  If not, see <http://www.gnu.org/licenses/>.
 *
 * Authored by: Kevin DuBois <kevin.dubois@canonical.com>
 */

<<<<<<< HEAD
#include "android/android_client_buffer.h"
#include "mir_test/mock_android_registrar.h"
=======
#include "mir_test/mock_android_registrar.h"
#include "mir_client/android/android_client_buffer.h"
#include "mir_client/mir_client_library.h"
>>>>>>> 18036390

#include <memory>
#include <algorithm>
#include <gtest/gtest.h>
#include <gmock/gmock.h>

namespace mt=mir::test;
namespace mcl=mir::client;
namespace geom=mir::geometry;

class ClientAndroidBufferTest : public ::testing::Test
{
protected:
    virtual void SetUp()
    {
        using namespace testing;
        
        height = geom::Height(124);
        height_copy = geom::Height(height);

        width = geom::Width(248);
        width_copy = geom::Width(width);

        size = geom::Size{width, height};

        pf = geom::PixelFormat::rgba_8888;
        pf_copy = geom::PixelFormat(pf);

        package = std::make_shared<MirBufferPackage>();
        mock_android_registrar = std::make_shared<mt::MockAndroidRegistrar>();
        package_copy = std::make_shared<MirBufferPackage>(*package.get());

        EXPECT_CALL(*mock_android_registrar, register_buffer(_))
            .Times(AtLeast(0));
        EXPECT_CALL(*mock_android_registrar, unregister_buffer(_))
            .Times(AtLeast(0));
    }
<<<<<<< HEAD
    std::shared_ptr<MirBufferPackage> package;
    std::shared_ptr<MirBufferPackage> package_copy;
=======

    std::shared_ptr<MirBufferPackage> package;
    std::shared_ptr<MirBufferPackage> package_copy;
    geom::Size size;
>>>>>>> 18036390
    geom::Height height, height_copy;
    geom::Width width, width_copy;
    geom::PixelFormat pf, pf_copy;
    std::shared_ptr<mcl::AndroidClientBuffer> buffer;
    std::shared_ptr<mt::MockAndroidRegistrar> mock_android_registrar;
};

TEST_F(ClientAndroidBufferTest, client_buffer_assumes_ownership)
{
    buffer = std::make_shared<mcl::AndroidClientBuffer>(mock_android_registrar, std::move(package), size, pf);
    EXPECT_EQ((int) package.get(), NULL);
}

TEST_F(ClientAndroidBufferTest, client_buffer_converts_package_fd_correctly)
{
    using namespace testing;
    const native_handle_t *handle;

    EXPECT_CALL(*mock_android_registrar, register_buffer(_))
        .Times(1)
        .WillOnce(SaveArg<0>(&handle));
 
    buffer = std::make_shared<mcl::AndroidClientBuffer>(mock_android_registrar, std::move(package), size, pf);

    ASSERT_NE((int)handle, NULL);
    ASSERT_EQ(handle->numFds, (int) package_copy->fd_items);
    for(auto i = 0; i < package_copy->fd_items; i++)
        EXPECT_EQ(package_copy->fd[i], handle->data[i]); 
}

TEST_F(ClientAndroidBufferTest, client_buffer_converts_package_data_correctly)
{
    using namespace testing;
    const native_handle_t *handle;

    EXPECT_CALL(*mock_android_registrar, register_buffer(_))
        .Times(1)
        .WillOnce(SaveArg<0>(&handle));
 
    buffer = std::make_shared<mcl::AndroidClientBuffer>(mock_android_registrar, std::move(package), size, pf);

    ASSERT_NE((int)handle, NULL);
    ASSERT_EQ(handle->numInts, (int) package_copy->data_items);
    for(auto i = 0; i < package_copy->data_items; i++)
        EXPECT_EQ(package_copy->data[i], handle->data[i + package_copy->fd_items]); 
}

TEST_F(ClientAndroidBufferTest, client_registers_right_handle_resource_cleanup)
{
    using namespace testing;

    const native_handle_t* buffer_handle;
    EXPECT_CALL(*mock_android_registrar, register_buffer(_))
        .Times(1)
        .WillOnce(SaveArg<0>(&buffer_handle));
 
    buffer = std::make_shared<mcl::AndroidClientBuffer>(mock_android_registrar, std::move(package), size, pf);

    EXPECT_CALL(*mock_android_registrar, unregister_buffer(buffer_handle))
        .Times(1);
}

TEST_F(ClientAndroidBufferTest, client_sets_correct_version)
{
    using namespace testing;

    const native_handle_t* buffer_handle;
    EXPECT_CALL(*mock_android_registrar, register_buffer(_))
        .Times(1)
        .WillOnce(SaveArg<0>(&buffer_handle));
 
<<<<<<< HEAD
    buffer = std::make_shared<mcl::AndroidClientBuffer>(mock_android_registrar, std::move(package),
                                                        std::move(width), std::move(height), std::move(pf));
=======
    buffer = std::make_shared<mcl::AndroidClientBuffer>(mock_android_registrar, std::move(package), size, pf);
>>>>>>> 18036390

    int total = 3 + buffer_handle->numFds + buffer_handle->numInts;
    EXPECT_EQ(buffer_handle->version, total);
}

TEST_F(ClientAndroidBufferTest, buffer_uses_registrar_for_secure)
{
    using namespace testing;
    buffer = std::make_shared<mcl::AndroidClientBuffer>(mock_android_registrar, std::move(package), size, pf);

    std::shared_ptr<char> empty_char = std::make_shared<char>();
    EXPECT_CALL(*mock_android_registrar, secure_for_cpu(_,_))
        .Times(1)
        .WillOnce(Return(empty_char));

    buffer->secure_for_cpu_write();
}

TEST_F(ClientAndroidBufferTest, buffer_uses_right_handle_to_secure)
{
    using namespace testing;
    const native_handle_t* buffer_handle;
    std::shared_ptr<const native_handle_t> buffer_handle_sp;
    std::shared_ptr<char> empty_char = std::make_shared<char>();

    EXPECT_CALL(*mock_android_registrar, register_buffer(_))
        .Times(1)
        .WillOnce(SaveArg<0>(&buffer_handle));
    buffer = std::make_shared<mcl::AndroidClientBuffer>(mock_android_registrar, std::move(package), size, pf);

    EXPECT_CALL(*mock_android_registrar, secure_for_cpu(_,_))
        .Times(1)
        .WillOnce(DoAll(SaveArg<0>(&buffer_handle_sp),
            Return(empty_char)));
    auto region = buffer->secure_for_cpu_write();

    EXPECT_EQ(buffer_handle_sp.get(), buffer_handle);
}

TEST_F(ClientAndroidBufferTest, buffer_returns_width_without_modifying)
{
    buffer = std::make_shared<mcl::AndroidClientBuffer>(mock_android_registrar, std::move(package), size, pf);
    EXPECT_EQ(buffer->size().width, width_copy);
}

TEST_F(ClientAndroidBufferTest, buffer_returns_height_without_modifying)
{
    buffer = std::make_shared<mcl::AndroidClientBuffer>(mock_android_registrar, std::move(package), size, pf);
    EXPECT_EQ(buffer->size().height, height_copy);
}

TEST_F(ClientAndroidBufferTest, buffer_returns_pf_without_modifying)
{
    buffer = std::make_shared<mcl::AndroidClientBuffer>(mock_android_registrar, std::move(package), size, pf);
    EXPECT_EQ(buffer->pixel_format(), pf_copy);
}

TEST_F(ClientAndroidBufferTest, check_bounds_on_secure)
{
    using namespace testing;
    buffer = std::make_shared<mcl::AndroidClientBuffer>(mock_android_registrar, std::move(package), size, pf);

    geom::Point point{ geom::X(0), geom::Y(0)};
    geom::Size size{width_copy, height_copy};
    geom::Rectangle rect{point, size};

    std::shared_ptr<char> empty_char = std::make_shared<char>();
    EXPECT_CALL(*mock_android_registrar, secure_for_cpu(_,rect))
        .Times(1)
        .WillOnce(Return(empty_char));

    buffer->secure_for_cpu_write();
}

TEST_F(ClientAndroidBufferTest, buffer_packs_memory_region_with_right_vaddr)
{
    using namespace testing;
    std::shared_ptr<char> empty_char = std::make_shared<char>();

    buffer = std::make_shared<mcl::AndroidClientBuffer>(mock_android_registrar, std::move(package), size, pf);

    EXPECT_CALL(*mock_android_registrar, secure_for_cpu(_,_))
        .Times(1)
        .WillOnce(Return(empty_char));
    auto region = buffer->secure_for_cpu_write();

    EXPECT_EQ(region->vaddr.get(), empty_char.get());
}

TEST_F(ClientAndroidBufferTest, buffer_packs_memory_region_with_right_width)
{
    using namespace testing;
    std::shared_ptr<char> empty_char = std::make_shared<char>();

    buffer = std::make_shared<mcl::AndroidClientBuffer>(mock_android_registrar, std::move(package), size, pf);

    EXPECT_CALL(*mock_android_registrar, secure_for_cpu(_,_))
        .Times(1)
        .WillOnce(Return(empty_char));
    auto region = buffer->secure_for_cpu_write();

    EXPECT_EQ(region->width, width_copy);
}

TEST_F(ClientAndroidBufferTest, buffer_packs_memory_region_with_right_height)
{
    using namespace testing;
    std::shared_ptr<char> empty_char = std::make_shared<char>();

    buffer = std::make_shared<mcl::AndroidClientBuffer>(mock_android_registrar, std::move(package), size, pf);

    EXPECT_CALL(*mock_android_registrar, secure_for_cpu(_,_))
        .Times(1)
        .WillOnce(Return(empty_char));
    auto region = buffer->secure_for_cpu_write();

    EXPECT_EQ(region->height, height_copy);
}

TEST_F(ClientAndroidBufferTest, buffer_packs_memory_region_with_right_pf)
{
    using namespace testing;
    std::shared_ptr<char> empty_char = std::make_shared<char>();

    buffer = std::make_shared<mcl::AndroidClientBuffer>(mock_android_registrar, std::move(package), size, pf);

    EXPECT_CALL(*mock_android_registrar, secure_for_cpu(_,_))
        .Times(1)
        .WillOnce(Return(empty_char));
    auto region = buffer->secure_for_cpu_write();

    EXPECT_EQ(region->format, pf_copy);
}

<<<<<<< HEAD
TEST_F(ClientAndroidBufferTest, buffer_packs_anativewindowbuffer)
=======
TEST_F(ClientAndroidBufferTest, buffer_returns_creation_package)
>>>>>>> 18036390
{
    using namespace testing;
    std::shared_ptr<char> empty_char = std::make_shared<char>();

<<<<<<< HEAD
    const native_handle_t* buffer_handle;
    EXPECT_CALL(*mock_android_registrar, register_buffer(_))
        .Times(1)
        .WillOnce(SaveArg<0>(&buffer_handle));

    buffer = std::make_shared<mcl::AndroidClientBuffer>(mock_android_registrar, std::move(package),
                                                        std::move(width), std::move(height), std::move(pf));

    auto native_handle = buffer->get_native_handle();

    ASSERT_NE(native_handle, (ANativeWindowBuffer*) NULL);
    EXPECT_EQ(native_handle->handle, buffer_handle); 
}

TEST_F(ClientAndroidBufferTest, buffer_packs_anativewindowbuffer_dimensions)
{
    using namespace testing;
    std::shared_ptr<char> empty_char = std::make_shared<char>();

    buffer = std::make_shared<mcl::AndroidClientBuffer>(mock_android_registrar, std::move(package),
                                                        std::move(width), std::move(height), std::move(pf));

    auto native_handle = buffer->get_native_handle();

    ASSERT_NE(native_handle, (ANativeWindowBuffer*) NULL);
    EXPECT_EQ(native_handle->width,  (int) width_copy.as_uint32_t());
    EXPECT_EQ(native_handle->height, (int) height_copy.as_uint32_t());
}

TEST_F(ClientAndroidBufferTest, buffer_packs_anativewindowbuffer_refcounters_set)
{
    using namespace testing;
    std::shared_ptr<char> empty_char = std::make_shared<char>();

    buffer = std::make_shared<mcl::AndroidClientBuffer>(mock_android_registrar, std::move(package),
                                                        std::move(width), std::move(height), std::move(pf));

    auto native_handle = buffer->get_native_handle();

    ASSERT_NE(native_handle, (ANativeWindowBuffer*) NULL);
    ASSERT_NE((int) native_handle->common.incRef,  NULL);
    ASSERT_NE((int) native_handle->common.decRef,  NULL);

    native_handle->common.incRef(NULL);
    native_handle->common.decRef(NULL);
=======
    buffer = std::make_shared<mcl::AndroidClientBuffer>(mock_android_registrar, std::move(package), size, pf);

    auto package_return = buffer->get_buffer_package();

    EXPECT_EQ(package_return->data_items, package_copy->data_items);
    EXPECT_EQ(package_return->fd_items, package_copy->fd_items);
    for(auto i=0; i<mir_buffer_package_max; i++)
        EXPECT_EQ(package_return->data[i], package_copy->data[i]);
    for(auto i=0; i<mir_buffer_package_max; i++)
        EXPECT_EQ(package_return->fd[i], package_copy->fd[i]);
>>>>>>> 18036390
}
<|MERGE_RESOLUTION|>--- conflicted
+++ resolved
@@ -16,14 +16,9 @@
  * Authored by: Kevin DuBois <kevin.dubois@canonical.com>
  */
 
-<<<<<<< HEAD
-#include "android/android_client_buffer.h"
-#include "mir_test/mock_android_registrar.h"
-=======
 #include "mir_test/mock_android_registrar.h"
 #include "mir_client/android/android_client_buffer.h"
 #include "mir_client/mir_client_library.h"
->>>>>>> 18036390
 
 #include <memory>
 #include <algorithm>
@@ -61,15 +56,10 @@
         EXPECT_CALL(*mock_android_registrar, unregister_buffer(_))
             .Times(AtLeast(0));
     }
-<<<<<<< HEAD
-    std::shared_ptr<MirBufferPackage> package;
-    std::shared_ptr<MirBufferPackage> package_copy;
-=======
 
     std::shared_ptr<MirBufferPackage> package;
     std::shared_ptr<MirBufferPackage> package_copy;
     geom::Size size;
->>>>>>> 18036390
     geom::Height height, height_copy;
     geom::Width width, width_copy;
     geom::PixelFormat pf, pf_copy;
@@ -141,12 +131,7 @@
         .Times(1)
         .WillOnce(SaveArg<0>(&buffer_handle));
  
-<<<<<<< HEAD
-    buffer = std::make_shared<mcl::AndroidClientBuffer>(mock_android_registrar, std::move(package),
-                                                        std::move(width), std::move(height), std::move(pf));
-=======
-    buffer = std::make_shared<mcl::AndroidClientBuffer>(mock_android_registrar, std::move(package), size, pf);
->>>>>>> 18036390
+    buffer = std::make_shared<mcl::AndroidClientBuffer>(mock_android_registrar, std::move(package), size, pf);
 
     int total = 3 + buffer_handle->numFds + buffer_handle->numInts;
     EXPECT_EQ(buffer_handle->version, total);
@@ -281,23 +266,17 @@
     EXPECT_EQ(region->format, pf_copy);
 }
 
-<<<<<<< HEAD
 TEST_F(ClientAndroidBufferTest, buffer_packs_anativewindowbuffer)
-=======
-TEST_F(ClientAndroidBufferTest, buffer_returns_creation_package)
->>>>>>> 18036390
-{
-    using namespace testing;
-    std::shared_ptr<char> empty_char = std::make_shared<char>();
-
-<<<<<<< HEAD
+{
+    using namespace testing;
+    std::shared_ptr<char> empty_char = std::make_shared<char>();
+
     const native_handle_t* buffer_handle;
     EXPECT_CALL(*mock_android_registrar, register_buffer(_))
         .Times(1)
         .WillOnce(SaveArg<0>(&buffer_handle));
 
-    buffer = std::make_shared<mcl::AndroidClientBuffer>(mock_android_registrar, std::move(package),
-                                                        std::move(width), std::move(height), std::move(pf));
+    buffer = std::make_shared<mcl::AndroidClientBuffer>(mock_android_registrar, std::move(package), size, pf);
 
     auto native_handle = buffer->get_native_handle();
 
@@ -310,8 +289,7 @@
     using namespace testing;
     std::shared_ptr<char> empty_char = std::make_shared<char>();
 
-    buffer = std::make_shared<mcl::AndroidClientBuffer>(mock_android_registrar, std::move(package),
-                                                        std::move(width), std::move(height), std::move(pf));
+    buffer = std::make_shared<mcl::AndroidClientBuffer>(mock_android_registrar, std::move(package), size, pf);
 
     auto native_handle = buffer->get_native_handle();
 
@@ -325,8 +303,7 @@
     using namespace testing;
     std::shared_ptr<char> empty_char = std::make_shared<char>();
 
-    buffer = std::make_shared<mcl::AndroidClientBuffer>(mock_android_registrar, std::move(package),
-                                                        std::move(width), std::move(height), std::move(pf));
+    buffer = std::make_shared<mcl::AndroidClientBuffer>(mock_android_registrar, std::move(package), size, pf);
 
     auto native_handle = buffer->get_native_handle();
 
@@ -336,7 +313,13 @@
 
     native_handle->common.incRef(NULL);
     native_handle->common.decRef(NULL);
-=======
+}
+
+TEST_F(ClientAndroidBufferTest, buffer_returns_creation_package)
+{
+    using namespace testing;
+    std::shared_ptr<char> empty_char = std::make_shared<char>();
+
     buffer = std::make_shared<mcl::AndroidClientBuffer>(mock_android_registrar, std::move(package), size, pf);
 
     auto package_return = buffer->get_buffer_package();
@@ -347,5 +330,4 @@
         EXPECT_EQ(package_return->data[i], package_copy->data[i]);
     for(auto i=0; i<mir_buffer_package_max; i++)
         EXPECT_EQ(package_return->fd[i], package_copy->fd[i]);
->>>>>>> 18036390
-}
+}
