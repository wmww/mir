--- conflicted
+++ resolved
@@ -36,9 +36,7 @@
     auto platform = factory.create_client_platform(&context);
     auto mock_client_surface = std::make_shared<mt::MockClientSurface>();
     auto native_display = platform->create_egl_native_display();
-<<<<<<< HEAD
-    EGLNativeDisplayType egl_native_display = native_display->get_egl_native_display();
-    EXPECT_EQ(EGL_DEFAULT_DISPLAY, egl_native_display);
+    EXPECT_EQ(EGL_DEFAULT_DISPLAY, *native_display);
 }
 
 TEST(AndroidClientPlatformTest, egl_native_window_is_set)
@@ -50,7 +48,4 @@
     auto mock_client_surface = std::make_shared<mt::MockClientSurface>();
     auto egl_native_window = platform->create_egl_native_window(&surface);
     EXPECT_NE(nullptr, egl_native_window);
-=======
-    EXPECT_EQ(EGL_DEFAULT_DISPLAY, *native_display);
->>>>>>> 177095b3
 }