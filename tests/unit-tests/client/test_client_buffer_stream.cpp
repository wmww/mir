/*
 * Copyright © 2015 Canonical Ltd.
 *
 * This program is free software: you can redistribute it and/or modify
 * it under the terms of the GNU General Public License version 3 as
 * published by the Free Software Foundation.
 *
 * This program is distributed in the hope that it will be useful,
 * but WITHOUT ANY WARRANTY; without even the implied warranty of
 * MERCHANTABILITY or FITNESS FOR A PARTICULAR PURPOSE.  See the
 * GNU General Public License for more details.
 *
 * You should have received a copy of the GNU General Public License
 * along with this program.  If not, see <http://www.gnu.org/licenses/>.
 *
 * Authored by: Robert Carr <robert.carr@canonical.com>
 */

#include "src/client/buffer_stream.h"
#include "src/client/perf_report.h"
#include "src/client/rpc/mir_display_server.h"

#include "mir/client_platform.h"

#include "mir/test/doubles/null_client_buffer.h"
#include "mir/test/doubles/mock_client_buffer_factory.h"
#include "mir/test/doubles/stub_client_buffer_factory.h"
#include "mir/test/doubles/null_logger.h"
#include "mir/test/fake_shared.h"

#include "mir_toolkit/mir_client_library.h"

#include <future>
#include <atomic>

namespace mp = mir::protobuf;
namespace ml = mir::logging;
namespace mg = mir::graphics;
namespace mcl = mir::client;
namespace mclr = mir::client::rpc;
namespace geom = mir::geometry;

namespace mt = mir::test;
namespace mtd = mt::doubles;
using namespace testing;

namespace
{

ACTION(RunProtobufClosure)
{
    arg2->Run();
}

struct MockProtobufServer : public mclr::DisplayServer
{
    MockProtobufServer() : mclr::DisplayServer(nullptr)
    {
        ON_CALL(*this, submit_buffer(_,_,_))
            .WillByDefault(RunProtobufClosure());
        ON_CALL(*this, allocate_buffers(_,_,_))
            .WillByDefault(RunProtobufClosure());
    }

    MOCK_METHOD3(screencast_buffer, void(
        mp::ScreencastId const* /*request*/,
        mp::Buffer* /*response*/,
        google::protobuf::Closure* /*done*/));
    MOCK_METHOD3(allocate_buffers, void(
        mir::protobuf::BufferAllocation const*,
        mir::protobuf::Void*,
        google::protobuf::Closure*));
    MOCK_METHOD3(submit_buffer, void(
        mp::BufferRequest const* /*request*/,
        mp::Void* /*response*/,
        google::protobuf::Closure* /*done*/));
    MOCK_METHOD3(exchange_buffer, void(
        mp::BufferRequest const* /*request*/,
        mp::Buffer* /*response*/,
        google::protobuf::Closure* /*done*/));
};

// TODO: Deduplicate this class
struct StubClientPlatform : public mcl::ClientPlatform
{
    StubClientPlatform(
        std::shared_ptr<mcl::ClientBufferFactory> const& bf)
        : buffer_factory(bf)
    {
    }
    MirPlatformType platform_type() const override
    {
        return MirPlatformType();
    }
    void populate(MirPlatformPackage& /* package */) const override
    {
    }
    std::shared_ptr<EGLNativeWindowType> create_egl_native_window(mcl::EGLNativeSurface * /* surface */) override
    {
        return std::make_shared<EGLNativeWindowType>(egl_native_window);
    }
    std::shared_ptr<EGLNativeDisplayType> create_egl_native_display() override
    {
        return nullptr;
    }
    MirNativeBuffer* convert_native_buffer(mg::NativeBuffer*) const override
    {
        return nullptr;
    }

    std::shared_ptr<mcl::ClientBufferFactory> create_buffer_factory() override
    {
        return buffer_factory;
    }
    MirPlatformMessage* platform_operation(MirPlatformMessage const* /* request */)
    {
        return nullptr;
    }
    MirPixelFormat get_egl_pixel_format(EGLDisplay, EGLConfig) const override
    {
        return mir_pixel_format_invalid;
    }
    static EGLNativeWindowType egl_native_window;
    std::shared_ptr<mcl::ClientBufferFactory> const buffer_factory;
};

struct MockPerfReport : public mcl::PerfReport
{
    MOCK_METHOD1(name_surface, void(char const*));
    MOCK_METHOD1(begin_frame, void(int));
    MOCK_METHOD1(end_frame, void(int));
};

struct MockClientBuffer : public mtd::NullClientBuffer
{
    MOCK_METHOD0(secure_for_cpu_write, std::shared_ptr<mcl::MemoryRegion>());
};

EGLNativeWindowType StubClientPlatform::egl_native_window{
    reinterpret_cast<EGLNativeWindowType>(&StubClientPlatform::egl_native_window)};

MirBufferPackage a_buffer_package()
{
    MirBufferPackage bp;
    bp.fd_items = 1;
    bp.fd[0] = 16;
    bp.data_items = 2;
    bp.data[0] = 100;
    bp.data[1] = 234;
    bp.stride = 768;
    bp.width = 90;
    bp.height = 30;
    
    return bp;
}

 // Just ensure we have a unique ID in order to not confuse the buffer depository caching logic...
std::atomic<int> unique_buffer_id{1};

void fill_protobuf_buffer_from_package(mp::Buffer* mb, MirBufferPackage const& buffer_package)
{
    mb->set_buffer_id(unique_buffer_id++);

    /* assemble buffers */
    mb->set_fds_on_side_channel(buffer_package.fd_items);
    for (int i=0; i<buffer_package.data_items; i++)
    {
        mb->add_data(buffer_package.data[i]);
    }
    for (int i=0; i<buffer_package.fd_items; i++)
    {
        mb->add_fd(buffer_package.fd[i]);
    }
    mb->set_stride(buffer_package.stride);
    mb->set_width(buffer_package.width);
    mb->set_height(buffer_package.height);
}
    
struct ClientBufferStream : TestWithParam<bool>
{
    mp::BufferStream a_protobuf_buffer_stream(MirPixelFormat format, MirBufferUsage usage, MirBufferPackage const& package)
    {
        mp::BufferStream protobuf_bs;
        mp::BufferStreamId bs_id;
        
        bs_id.set_value(1);
        *protobuf_bs.mutable_id() = bs_id;

        protobuf_bs.set_pixel_format(format);
        protobuf_bs.set_buffer_usage(usage);
        bool const legacy_exchange_buffer = GetParam();
        if (legacy_exchange_buffer)
            fill_protobuf_buffer_from_package(protobuf_bs.mutable_buffer(), package);
        return protobuf_bs;
    }

    testing::NiceMock<mtd::MockClientBufferFactory> mock_factory;
    mtd::StubClientBufferFactory stub_factory;

    testing::NiceMock<MockProtobufServer> mock_protobuf_server;

    MirPixelFormat const default_pixel_format = mir_pixel_format_argb_8888;
    MirBufferUsage const default_buffer_usage = mir_buffer_usage_hardware;

    std::shared_ptr<mcl::PerfReport> const perf_report = std::make_shared<mcl::NullPerfReport>();

    mcl::BufferStreamMode mode = mcl::BufferStreamMode::Producer;
    MirBufferPackage buffer_package = a_buffer_package();
    geom::Size size{1,2};
    mp::BufferStream response = a_protobuf_buffer_stream(
        default_pixel_format, default_buffer_usage, buffer_package);
};
MATCHER_P(BufferPackageMatches, package, "")
{
    if (package.data_items != arg->data_items)
        return false;
    if (package.fd_items != arg->fd_items)
        return false;
    if (memcmp(package.data, arg->data, sizeof(package.data[0]) * package.data_items))
        return false;
    if (package.stride != arg->stride)
        return false;
    if (package.width != arg->width)
        return false;
    if (package.height != arg->height)
        return false;
    return true;
}

ACTION_P(SetBufferInfoFromPackage, buffer_package)
{
    arg2->set_buffer_id(unique_buffer_id++);
    arg2->set_width(buffer_package.width);
    arg2->set_height(buffer_package.height);
}

ACTION_P(SetPartialBufferInfoFromPackage, buffer_package)
{
    arg2->set_buffer_id(unique_buffer_id++);
}

}

TEST_P(ClientBufferStream, protobuf_requirements)
{
    auto valid_bs = a_protobuf_buffer_stream(default_pixel_format, default_buffer_usage, a_buffer_package());
    EXPECT_NO_THROW({
        mcl::BufferStream bs(
            nullptr, mock_protobuf_server, mode,
            std::make_shared<StubClientPlatform>(mt::fake_shared(stub_factory)),
            valid_bs, perf_report, "", size);
    });

    valid_bs.clear_buffer();
    EXPECT_NO_THROW({
        mcl::BufferStream bs(
            nullptr, mock_protobuf_server, mode,
            std::make_shared<StubClientPlatform>(mt::fake_shared(stub_factory)),
<<<<<<< HEAD
            valid_bs, perf_report, "");
    });
=======
            valid_bs, perf_report, "", size);
    }, std::runtime_error);
>>>>>>> e711c0f7

    auto error_bs = valid_bs;
    error_bs.set_error("An error");
    EXPECT_THROW({
        mcl::BufferStream bs(
            nullptr, mock_protobuf_server, mode,
            std::make_shared<StubClientPlatform>(mt::fake_shared(stub_factory)),
            error_bs, perf_report, "", size);
    }, std::runtime_error);
    
    auto no_id_bs = valid_bs;
    no_id_bs.clear_id();
    EXPECT_THROW({
        mcl::BufferStream bs(
            nullptr, mock_protobuf_server, mode,
            std::make_shared<StubClientPlatform>(mt::fake_shared(stub_factory)),
            no_id_bs, perf_report, "", size);
    }, std::runtime_error);
}

TEST_P(ClientBufferStream, uses_buffer_message_from_server)
{
    EXPECT_CALL(mock_factory, create_buffer(BufferPackageMatches(buffer_package),_,_))
        .WillOnce(Return(std::make_shared<mtd::NullClientBuffer>()));

    mcl::BufferStream bs(
        nullptr, mock_protobuf_server, mode,
        std::make_shared<StubClientPlatform>(mt::fake_shared(mock_factory)),
<<<<<<< HEAD
        response, perf_report, "");

    if (!GetParam())
    {
        mp::Buffer buffer;
        fill_protobuf_buffer_from_package(&buffer, a_buffer_package());
        bs.buffer_available(buffer);
    }
=======
        response, perf_report, "", size);
>>>>>>> e711c0f7
}

TEST_P(ClientBufferStream, producer_streams_call_submit_buffer_on_next_buffer)
{
    EXPECT_CALL(mock_protobuf_server, submit_buffer(_,_,_))
        .WillOnce(RunProtobufClosure());
    mcl::BufferStream bs{
        nullptr, mock_protobuf_server, mode,
        std::make_shared<StubClientPlatform>(mt::fake_shared(stub_factory)),
<<<<<<< HEAD
        response, perf_report, ""};
    if (!GetParam())
    {
        mp::Buffer buffer;
        fill_protobuf_buffer_from_package(&buffer, a_buffer_package());
        bs.buffer_available(buffer);
    }
=======
        response, perf_report, "", size};
>>>>>>> e711c0f7
    bs.next_buffer([]{});
}

TEST_P(ClientBufferStream, consumer_streams_call_screencast_buffer_on_next_buffer)
{
    EXPECT_CALL(mock_protobuf_server, screencast_buffer(_,_,_))
        .WillOnce(RunProtobufClosure());
    mcl::BufferStream bs(
        nullptr, mock_protobuf_server, mcl::BufferStreamMode::Consumer,
        std::make_shared<StubClientPlatform>(mt::fake_shared(stub_factory)),
        response, perf_report, "", size);
    bs.next_buffer([]{});
}

TEST_P(ClientBufferStream, invokes_callback_on_next_buffer)
{
    mp::Buffer buffer;
    mcl::BufferStream bs{
        nullptr, mock_protobuf_server, mode,
        std::make_shared<StubClientPlatform>(mt::fake_shared(stub_factory)),
<<<<<<< HEAD
        response, perf_report, ""};
    if (!GetParam())
    {
        mp::Buffer buffer;
        fill_protobuf_buffer_from_package(&buffer, a_buffer_package());
        bs.buffer_available(buffer);
    }
=======
        response, perf_report, "", size};
>>>>>>> e711c0f7
    ON_CALL(mock_protobuf_server, submit_buffer(_,_,_))
        .WillByDefault(DoAll(
            RunProtobufClosure(),
            InvokeWithoutArgs([&bs, &buffer]{ bs.buffer_available(buffer);})));

    bool callback_invoked = false;
    bs.next_buffer([&callback_invoked](){ callback_invoked = true; })->wait_for_all();
    EXPECT_EQ(callback_invoked, true);
}

TEST_P(ClientBufferStream, returns_correct_surface_parameters)
{
    int const width = 73;
    int const height = 32;
    response.mutable_buffer()->set_width(width);
    response.mutable_buffer()->set_height(height);

    mcl::BufferStream bs(
        nullptr, mock_protobuf_server, mode,
        std::make_shared<StubClientPlatform>(mt::fake_shared(stub_factory)),
        response, perf_report, "", size);
    auto params = bs.get_parameters();

    EXPECT_STREQ("", params.name);
    EXPECT_EQ(width, params.width);
    EXPECT_EQ(height, params.height);
    EXPECT_EQ(default_pixel_format, params.pixel_format);
    EXPECT_EQ(default_buffer_usage, params.buffer_usage);
}

TEST_P(ClientBufferStream, returns_current_client_buffer)
{
    auto const client_buffer_1 = std::make_shared<mtd::NullClientBuffer>();
    auto const client_buffer_2 = std::make_shared<mtd::NullClientBuffer>();
    auto buffer_package_1 = a_buffer_package();
    auto buffer_package_2 = a_buffer_package();
    mp::Buffer protobuf_buffer_1;
    mp::Buffer protobuf_buffer_2;
    fill_protobuf_buffer_from_package(&protobuf_buffer_1, buffer_package_1);
    fill_protobuf_buffer_from_package(&protobuf_buffer_2, buffer_package_2);
    auto protobuf_bs = a_protobuf_buffer_stream(default_pixel_format, default_buffer_usage,
        buffer_package_1);
    
    Sequence seq;
    EXPECT_CALL(mock_factory, create_buffer(BufferPackageMatches(buffer_package_1),_,_))
        .InSequence(seq)
        .WillOnce(Return(client_buffer_1));
    EXPECT_CALL(mock_factory, create_buffer(BufferPackageMatches(buffer_package_2),_,_))
        .InSequence(seq)
        .WillOnce(Return(client_buffer_2));

    mcl::BufferStream bs(
        nullptr, mock_protobuf_server, mode,
        std::make_shared<StubClientPlatform>(mt::fake_shared(mock_factory)),
<<<<<<< HEAD
        protobuf_bs, perf_report, "");
    if (!GetParam())
    {
        mp::Buffer buffer;
        fill_protobuf_buffer_from_package(&buffer, a_buffer_package());
        bs.buffer_available(buffer);
    }
=======
        protobuf_bs, perf_report, "", size);
>>>>>>> e711c0f7
    EXPECT_EQ(client_buffer_1, bs.get_current_buffer());
    bs.buffer_available(protobuf_buffer_2);
    bs.next_buffer([]{});
    EXPECT_EQ(client_buffer_2, bs.get_current_buffer());
}

TEST_P(ClientBufferStream, caches_width_and_height_in_case_of_partial_updates)
{
    auto const client_buffer_1 = std::make_shared<mtd::NullClientBuffer>();
    auto const client_buffer_2 = std::make_shared<mtd::NullClientBuffer>();
    auto buffer_package_1 = a_buffer_package();
    auto buffer_package_2 = a_buffer_package();
    auto protobuf_bs = a_protobuf_buffer_stream(default_pixel_format, default_buffer_usage, buffer_package_1);
    mp::Buffer protobuf_buffer_2;
    fill_protobuf_buffer_from_package(&protobuf_buffer_2, buffer_package_2);
    auto expected_size = geom::Size{buffer_package_1.width, buffer_package_1.height};

    Sequence seq;
    EXPECT_CALL(mock_factory, create_buffer(BufferPackageMatches(buffer_package_1),expected_size,_))
        .InSequence(seq)
        .WillOnce(Return(client_buffer_1));
    EXPECT_CALL(mock_factory, create_buffer(BufferPackageMatches(buffer_package_2),expected_size,_))
        .InSequence(seq)
        .WillOnce(Return(client_buffer_2));

    mcl::BufferStream bs(
        nullptr, mock_protobuf_server, mode,
        std::make_shared<StubClientPlatform>(mt::fake_shared(mock_factory)),
<<<<<<< HEAD
        protobuf_bs, perf_report, "");
    if (!GetParam())
    {
        mp::Buffer buffer;
        fill_protobuf_buffer_from_package(&buffer, buffer_package_1);
        bs.buffer_available(buffer);
    }
=======
        protobuf_bs, perf_report, "", size);
>>>>>>> e711c0f7
    EXPECT_EQ(client_buffer_1, bs.get_current_buffer());
    bs.buffer_available(protobuf_buffer_2);
    bs.next_buffer([]{});
    EXPECT_EQ(client_buffer_2, bs.get_current_buffer());
}

TEST_P(ClientBufferStream, gets_egl_native_window)
{
    mcl::BufferStream bs{
        nullptr, mock_protobuf_server, mode,
        std::make_shared<StubClientPlatform>(mt::fake_shared(stub_factory)),
        response, perf_report, "", size};
    EXPECT_EQ(StubClientPlatform::egl_native_window, bs.egl_native_window());
}

TEST_P(ClientBufferStream, map_graphics_region)
{
    MockClientBuffer mock_client_buffer;
    EXPECT_CALL(mock_factory, create_buffer(BufferPackageMatches(buffer_package),_,_))
        .WillOnce(Return(mt::fake_shared(mock_client_buffer)));

    mcl::BufferStream bs(
        nullptr, mock_protobuf_server, mode,
        std::make_shared<StubClientPlatform>(mt::fake_shared(mock_factory)),
<<<<<<< HEAD
        response, perf_report, "");
    if (!GetParam())
    {
        mp::Buffer buffer;
        fill_protobuf_buffer_from_package(&buffer, a_buffer_package());
        bs.buffer_available(buffer);
    }
=======
        response, perf_report, "", size);
>>>>>>> e711c0f7

    mcl::MemoryRegion expected_memory_region;
    EXPECT_CALL(mock_client_buffer, secure_for_cpu_write())
        .WillOnce(Return(mt::fake_shared(expected_memory_region)));
    EXPECT_EQ(&expected_memory_region, bs.secure_for_cpu_write().get());
}

TEST_P(ClientBufferStream, passes_name_to_perf_report)
{
    NiceMock<MockPerfReport> mock_perf_report;
    std::string const name = "a_unique_surface_name";
    EXPECT_CALL(mock_perf_report, name_surface(StrEq(name)));
    mcl::BufferStream bs(
        nullptr, mock_protobuf_server, mode,
        std::make_shared<StubClientPlatform>(mt::fake_shared(stub_factory)),
        response, mt::fake_shared(mock_perf_report), name, size);
}

TEST_P(ClientBufferStream, receives_unsolicited_buffer)
{
    int id = 88;
    MockClientBuffer mock_client_buffer;
    MockClientBuffer second_mock_client_buffer;
    EXPECT_CALL(mock_factory, create_buffer(BufferPackageMatches(buffer_package),_,_))
        .WillOnce(Return(mt::fake_shared(mock_client_buffer)));

    mcl::BufferStream bs(
        nullptr, mock_protobuf_server, mode,
        std::make_shared<StubClientPlatform>(mt::fake_shared(mock_factory)),
<<<<<<< HEAD
        response, perf_report, "");
    if (!GetParam())
    {
        mp::Buffer buffer;
        fill_protobuf_buffer_from_package(&buffer, a_buffer_package());
        bs.buffer_available(buffer);
    }
=======
        response, perf_report, "", size);
>>>>>>> e711c0f7

    mir::protobuf::Buffer another_buffer_package;
    another_buffer_package.set_buffer_id(id);
    EXPECT_CALL(mock_factory, create_buffer(_,_,_))
        .WillOnce(Return(mt::fake_shared(second_mock_client_buffer)));
    EXPECT_CALL(mock_protobuf_server, submit_buffer(_,_,_))
        .WillOnce(RunProtobufClosure());
    bs.buffer_available(another_buffer_package);
    bs.next_buffer([]{});

    EXPECT_THAT(bs.get_current_buffer().get(), Eq(&second_mock_client_buffer));
    EXPECT_THAT(bs.get_current_buffer_id(), Eq(id));
}

TEST_P(ClientBufferStream, waiting_client_can_unblock_on_shutdown)
{
    using namespace std::literals::chrono_literals;
    MockClientBuffer mock_client_buffer;
    ON_CALL(mock_factory, create_buffer(BufferPackageMatches(buffer_package),_,_))
        .WillByDefault(Return(mt::fake_shared(mock_client_buffer)));
    ON_CALL(mock_protobuf_server, submit_buffer(_,_,_))
        .WillByDefault(RunProtobufClosure());

    std::mutex mutex;
    std::condition_variable cv;
    bool started{false};

    mcl::BufferStream bs(
        nullptr, mock_protobuf_server, mode,
        std::make_shared<StubClientPlatform>(mt::fake_shared(mock_factory)),
<<<<<<< HEAD
        response, perf_report, "");
    if (!GetParam())
    {
        mp::Buffer buffer;
        fill_protobuf_buffer_from_package(&buffer, a_buffer_package());
        bs.buffer_available(buffer);
    }
=======
        response, perf_report, "", size);
>>>>>>> e711c0f7

    auto never_serviced_request = std::async(std::launch::async,[&] {
        {
            std::unique_lock<decltype(mutex)> lk(mutex);
            started = true;
            cv.notify_all();
        }
        bs.request_and_wait_for_next_buffer();
    });

    std::unique_lock<decltype(mutex)> lk(mutex);
    EXPECT_TRUE(cv.wait_for(lk, 4s, [&]{ return started; }));

    bs.buffer_unavailable();

    EXPECT_THAT(never_serviced_request.wait_for(4s), Ne(std::future_status::timeout));

    EXPECT_THROW({
        bs.request_and_wait_for_next_buffer();
    }, std::exception);
}
#if 0
TEST_P(ClientBufferStream, invokes_callback_on_buffer_available_before_wait_handle_has_result)
{
    MirWaitHandle* wh{nullptr};
    bool wait_handle_has_result_in_callback = false;
    mcl::BufferStream bs{
        nullptr, mock_protobuf_server, mode,
        std::make_shared<StubClientPlatform>(mt::fake_shared(stub_factory)),
<<<<<<< HEAD
        response, perf_report, ""};
    if (!GetParam())
    {
        mp::Buffer buffer;
        fill_protobuf_buffer_from_package(&buffer, a_buffer_package());
        bs.buffer_available(buffer);
    }
    wh = bs.next_buffer([&] {
=======
        response, perf_report, "", size};

    wh = bs.next_buffer(
        [&]
        {
>>>>>>> e711c0f7
            wait_handle_has_result_in_callback = wh->has_result();
        });

    bs.buffer_available(mp::Buffer{});
    EXPECT_FALSE(wait_handle_has_result_in_callback);
}

TEST_P(ClientBufferStream, invokes_callback_on_buffer_unavailable_before_wait_handle_has_result)
{
//    MirWaitHandle* wh{nullptr};
//    bool wait_handle_has_result_in_callback = false;
    MirWaitHandle* wh{nullptr};
    bool wait_handle_has_result_in_callback = false;

    mcl::BufferStream bs{
        nullptr, mock_protobuf_server, mode,
        std::make_shared<StubClientPlatform>(mt::fake_shared(stub_factory)),
<<<<<<< HEAD
        response, perf_report, ""};
    if (!GetParam())
    {
        mp::Buffer buffer;
        fill_protobuf_buffer_from_package(&buffer, a_buffer_package());
        bs.buffer_available(buffer);
    }
//    wh = bs.next_buffer([&] {
//            printf("HHH\n");
//            wait_handle_has_result_in_callback = wh->has_result();
//        });
//        printf("OK>.\n");
//    bs.buffer_unavailable();
//    EXPECT_FALSE(wait_handle_has_result_in_callback);
=======
        response, perf_report, "", size};
>>>>>>> e711c0f7

    wh = bs.next_buffer(
        [&]
        {
            wait_handle_has_result_in_callback = wh->has_result();
        });

    bs.buffer_unavailable();
    EXPECT_FALSE(wait_handle_has_result_in_callback);
}
#endif
INSTANTIATE_TEST_CASE_P(TT, ClientBufferStream, Bool());<|MERGE_RESOLUTION|>--- conflicted
+++ resolved
@@ -256,13 +256,8 @@
         mcl::BufferStream bs(
             nullptr, mock_protobuf_server, mode,
             std::make_shared<StubClientPlatform>(mt::fake_shared(stub_factory)),
-<<<<<<< HEAD
-            valid_bs, perf_report, "");
+            valid_bs, perf_report, "", size);
     });
-=======
-            valid_bs, perf_report, "", size);
-    }, std::runtime_error);
->>>>>>> e711c0f7
 
     auto error_bs = valid_bs;
     error_bs.set_error("An error");
@@ -291,18 +286,14 @@
     mcl::BufferStream bs(
         nullptr, mock_protobuf_server, mode,
         std::make_shared<StubClientPlatform>(mt::fake_shared(mock_factory)),
-<<<<<<< HEAD
-        response, perf_report, "");
-
-    if (!GetParam())
-    {
-        mp::Buffer buffer;
-        fill_protobuf_buffer_from_package(&buffer, a_buffer_package());
-        bs.buffer_available(buffer);
-    }
-=======
         response, perf_report, "", size);
->>>>>>> e711c0f7
+
+    if (!GetParam())
+    {
+        mp::Buffer buffer;
+        fill_protobuf_buffer_from_package(&buffer, a_buffer_package());
+        bs.buffer_available(buffer);
+    }
 }
 
 TEST_P(ClientBufferStream, producer_streams_call_submit_buffer_on_next_buffer)
@@ -312,17 +303,13 @@
     mcl::BufferStream bs{
         nullptr, mock_protobuf_server, mode,
         std::make_shared<StubClientPlatform>(mt::fake_shared(stub_factory)),
-<<<<<<< HEAD
-        response, perf_report, ""};
-    if (!GetParam())
-    {
-        mp::Buffer buffer;
-        fill_protobuf_buffer_from_package(&buffer, a_buffer_package());
-        bs.buffer_available(buffer);
-    }
-=======
         response, perf_report, "", size};
->>>>>>> e711c0f7
+    if (!GetParam())
+    {
+        mp::Buffer buffer;
+        fill_protobuf_buffer_from_package(&buffer, a_buffer_package());
+        bs.buffer_available(buffer);
+    }
     bs.next_buffer([]{});
 }
 
@@ -343,17 +330,13 @@
     mcl::BufferStream bs{
         nullptr, mock_protobuf_server, mode,
         std::make_shared<StubClientPlatform>(mt::fake_shared(stub_factory)),
-<<<<<<< HEAD
-        response, perf_report, ""};
-    if (!GetParam())
-    {
-        mp::Buffer buffer;
-        fill_protobuf_buffer_from_package(&buffer, a_buffer_package());
-        bs.buffer_available(buffer);
-    }
-=======
         response, perf_report, "", size};
->>>>>>> e711c0f7
+    if (!GetParam())
+    {
+        mp::Buffer buffer;
+        fill_protobuf_buffer_from_package(&buffer, a_buffer_package());
+        bs.buffer_available(buffer);
+    }
     ON_CALL(mock_protobuf_server, submit_buffer(_,_,_))
         .WillByDefault(DoAll(
             RunProtobufClosure(),
@@ -408,17 +391,13 @@
     mcl::BufferStream bs(
         nullptr, mock_protobuf_server, mode,
         std::make_shared<StubClientPlatform>(mt::fake_shared(mock_factory)),
-<<<<<<< HEAD
-        protobuf_bs, perf_report, "");
-    if (!GetParam())
-    {
-        mp::Buffer buffer;
-        fill_protobuf_buffer_from_package(&buffer, a_buffer_package());
-        bs.buffer_available(buffer);
-    }
-=======
         protobuf_bs, perf_report, "", size);
->>>>>>> e711c0f7
+    if (!GetParam())
+    {
+        mp::Buffer buffer;
+        fill_protobuf_buffer_from_package(&buffer, a_buffer_package());
+        bs.buffer_available(buffer);
+    }
     EXPECT_EQ(client_buffer_1, bs.get_current_buffer());
     bs.buffer_available(protobuf_buffer_2);
     bs.next_buffer([]{});
@@ -447,17 +426,13 @@
     mcl::BufferStream bs(
         nullptr, mock_protobuf_server, mode,
         std::make_shared<StubClientPlatform>(mt::fake_shared(mock_factory)),
-<<<<<<< HEAD
-        protobuf_bs, perf_report, "");
+        protobuf_bs, perf_report, "", size);
     if (!GetParam())
     {
         mp::Buffer buffer;
         fill_protobuf_buffer_from_package(&buffer, buffer_package_1);
         bs.buffer_available(buffer);
     }
-=======
-        protobuf_bs, perf_report, "", size);
->>>>>>> e711c0f7
     EXPECT_EQ(client_buffer_1, bs.get_current_buffer());
     bs.buffer_available(protobuf_buffer_2);
     bs.next_buffer([]{});
@@ -482,17 +457,13 @@
     mcl::BufferStream bs(
         nullptr, mock_protobuf_server, mode,
         std::make_shared<StubClientPlatform>(mt::fake_shared(mock_factory)),
-<<<<<<< HEAD
-        response, perf_report, "");
-    if (!GetParam())
-    {
-        mp::Buffer buffer;
-        fill_protobuf_buffer_from_package(&buffer, a_buffer_package());
-        bs.buffer_available(buffer);
-    }
-=======
         response, perf_report, "", size);
->>>>>>> e711c0f7
+    if (!GetParam())
+    {
+        mp::Buffer buffer;
+        fill_protobuf_buffer_from_package(&buffer, a_buffer_package());
+        bs.buffer_available(buffer);
+    }
 
     mcl::MemoryRegion expected_memory_region;
     EXPECT_CALL(mock_client_buffer, secure_for_cpu_write())
@@ -522,17 +493,13 @@
     mcl::BufferStream bs(
         nullptr, mock_protobuf_server, mode,
         std::make_shared<StubClientPlatform>(mt::fake_shared(mock_factory)),
-<<<<<<< HEAD
-        response, perf_report, "");
-    if (!GetParam())
-    {
-        mp::Buffer buffer;
-        fill_protobuf_buffer_from_package(&buffer, a_buffer_package());
-        bs.buffer_available(buffer);
-    }
-=======
         response, perf_report, "", size);
->>>>>>> e711c0f7
+    if (!GetParam())
+    {
+        mp::Buffer buffer;
+        fill_protobuf_buffer_from_package(&buffer, a_buffer_package());
+        bs.buffer_available(buffer);
+    }
 
     mir::protobuf::Buffer another_buffer_package;
     another_buffer_package.set_buffer_id(id);
@@ -563,17 +530,13 @@
     mcl::BufferStream bs(
         nullptr, mock_protobuf_server, mode,
         std::make_shared<StubClientPlatform>(mt::fake_shared(mock_factory)),
-<<<<<<< HEAD
-        response, perf_report, "");
-    if (!GetParam())
-    {
-        mp::Buffer buffer;
-        fill_protobuf_buffer_from_package(&buffer, a_buffer_package());
-        bs.buffer_available(buffer);
-    }
-=======
         response, perf_report, "", size);
->>>>>>> e711c0f7
+    if (!GetParam())
+    {
+        mp::Buffer buffer;
+        fill_protobuf_buffer_from_package(&buffer, a_buffer_package());
+        bs.buffer_available(buffer);
+    }
 
     auto never_serviced_request = std::async(std::launch::async,[&] {
         {
@@ -603,8 +566,7 @@
     mcl::BufferStream bs{
         nullptr, mock_protobuf_server, mode,
         std::make_shared<StubClientPlatform>(mt::fake_shared(stub_factory)),
-<<<<<<< HEAD
-        response, perf_report, ""};
+        response, perf_report, "", size};
     if (!GetParam())
     {
         mp::Buffer buffer;
@@ -612,13 +574,6 @@
         bs.buffer_available(buffer);
     }
     wh = bs.next_buffer([&] {
-=======
-        response, perf_report, "", size};
-
-    wh = bs.next_buffer(
-        [&]
-        {
->>>>>>> e711c0f7
             wait_handle_has_result_in_callback = wh->has_result();
         });
 
@@ -636,8 +591,7 @@
     mcl::BufferStream bs{
         nullptr, mock_protobuf_server, mode,
         std::make_shared<StubClientPlatform>(mt::fake_shared(stub_factory)),
-<<<<<<< HEAD
-        response, perf_report, ""};
+        response, perf_report, "", size};
     if (!GetParam())
     {
         mp::Buffer buffer;
@@ -651,9 +605,6 @@
 //        printf("OK>.\n");
 //    bs.buffer_unavailable();
 //    EXPECT_FALSE(wait_handle_has_result_in_callback);
-=======
-        response, perf_report, "", size};
->>>>>>> e711c0f7
 
     wh = bs.next_buffer(
         [&]
