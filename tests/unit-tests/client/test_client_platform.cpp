/*
 * Copyright © 2012 Canonical Ltd.
 *
 * This program is free software: you can redistribute it and/or modify
 * it under the terms of the GNU General Public License version 3 as
 * published by the Free Software Foundation.
 *
 * This program is distributed in the hope that it will be useful,
 * but WITHOUT ANY WARRANTY; without even the implied warranty of
 * MERCHANTABILITY or FITNESS FOR A PARTICULAR PURPOSE.  See the
 * GNU General Public License for more details.
 *
 * You should have received a copy of the GNU General Public License
 * along with this program.  If not, see <http://www.gnu.org/licenses/>.
 *
 * Authored by: Kevin DuBois <kevin.dubois@canonical.com>
 */

#include "src/client/client_platform.h"
#include "src/client/native_client_platform_factory.h"
#include "src/client/mir_client_surface.h"
#include "mir_test_doubles/mock_client_context.h"
#include "mir_test_doubles/mock_client_surface.h"

#ifdef ANDROID
#include "mir_test/hw_mock.h"
#endif

#include <gmock/gmock.h>
#include <gtest/gtest.h>

namespace mcl=mir::client;
namespace mt = mir::test;
namespace mtd = mt::doubles;

<<<<<<< HEAD
TEST(ClientPlatformTest, platform_creates)
=======
class ClientPlatformTest : public ::testing::Test
{
#ifdef ANDROID
    testing::NiceMock<mt::HardwareAccessMock> hw_access_mock;
#endif
};

TEST_F(ClientPlatformTest, platform_creates)
>>>>>>> a7c12b3a
{
    mtd::MockClientContext context;
    mcl::NativeClientPlatformFactory factory;
    auto platform = factory.create_client_platform(&context);
    auto buffer_factory = platform->create_buffer_factory();
    EXPECT_NE(buffer_factory.get(), (mcl::ClientBufferFactory*) NULL);
}

<<<<<<< HEAD
TEST(ClientPlatformTest, platform_creates_native_window)
=======
TEST_F(ClientPlatformTest, platform_creates_native_window)
>>>>>>> a7c12b3a
{
    mtd::MockClientContext context;
    mcl::NativeClientPlatformFactory factory;
    auto platform = factory.create_client_platform(&context);
    auto mock_client_surface = std::make_shared<mtd::MockClientSurface>();
    auto native_window = platform->create_egl_native_window(mock_client_surface.get());
    EXPECT_NE(*native_window, (EGLNativeWindowType) NULL);
}

TEST_F(ClientPlatformTest, platform_creates_egl_native_display)
{
    mtd::MockClientContext context;
    mcl::NativeClientPlatformFactory factory;
    auto platform = factory.create_client_platform(&context);
    auto native_display = platform->create_egl_native_display();
    EXPECT_NE(nullptr, native_display.get());
}<|MERGE_RESOLUTION|>--- conflicted
+++ resolved
@@ -33,9 +33,6 @@
 namespace mt = mir::test;
 namespace mtd = mt::doubles;
 
-<<<<<<< HEAD
-TEST(ClientPlatformTest, platform_creates)
-=======
 class ClientPlatformTest : public ::testing::Test
 {
 #ifdef ANDROID
@@ -44,7 +41,6 @@
 };
 
 TEST_F(ClientPlatformTest, platform_creates)
->>>>>>> a7c12b3a
 {
     mtd::MockClientContext context;
     mcl::NativeClientPlatformFactory factory;
@@ -53,11 +49,7 @@
     EXPECT_NE(buffer_factory.get(), (mcl::ClientBufferFactory*) NULL);
 }
 
-<<<<<<< HEAD
-TEST(ClientPlatformTest, platform_creates_native_window)
-=======
 TEST_F(ClientPlatformTest, platform_creates_native_window)
->>>>>>> a7c12b3a
 {
     mtd::MockClientContext context;
     mcl::NativeClientPlatformFactory factory;
