/*
 * Copyright © 2012 Canonical Ltd.
 *
 * This program is free software: you can redistribute it and/or modify
 * it under the terms of the GNU General Public License version 3 as
 * published by the Free Software Foundation.
 *
 * This program is distributed in the hope that it will be useful,
 * but WITHOUT ANY WARRANTY; without even the implied warranty of
 * MERCHANTABILITY or FITNESS FOR A PARTICULAR PURPOSE.  See the
 * GNU General Public License for more details.
 *
 * You should have received a copy of the GNU General Public License
 * along with this program.  If not, see <http://www.gnu.org/licenses/>.
 *
 * Authored by: Kevin DuBois <kevin.dubois@canonical.com>
 */

// TODO: There's a lot to suggest (usage of real connection most prevalent)
// that this is perhaps a set of integration tests. But moving it there conflicts
// with test_mirsurface.cpp. Client MirSurface testing probably needs to be reviewed

#include "mir_protobuf.pb.h"
#include "mir_toolkit/mir_client_library.h"
#include "mir/client_buffer.h"
#include "mir/client_buffer_factory.h"
#include "mir/client_platform.h"
#include "mir/client_platform_factory.h"
#include "src/client/mir_surface.h"
#include "src/client/mir_connection.h"
#include "src/client/default_connection_configuration.h"
#include "src/client/rpc/null_rpc_report.h"
#include "mir/dispatch/simple_dispatch_thread.h"
#include "mir/dispatch/dispatchable.h"

#include "mir/frontend/connector.h"
#include "mir/input/input_platform.h"

#include "mir_test/test_protobuf_server.h"
#include "mir_test/stub_server_tool.h"
#include "mir_test/gmock_fixes.h"
#include "mir_test/fake_shared.h"
#include "mir_test/pipe.h"
#include "mir_test/signal.h"
#include "mir_test_doubles/stub_client_buffer.h"
#include "mir_test/test_dispatchable.h"

#include <boost/throw_exception.hpp>
#include "mir_test_doubles/stub_client_buffer_factory.h"
#include "mir_test_doubles/stub_client_buffer_stream_factory.h"
#include "mir_test_doubles/mock_client_buffer_stream_factory.h"
#include "mir_test_doubles/mock_client_buffer_stream.h"

#include <gtest/gtest.h>
#include <gmock/gmock.h>

#include <cstring>
#include <map>
#include <atomic>

#include <fcntl.h>

namespace mcl = mir::client;
namespace mircv = mir::input::receiver;
namespace mg = mir::graphics;
namespace geom = mir::geometry;
namespace mt = mir::test;
namespace mtd= mir::test::doubles;

namespace
{

struct MockServerPackageGenerator : public mt::StubServerTool
{
    MockServerPackageGenerator()
        : server_package(),
          width_sent(891), height_sent(458),
          pf_sent(mir_pixel_format_abgr_8888),
          stride_sent(66),
          input_fd(open("/dev/null", O_APPEND)),
          global_buffer_id(0)
    {
    }

    ~MockServerPackageGenerator()
    {
        close(input_fd);
        close_server_package_fds();
    }

    void create_surface(google::protobuf::RpcController*,
                 const mir::protobuf::SurfaceParameters* request,
                 mir::protobuf::Surface* response,
                 google::protobuf::Closure* done) override
    {
        create_surface_response(response);
        surface_name = request->surface_name();
        done->Run();
    }

    void exchange_buffer(
        ::google::protobuf::RpcController* /*controller*/,
        ::mir::protobuf::BufferRequest const* /*request*/,
        ::mir::protobuf::Buffer* response,
        ::google::protobuf::Closure* done) override
    {
        create_buffer_response(response);
        done->Run();
    }

    MirBufferPackage server_package;
    int width_sent;
    int height_sent;
    int pf_sent;
    int stride_sent;

    static std::map<int, int> sent_surface_attributes;

private:
    void generate_unique_buffer()
    {
        global_buffer_id++;

        close_server_package_fds();

        int num_fd = 2, num_data = 8;

        server_package.fd_items = num_fd;
        for (auto i = 0; i < num_fd; i++)
        {
            server_package.fd[i] = open("/dev/null", O_APPEND);
        }

        server_package.data_items = num_data;
        for (auto i = 0; i < num_data; i++)
        {
            server_package.data[i] = (global_buffer_id + i) * 2;
        }

        server_package.stride = stride_sent;
        server_package.width = width_sent;
        server_package.height = height_sent;
    }

    void create_buffer_response(mir::protobuf::Buffer* response)
    {
        generate_unique_buffer();

        response->set_buffer_id(global_buffer_id);

        /* assemble buffers */
        response->set_fds_on_side_channel(server_package.fd_items);
        for (int i=0; i< server_package.data_items; i++)
        {
            response->add_data(server_package.data[i]);
        }
        for (int i=0; i< server_package.fd_items; i++)
        {
            response->add_fd(server_package.fd[i]);
        }

        response->set_stride(server_package.stride);
        response->set_width(server_package.width);
        response->set_height(server_package.height);
    }
    
    void create_surface_response(mir::protobuf::Surface* response)
    {
        unsigned int const id = 2;

        response->set_fds_on_side_channel(1);

        response->mutable_id()->set_value(id);
        response->set_width(width_sent);
        response->set_height(height_sent);
        response->set_pixel_format(pf_sent);
        response->add_fd(input_fd);
        
        for (auto const& kv : sent_surface_attributes)
        {
            auto setting = response->add_attributes();
            setting->mutable_surfaceid()->set_value(id);
            setting->set_attrib(kv.first);
            setting->set_ivalue(kv.second);            
        }

        create_buffer_response(response->mutable_buffer());
    }

    void close_server_package_fds()
    {
        for (int i = 0; i < server_package.fd_items; i++)
            close(server_package.fd[i]);
    }

    int input_fd;
    int global_buffer_id;
};

std::map<int, int> MockServerPackageGenerator::sent_surface_attributes = {
    { mir_surface_attrib_type, mir_surface_type_normal },
    { mir_surface_attrib_state, mir_surface_state_restored },
    { mir_surface_attrib_swapinterval, 1 },
    { mir_surface_attrib_focus, mir_surface_focused },
    { mir_surface_attrib_dpi, 19 },
    { mir_surface_attrib_visibility, mir_surface_visibility_exposed },
    { mir_surface_attrib_preferred_orientation, mir_orientation_mode_any }
};

struct StubClientPlatform : public mcl::ClientPlatform
{
    MirPlatformType platform_type() const
    {
        return mir_platform_type_android;
    }

    void populate(MirPlatformPackage&) const override
    {
    }

    MirPlatformMessage* platform_operation(
        MirPlatformMessage const*) override
    {
        return nullptr;
    }

    std::shared_ptr<mcl::ClientBufferFactory> create_buffer_factory()
    {
        return std::make_shared<mtd::StubClientBufferFactory>();
    }

    std::shared_ptr<EGLNativeWindowType> create_egl_native_window(mcl::EGLNativeSurface* /*surface*/)
    {
        return std::shared_ptr<EGLNativeWindowType>();
    }

    std::shared_ptr<EGLNativeDisplayType> create_egl_native_display()
    {
        return std::shared_ptr<EGLNativeDisplayType>();
    }

    MirNativeBuffer* convert_native_buffer(mir::graphics::NativeBuffer*) const
    {
        return nullptr;
    }
};

struct StubClientPlatformFactory : public mcl::ClientPlatformFactory
{
    std::shared_ptr<mcl::ClientPlatform> create_client_platform(mcl::ClientContext* /*context*/)
    {
        return std::make_shared<StubClientPlatform>();
    }
};

struct StubClientInputPlatform : public mircv::InputPlatform
{
<<<<<<< HEAD
    std::shared_ptr<mir::dispatch::Dispatchable> create_input_receiver(int /* fd */, std::function<void(MirEvent*)> const& /* callback */)
=======
    std::shared_ptr<mircv::InputReceiverThread> create_input_thread(int /* fd */, std::shared_ptr<mircv::XKBMapper> const&, std::function<void(MirEvent*)> const& /* callback */)
>>>>>>> 0e081312
    {
        return std::shared_ptr<mir::dispatch::Dispatchable>();
    }
};

struct MockClientInputPlatform : public mircv::InputPlatform
{
<<<<<<< HEAD
    MOCK_METHOD2(create_input_receiver, std::shared_ptr<mir::dispatch::Dispatchable>(int, std::function<void(MirEvent*)> const&));
=======
    MOCK_METHOD3(create_input_thread, std::shared_ptr<mircv::InputReceiverThread>(int, std::shared_ptr<mircv::XKBMapper> const&, std::function<void(MirEvent*)> const&));
};

struct MockInputReceiverThread : public mircv::InputReceiverThread
{
    MOCK_METHOD0(start, void());
    MOCK_METHOD0(stop, void());
    MOCK_METHOD0(join, void());
>>>>>>> 0e081312
};

class TestConnectionConfiguration : public mcl::DefaultConnectionConfiguration
{
public:
    TestConnectionConfiguration()
        : DefaultConnectionConfiguration("./test_socket_surface")
    {
    }

    std::shared_ptr<mcl::rpc::RpcReport> the_rpc_report() override
    {
        return std::make_shared<mcl::rpc::NullRpcReport>();
    }

    std::shared_ptr<mcl::ClientPlatformFactory> the_client_platform_factory() override
    {
        return std::make_shared<StubClientPlatformFactory>();
    }
};

struct FakeRpcChannel : public ::google::protobuf::RpcChannel
{
    void CallMethod(const google::protobuf::MethodDescriptor*,
                    google::protobuf::RpcController*,
                    const google::protobuf::Message*,
                    google::protobuf::Message*,
                    google::protobuf::Closure* closure) override
    {
        delete closure;
    }
};

void null_connected_callback(MirConnection* /*connection*/, void * /*client_context*/)
{
}

void null_surface_callback(MirSurface*, void*)
{
}

void null_event_callback(MirSurface*, MirEvent const*, void*)
{
}

void null_lifecycle_callback(MirConnection*, MirLifecycleState, void*)
{
}

struct MirClientSurfaceTest : public testing::Test
{
    MirClientSurfaceTest()
    {
        start_test_server();
        connect_to_test_server();
    }

    ~MirClientSurfaceTest()
    {
        // Clear the lifecycle callback in order not to get SIGHUP by the
        // default lifecycle handler during connection teardown
        connection->register_lifecycle_event_callback(null_lifecycle_callback, nullptr);
    }

    void start_test_server()
    {
        // In case an earlier test left a stray file
        std::remove("./test_socket_surface");
        test_server = std::make_shared<mt::TestProtobufServer>("./test_socket_surface", mock_server_tool);
        test_server->comm->start();
    }

    void connect_to_test_server()
    {
        mir::protobuf::ConnectParameters connect_parameters;
        connect_parameters.set_application_name("test");

        TestConnectionConfiguration conf;
        connection = std::make_shared<MirConnection>(conf);
        MirWaitHandle* wait_handle = connection->connect("MirClientSurfaceTest",
                                                         null_connected_callback, 0);
        wait_handle->wait_for_all();
        client_comm_channel = std::make_shared<mir::protobuf::DisplayServer::Stub>(
                                  conf.the_rpc_channel().get());
    }

    std::shared_ptr<MirSurface> create_surface_with(
        mir::protobuf::DisplayServer::Stub& server_stub)
    {
        return std::make_shared<MirSurface>(
            connection.get(),
            server_stub,
            nullptr,
            stub_buffer_stream_factory,
            input_platform,
            spec,
            &null_surface_callback,
            nullptr);
    }

    std::shared_ptr<MirSurface> create_surface_with(
        mir::protobuf::DisplayServer::Stub& server_stub,
        std::shared_ptr<mcl::ClientBufferStreamFactory> const& buffer_stream_factory)
    {
        return std::make_shared<MirSurface>(
            connection.get(),
            server_stub,
            nullptr,
            buffer_stream_factory,
            input_platform,
            spec,
            &null_surface_callback,
            nullptr);
    }

    std::shared_ptr<MirSurface> create_and_wait_for_surface_with(
        mir::protobuf::DisplayServer::Stub& server_stub)
    {
        auto surface = create_surface_with(server_stub);
        surface->get_create_wait_handle()->wait_for_all();
        return surface;
    }

    std::shared_ptr<MirSurface> create_and_wait_for_surface_with(
        mir::protobuf::DisplayServer::Stub& server_stub,
        std::shared_ptr<mcl::ClientBufferStreamFactory> const& buffer_stream_factory)
    {
        auto surface = create_surface_with(server_stub, buffer_stream_factory);
        surface->get_create_wait_handle()->wait_for_all();
        return surface;
    }

    std::shared_ptr<MirConnection> connection;

    MirSurfaceSpec const spec{nullptr, 33, 45, mir_pixel_format_abgr_8888};
    std::shared_ptr<mtd::StubClientBufferStreamFactory> const stub_buffer_stream_factory =
        std::make_shared<mtd::StubClientBufferStreamFactory>();
    std::shared_ptr<StubClientInputPlatform> const input_platform =
        std::make_shared<StubClientInputPlatform>();
    std::shared_ptr<MockServerPackageGenerator> const mock_server_tool =
        std::make_shared<MockServerPackageGenerator>();

    std::shared_ptr<mt::TestProtobufServer> test_server;
    std::shared_ptr<mir::protobuf::DisplayServer::Stub> client_comm_channel;

    std::chrono::milliseconds const pause_time{10};
};

}

TEST_F(MirClientSurfaceTest, attributes_set_on_surface_creation)
{
    using namespace testing;

    auto surface = create_and_wait_for_surface_with(*client_comm_channel);
    
    for (int i = 0; i < mir_surface_attribs; i++)
    {
        EXPECT_EQ(MockServerPackageGenerator::sent_surface_attributes[i], surface->attrib(static_cast<MirSurfaceAttrib>(i)));
    }
}

TEST_F(MirClientSurfaceTest, create_wait_handle_really_blocks)
{
    using namespace testing;

    FakeRpcChannel fake_channel;
    mir::protobuf::DisplayServer::Stub unresponsive_server{&fake_channel};

    auto const surface = create_surface_with(unresponsive_server);
    auto wait_handle = surface->get_create_wait_handle();

    auto expected_end = std::chrono::steady_clock::now() + pause_time;
    wait_handle->wait_for_pending(pause_time);

    EXPECT_GE(std::chrono::steady_clock::now(), expected_end);
}

TEST_F(MirClientSurfaceTest, creates_input_thread_with_input_dispatcher_when_delegate_specified)
{
    using namespace ::testing;

    auto dispatched = std::make_shared<mt::Signal>();

    auto mock_input_dispatcher = std::make_shared<mt::TestDispatchable>([dispatched]() { dispatched->raise(); });
    auto mock_input_platform = std::make_shared<MockClientInputPlatform>();
    MirEventDelegate delegate = {null_event_callback, nullptr};

    EXPECT_CALL(*mock_input_platform, create_input_receiver(_, _)).Times(1)
        .WillOnce(Return(mock_input_dispatcher));

    MirSurface surface{connection.get(), *client_comm_channel, nullptr,
        stub_buffer_stream_factory, mock_input_platform, spec, &null_surface_callback, nullptr};
    auto wait_handle = surface.get_create_wait_handle();
    wait_handle->wait_for_all();
    surface.set_event_handler(&delegate);

    mock_input_dispatcher->trigger();

    EXPECT_TRUE(dispatched->wait_for(std::chrono::seconds{5}));
}

TEST_F(MirClientSurfaceTest, replacing_delegate_with_nullptr_prevents_further_dispatch)
{
    using namespace ::testing;

    auto dispatched = std::make_shared<mt::Signal>();

    auto mock_input_dispatcher = std::make_shared<mt::TestDispatchable>([dispatched]() { dispatched->raise(); });
    auto mock_input_platform = std::make_shared<MockClientInputPlatform>();
    MirEventDelegate delegate = {null_event_callback, nullptr};

<<<<<<< HEAD
    EXPECT_CALL(*mock_input_platform, create_input_receiver(_, _)).Times(1)
        .WillOnce(Return(mock_input_dispatcher));
=======
    EXPECT_CALL(*mock_input_platform, create_input_thread(_, _, _)).Times(1)
        .WillOnce(Return(mock_input_thread));
    EXPECT_CALL(*mock_input_thread, start()).Times(1);
    EXPECT_CALL(*mock_input_thread, stop()).Times(1);
>>>>>>> 0e081312

    MirSurface surface{connection.get(), *client_comm_channel, nullptr,
        stub_buffer_stream_factory, mock_input_platform, spec, &null_surface_callback, nullptr};
    auto wait_handle = surface.get_create_wait_handle();
    wait_handle->wait_for_all();
    surface.set_event_handler(&delegate);

    // Should now not get dispatched.
    surface.set_event_handler(nullptr);

    mock_input_dispatcher->trigger();

    EXPECT_FALSE(dispatched->wait_for(std::chrono::seconds{1}));
}


TEST_F(MirClientSurfaceTest, does_not_create_input_dispatcher_when_no_delegate_specified)
{
    using namespace ::testing;

    auto mock_input_platform = std::make_shared<MockClientInputPlatform>();

<<<<<<< HEAD
    EXPECT_CALL(*mock_input_platform, create_input_receiver(_, _)).Times(0);
=======
    EXPECT_CALL(*mock_input_platform, create_input_thread(_, _, _)).Times(0);
    EXPECT_CALL(*mock_input_thread, start()).Times(0);
    EXPECT_CALL(*mock_input_thread, stop()).Times(0);
>>>>>>> 0e081312

    MirSurface surface{connection.get(), *client_comm_channel, nullptr,
        stub_buffer_stream_factory, mock_input_platform, spec, &null_surface_callback, nullptr};
    auto wait_handle = surface.get_create_wait_handle();
    wait_handle->wait_for_all();
}

TEST_F(MirClientSurfaceTest, valid_surface_is_valid)
{
    auto const surface = create_and_wait_for_surface_with(*client_comm_channel);

    EXPECT_TRUE(MirSurface::is_valid(surface.get()));
}

TEST_F(MirClientSurfaceTest, configure_cursor_wait_handle_really_blocks)
{
    using namespace testing;

    FakeRpcChannel fake_channel;
    mir::protobuf::DisplayServer::Stub unresponsive_server{&fake_channel};

    auto const surface = create_surface_with(unresponsive_server);

    auto cursor_config = mir_cursor_configuration_from_name(mir_default_cursor_name);
    auto cursor_wait_handle = surface->configure_cursor(cursor_config);

    auto expected_end = std::chrono::steady_clock::now() + pause_time;
    cursor_wait_handle->wait_for_pending(pause_time);

    EXPECT_GE(std::chrono::steady_clock::now(), expected_end);

    mir_cursor_configuration_destroy(cursor_config);
}

TEST_F(MirClientSurfaceTest, configure_wait_handle_really_blocks)
{
    using namespace testing;

    FakeRpcChannel fake_channel;
    mir::protobuf::DisplayServer::Stub unresponsive_server{&fake_channel};

    auto const surface = create_surface_with(unresponsive_server);

    auto configure_wait_handle = surface->configure(mir_surface_attrib_dpi, 100);

    auto expected_end = std::chrono::steady_clock::now() + pause_time;
    configure_wait_handle->wait_for_pending(pause_time);

    EXPECT_GE(std::chrono::steady_clock::now(), expected_end);
}<|MERGE_RESOLUTION|>--- conflicted
+++ resolved
@@ -255,11 +255,7 @@
 
 struct StubClientInputPlatform : public mircv::InputPlatform
 {
-<<<<<<< HEAD
-    std::shared_ptr<mir::dispatch::Dispatchable> create_input_receiver(int /* fd */, std::function<void(MirEvent*)> const& /* callback */)
-=======
-    std::shared_ptr<mircv::InputReceiverThread> create_input_thread(int /* fd */, std::shared_ptr<mircv::XKBMapper> const&, std::function<void(MirEvent*)> const& /* callback */)
->>>>>>> 0e081312
+    std::shared_ptr<mir::dispatch::Dispatchable> create_input_receiver(int /* fd */, std::shared_ptr<mircv::XKBMapper> const&, std::function<void(MirEvent*)> const& /* callback */)
     {
         return std::shared_ptr<mir::dispatch::Dispatchable>();
     }
@@ -267,18 +263,7 @@
 
 struct MockClientInputPlatform : public mircv::InputPlatform
 {
-<<<<<<< HEAD
-    MOCK_METHOD2(create_input_receiver, std::shared_ptr<mir::dispatch::Dispatchable>(int, std::function<void(MirEvent*)> const&));
-=======
-    MOCK_METHOD3(create_input_thread, std::shared_ptr<mircv::InputReceiverThread>(int, std::shared_ptr<mircv::XKBMapper> const&, std::function<void(MirEvent*)> const&));
-};
-
-struct MockInputReceiverThread : public mircv::InputReceiverThread
-{
-    MOCK_METHOD0(start, void());
-    MOCK_METHOD0(stop, void());
-    MOCK_METHOD0(join, void());
->>>>>>> 0e081312
+    MOCK_METHOD3(create_input_receiver, std::shared_ptr<mir::dispatch::Dispatchable>(int, std::shared_ptr<mircv::XKBMapper> const&, std::function<void(MirEvent*)> const&));
 };
 
 class TestConnectionConfiguration : public mcl::DefaultConnectionConfiguration
@@ -467,7 +452,7 @@
     auto mock_input_platform = std::make_shared<MockClientInputPlatform>();
     MirEventDelegate delegate = {null_event_callback, nullptr};
 
-    EXPECT_CALL(*mock_input_platform, create_input_receiver(_, _)).Times(1)
+    EXPECT_CALL(*mock_input_platform, create_input_receiver(_, _, _)).Times(1)
         .WillOnce(Return(mock_input_dispatcher));
 
     MirSurface surface{connection.get(), *client_comm_channel, nullptr,
@@ -491,15 +476,8 @@
     auto mock_input_platform = std::make_shared<MockClientInputPlatform>();
     MirEventDelegate delegate = {null_event_callback, nullptr};
 
-<<<<<<< HEAD
-    EXPECT_CALL(*mock_input_platform, create_input_receiver(_, _)).Times(1)
+    EXPECT_CALL(*mock_input_platform, create_input_receiver(_, _, _)).Times(1)
         .WillOnce(Return(mock_input_dispatcher));
-=======
-    EXPECT_CALL(*mock_input_platform, create_input_thread(_, _, _)).Times(1)
-        .WillOnce(Return(mock_input_thread));
-    EXPECT_CALL(*mock_input_thread, start()).Times(1);
-    EXPECT_CALL(*mock_input_thread, stop()).Times(1);
->>>>>>> 0e081312
 
     MirSurface surface{connection.get(), *client_comm_channel, nullptr,
         stub_buffer_stream_factory, mock_input_platform, spec, &null_surface_callback, nullptr};
@@ -522,13 +500,7 @@
 
     auto mock_input_platform = std::make_shared<MockClientInputPlatform>();
 
-<<<<<<< HEAD
-    EXPECT_CALL(*mock_input_platform, create_input_receiver(_, _)).Times(0);
-=======
-    EXPECT_CALL(*mock_input_platform, create_input_thread(_, _, _)).Times(0);
-    EXPECT_CALL(*mock_input_thread, start()).Times(0);
-    EXPECT_CALL(*mock_input_thread, stop()).Times(0);
->>>>>>> 0e081312
+    EXPECT_CALL(*mock_input_platform, create_input_receiver(_, _, _)).Times(0);
 
     MirSurface surface{connection.get(), *client_comm_channel, nullptr,
         stub_buffer_stream_factory, mock_input_platform, spec, &null_surface_callback, nullptr};
