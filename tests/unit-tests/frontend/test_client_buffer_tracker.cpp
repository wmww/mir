/*
 * Copyright © 2013 Canonical Ltd.
 *
 * This program is free software: you can redistribute it and/or modify
 * it under the terms of the GNU General Public License version 3 as
 * published by the Free Software Foundation.
 *
 * This program is distributed in the hope that it will be useful,
 * but WITHOUT ANY WARRANTY; without even the implied warranty of
 * MERCHANTABILITY or FITNESS FOR A PARTICULAR PURPOSE.  See the
 * GNU General Public License for more details.
 *
 * You should have received a copy of the GNU General Public License
 * along with this program.  If not, see <http://www.gnu.org/licenses/>.
 *
 * Authored by: Christopher James Halse Rogers <christopher.halse.rogers@canonical.com>
 */

#include "src/server/frontend/client_buffer_tracker.h"
#include "src/server/frontend/surface_tracker.h"
#include "mir/graphics/buffer_id.h"
#include "mir_test_doubles/stub_buffer.h"

#include <gmock/gmock.h>
#include <gtest/gtest.h>

namespace mtd = mir::test::doubles;
namespace mf = mir::frontend;
namespace mg = mir::graphics;

struct ClientBufferTracker : public testing::Test
{
    mtd::StubBuffer stub_buffer0;
    mtd::StubBuffer stub_buffer1;
    mtd::StubBuffer stub_buffer2;
    mtd::StubBuffer stub_buffer3;
    mtd::StubBuffer stub_buffer4;
};

TEST_F(ClientBufferTracker, just_added_buffer_is_known_by_client)
{
    mf::ClientBufferTracker tracker(3);
    mg::BufferID const id{stub_buffer0.id()};

    tracker.add(&stub_buffer0);
    EXPECT_TRUE(tracker.client_has(id));
    EXPECT_THAT(tracker.buffer_from(id), testing::Eq(&stub_buffer0));
}

TEST_F(ClientBufferTracker, unadded_buffer_is_unknown_by_client)
{
    mf::ClientBufferTracker tracker(3);

    tracker.add(&stub_buffer0);
    EXPECT_FALSE(tracker.client_has(stub_buffer1.id()));
}

TEST_F(ClientBufferTracker, tracks_sequence_of_buffers)
{
    mf::ClientBufferTracker tracker(3);

    tracker.add(&stub_buffer0);
    tracker.add(&stub_buffer1);
    tracker.add(&stub_buffer2);

    EXPECT_TRUE(tracker.client_has(stub_buffer0.id()));
    EXPECT_TRUE(tracker.client_has(stub_buffer1.id()));
    EXPECT_TRUE(tracker.client_has(stub_buffer2.id()));
    EXPECT_FALSE(tracker.client_has(stub_buffer3.id()));
}

TEST_F(ClientBufferTracker, old_buffers_expire_from_tracker)
{
    mf::ClientBufferTracker tracker(3);

    tracker.add(&stub_buffer0);
    tracker.add(&stub_buffer1);
    tracker.add(&stub_buffer2);

    ASSERT_TRUE(tracker.client_has(stub_buffer0.id()));
    ASSERT_TRUE(tracker.client_has(stub_buffer1.id()));
    ASSERT_TRUE(tracker.client_has(stub_buffer2.id()));

    tracker.add(&stub_buffer1);
    tracker.add(&stub_buffer2);
    tracker.add(&stub_buffer3);

    EXPECT_FALSE(tracker.client_has(stub_buffer0.id()));
    EXPECT_TRUE(tracker.client_has(stub_buffer1.id()));
    EXPECT_TRUE(tracker.client_has(stub_buffer2.id()));
    EXPECT_TRUE(tracker.client_has(stub_buffer3.id()));
}

TEST_F(ClientBufferTracker, tracks_correct_number_of_buffers)
{
    mtd::StubBuffer buffers[10];

    for (unsigned int tracker_size = 2; tracker_size < 10; ++tracker_size)
    {
        mf::ClientBufferTracker tracker{tracker_size};

        for (unsigned int i = 0; i <= tracker_size; ++i)
            tracker.add(&buffers[i]);

        EXPECT_FALSE(tracker.client_has(buffers[0].id()));
        for (unsigned int i = 1; i <= tracker_size; ++i)
            EXPECT_TRUE(tracker.client_has(buffers[i].id()));
    }
}

struct SurfaceTracker : public testing::Test
{
    mtd::StubBuffer stub_buffer0;
    mtd::StubBuffer stub_buffer1;
    mtd::StubBuffer stub_buffer2;
    mtd::StubBuffer stub_buffer3;
    mtd::StubBuffer stub_buffer4;
    mf::SurfaceId surf_id0{0};
    mf::SurfaceId surf_id1{1};
    size_t const client_cache_size{3};
};

TEST_F(SurfaceTracker, only_returns_true_if_buffer_already_tracked)
{
    mf::SurfaceTracker tracker{client_cache_size};

    EXPECT_FALSE(tracker.track_buffer(surf_id0, &stub_buffer0));
    EXPECT_TRUE(tracker.track_buffer(surf_id0, &stub_buffer0));

    EXPECT_FALSE(tracker.track_buffer(surf_id0, &stub_buffer1));
    EXPECT_FALSE(tracker.track_buffer(surf_id1, &stub_buffer2));
    EXPECT_FALSE(tracker.track_buffer(surf_id1, &stub_buffer3));
}

TEST_F(SurfaceTracker, removals_remove_buffer_instances)
{
    mf::SurfaceTracker tracker{client_cache_size};
    EXPECT_FALSE(tracker.track_buffer(surf_id0, &stub_buffer0));
    EXPECT_FALSE(tracker.track_buffer(surf_id1, &stub_buffer1));

    EXPECT_TRUE(tracker.track_buffer(surf_id0, &stub_buffer0));
    EXPECT_TRUE(tracker.track_buffer(surf_id1, &stub_buffer1));
    EXPECT_EQ(&stub_buffer0, tracker.last_buffer(surf_id0));

    tracker.remove_surface(surf_id0);
    EXPECT_EQ(nullptr, tracker.last_buffer(surf_id0));

    EXPECT_FALSE(tracker.track_buffer(surf_id0, &stub_buffer0));
    EXPECT_TRUE(tracker.track_buffer(surf_id1, &stub_buffer1));

    tracker.remove_surface(mf::SurfaceId{33});
}

TEST_F(SurfaceTracker, last_client_buffer)
{
    mf::SurfaceTracker tracker{client_cache_size};

    tracker.track_buffer(surf_id0, &stub_buffer0);
    EXPECT_EQ(&stub_buffer0, tracker.last_buffer(surf_id0));
    tracker.track_buffer(surf_id0, &stub_buffer1);
    EXPECT_EQ(&stub_buffer1, tracker.last_buffer(surf_id0));

    EXPECT_EQ(nullptr, tracker.last_buffer(surf_id1));

    tracker.track_buffer(surf_id1, &stub_buffer2);
    EXPECT_EQ(&stub_buffer2, tracker.last_buffer(surf_id1));
}

TEST_F(SurfaceTracker, buffers_expire_if_they_overrun_cache_size)
{
    mf::SurfaceTracker tracker{client_cache_size};

    EXPECT_FALSE(tracker.track_buffer(surf_id0, &stub_buffer0));
    EXPECT_FALSE(tracker.track_buffer(surf_id0, &stub_buffer1));
    EXPECT_FALSE(tracker.track_buffer(surf_id0, &stub_buffer2));
    //stub_buffer0 forced out
    EXPECT_FALSE(tracker.track_buffer(surf_id0, &stub_buffer3));
    //tracker reports its never seen stub_buffer0
    EXPECT_FALSE(tracker.track_buffer(surf_id0, &stub_buffer0));
    EXPECT_TRUE(tracker.track_buffer(surf_id0, &stub_buffer3));

    EXPECT_EQ(&stub_buffer3, tracker.last_buffer(surf_id0));

    EXPECT_TRUE(tracker.track_buffer(surf_id0, &stub_buffer3));
    EXPECT_TRUE(tracker.track_buffer(surf_id0, &stub_buffer0));
    EXPECT_TRUE(tracker.track_buffer(surf_id0, &stub_buffer2));
    EXPECT_FALSE(tracker.track_buffer(surf_id0, &stub_buffer1));
}

TEST_F(SurfaceTracker, buffers_only_affect_associated_surfaces)
{
    mf::SurfaceTracker tracker{client_cache_size};

    EXPECT_FALSE(tracker.track_buffer(surf_id0, &stub_buffer0));
    EXPECT_FALSE(tracker.track_buffer(surf_id0, &stub_buffer1));
    EXPECT_FALSE(tracker.track_buffer(surf_id0, &stub_buffer2));
    EXPECT_EQ(&stub_buffer2, tracker.last_buffer(surf_id0));
    
    EXPECT_FALSE(tracker.track_buffer(surf_id1, &stub_buffer3));
    EXPECT_EQ(&stub_buffer2, tracker.last_buffer(surf_id0));
    EXPECT_EQ(&stub_buffer3, tracker.last_buffer(surf_id1));

    EXPECT_FALSE(tracker.track_buffer(surf_id0, &stub_buffer4));
    EXPECT_EQ(&stub_buffer4, tracker.last_buffer(surf_id0));
    EXPECT_EQ(&stub_buffer3, tracker.last_buffer(surf_id1));
}

<<<<<<< HEAD
TEST_F(SurfaceTracker, can_lookup_the_surfaceid_a_buffer_is_associated_with)
{
    using namespace testing;
    mf::SurfaceTracker tracker{client_cache_size};

    tracker.track_buffer(surf_id0, &stub_buffer1);
    tracker.track_buffer(surf_id1, &stub_buffer0);

    EXPECT_THAT(tracker.surface_from(stub_buffer0.id()), Eq(surf_id1));
    EXPECT_THAT(tracker.surface_from(stub_buffer1.id()), Eq(surf_id0));

    EXPECT_THROW({
        tracker.surface_from(stub_buffer2.id());
    }, std::runtime_error);

    EXPECT_THROW({
        tracker.track_buffer(surf_id0, &stub_buffer0);
    }, std::runtime_error);

    tracker.track_buffer(surf_id0, &stub_buffer1);
    tracker.track_buffer(surf_id0, &stub_buffer2);
    tracker.track_buffer(surf_id0, &stub_buffer3);
    tracker.track_buffer(surf_id0, &stub_buffer4);

    EXPECT_THROW({
        //buffer1 was kicked out
        tracker.surface_from(stub_buffer1.id());
    }, std::runtime_error);
    EXPECT_THAT(tracker.surface_from(stub_buffer2.id()), Eq(surf_id0));
    EXPECT_THAT(tracker.surface_from(stub_buffer3.id()), Eq(surf_id0));
    EXPECT_THAT(tracker.surface_from(stub_buffer4.id()), Eq(surf_id0));

}

=======
>>>>>>> 2e466ad9
TEST_F(SurfaceTracker, can_lookup_a_buffer_from_a_buffer_id)
{
    using namespace testing;
    mf::SurfaceTracker tracker{client_cache_size};

    tracker.track_buffer(surf_id0, &stub_buffer0);
    tracker.track_buffer(surf_id0, &stub_buffer1);
    tracker.track_buffer(surf_id0, &stub_buffer2);

    EXPECT_THAT(tracker.buffer_from(stub_buffer0.id()), Eq(&stub_buffer0));
    EXPECT_THAT(tracker.buffer_from(stub_buffer1.id()), Eq(&stub_buffer1));
    EXPECT_THAT(tracker.buffer_from(stub_buffer2.id()), Eq(&stub_buffer2));
    EXPECT_THROW({
        tracker.buffer_from(stub_buffer3.id());
    }, std::runtime_error);

    tracker.track_buffer(surf_id0, &stub_buffer3);
    EXPECT_THAT(tracker.buffer_from(stub_buffer3.id()), Eq(&stub_buffer3));
    EXPECT_THROW({
        tracker.buffer_from(stub_buffer0.id());
    }, std::runtime_error);
}<|MERGE_RESOLUTION|>--- conflicted
+++ resolved
@@ -205,43 +205,6 @@
     EXPECT_EQ(&stub_buffer3, tracker.last_buffer(surf_id1));
 }
 
-<<<<<<< HEAD
-TEST_F(SurfaceTracker, can_lookup_the_surfaceid_a_buffer_is_associated_with)
-{
-    using namespace testing;
-    mf::SurfaceTracker tracker{client_cache_size};
-
-    tracker.track_buffer(surf_id0, &stub_buffer1);
-    tracker.track_buffer(surf_id1, &stub_buffer0);
-
-    EXPECT_THAT(tracker.surface_from(stub_buffer0.id()), Eq(surf_id1));
-    EXPECT_THAT(tracker.surface_from(stub_buffer1.id()), Eq(surf_id0));
-
-    EXPECT_THROW({
-        tracker.surface_from(stub_buffer2.id());
-    }, std::runtime_error);
-
-    EXPECT_THROW({
-        tracker.track_buffer(surf_id0, &stub_buffer0);
-    }, std::runtime_error);
-
-    tracker.track_buffer(surf_id0, &stub_buffer1);
-    tracker.track_buffer(surf_id0, &stub_buffer2);
-    tracker.track_buffer(surf_id0, &stub_buffer3);
-    tracker.track_buffer(surf_id0, &stub_buffer4);
-
-    EXPECT_THROW({
-        //buffer1 was kicked out
-        tracker.surface_from(stub_buffer1.id());
-    }, std::runtime_error);
-    EXPECT_THAT(tracker.surface_from(stub_buffer2.id()), Eq(surf_id0));
-    EXPECT_THAT(tracker.surface_from(stub_buffer3.id()), Eq(surf_id0));
-    EXPECT_THAT(tracker.surface_from(stub_buffer4.id()), Eq(surf_id0));
-
-}
-
-=======
->>>>>>> 2e466ad9
 TEST_F(SurfaceTracker, can_lookup_a_buffer_from_a_buffer_id)
 {
     using namespace testing;
