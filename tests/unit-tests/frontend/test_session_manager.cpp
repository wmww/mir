/*
 * Copyright © 2012 Canonical Ltd.
 *
 * This program is free software: you can redistribute it and/or modify
 * it under the terms of the GNU General Public License version 3 as
 * published by the Free Software Foundation.
 *
 * This program is distributed in the hope that it will be useful,
 * but WITHOUT ANY WARRANTY; without even the implied warranty of
 * MERCHANTABILITY or FITNESS FOR A PARTICULAR PURPOSE.  See the
 * GNU General Public License for more details.
 *
 * You should have received a copy of the GNU General Public License
 * along with this program.  If not, see <http://www.gnu.org/licenses/>.
 *
 * Authored by: Thomas Voss <thomas.voss@canonical.com>
 */

#include "mir/compositor/buffer_bundle.h"
#include "mir/frontend/session_manager.h"
#include "mir/frontend/session_container.h"
#include "mir/frontend/session.h"
#include "mir/frontend/focus_sequence.h"
#include "mir/frontend/focus_setter.h"
#include "mir/surfaces/surface.h"
#include "mir_test/mock_buffer_bundle.h"
#include "mir_test/empty_deleter.h"
#include "mir_test/mock_surface_organiser.h"
#include "null_stub_buffer_bundle.h"

#include <gmock/gmock.h>
#include <gtest/gtest.h>

namespace mc = mir::compositor;
namespace mf = mir::frontend;
namespace ms = mir::surfaces;
namespace geom = mir::geometry;
namespace mt = mir::test;

namespace
{

struct MockSessionContainer : public mf::SessionContainer
{
    MOCK_METHOD1(insert_session, void(std::shared_ptr<mf::Session> const&));
    MOCK_METHOD1(remove_session, void(std::shared_ptr<mf::Session> const&));
    MOCK_METHOD0(lock, void());
    MOCK_METHOD0(unlock, void());
};

struct MockFocusSequence: public mf::FocusSequence
{
    MOCK_METHOD1(successor_of, std::weak_ptr<mf::Session>(std::shared_ptr<mf::Session> const&));
    MOCK_METHOD1(predecessor_of, std::weak_ptr<mf::Session>(std::shared_ptr<mf::Session> const&));
};
  
struct MockFocusSetter: public mf::FocusSetter
{
    MOCK_METHOD1(set_focus_to, void(std::shared_ptr<mf::Session> const&));
};

}

TEST(SessionManager, open_and_close_session)
{
    using namespace ::testing;
    mf::MockSurfaceOrganiser organiser;
    MockSessionContainer container;
    MockFocusSequence sequence;
    MockFocusSetter focus_setter;

    mf::SessionManager session_manager(std::shared_ptr<mf::SurfaceOrganiser>(&organiser, mir::EmptyDeleter()), 
                                       std::shared_ptr<mf::SessionContainer>(&container, mir::EmptyDeleter()),
                                       std::shared_ptr<mf::FocusSequence>(&sequence, mir::EmptyDeleter()),
                                       std::shared_ptr<mf::FocusSetter>(&focus_setter, mir::EmptyDeleter()));
    
    EXPECT_CALL(container, insert_session(_)).Times(1);
    EXPECT_CALL(container, remove_session(_)).Times(1);
    EXPECT_CALL(focus_setter, set_focus_to(_));
    EXPECT_CALL(focus_setter, set_focus_to(std::shared_ptr<mf::Session>())).Times(1);

    EXPECT_CALL(sequence, predecessor_of(_)).WillOnce(Return((std::shared_ptr<mf::Session>())));

    auto session = session_manager.open_session("Visual Basic Studio");
    session_manager.close_session(session);
}

TEST(SessionManager, closing_session_removes_surfaces)
{
    using namespace ::testing;
    mf::MockSurfaceOrganiser organiser;
    MockSessionContainer container;
    MockFocusSequence sequence;
    MockFocusSetter mechanism;

    mf::SessionManager session_manager(std::shared_ptr<mf::SurfaceOrganiser>(&organiser, mir::EmptyDeleter()), 
                                       std::shared_ptr<mf::SessionContainer>(&container, mir::EmptyDeleter()),
                                       std::shared_ptr<mf::FocusSequence>(&sequence, mir::EmptyDeleter()),
                                       std::shared_ptr<mf::FocusSetter>(&mechanism, mir::EmptyDeleter()));
    
    EXPECT_CALL(organiser, create_surface(_)).Times(1);
<<<<<<< HEAD
    std::shared_ptr<mc::BufferBundle> buffer_bundle(
        new NiceMock<mc::MockBufferBundle>());
=======
    std::shared_ptr<mc::BufferBundle> buffer_bundle(new mt::NullStubBufferBundle());
>>>>>>> 662ec42d
    std::shared_ptr<ms::Surface> dummy_surface(
        new ms::Surface(
            ms::a_surface().name,
            buffer_bundle));
    ON_CALL(organiser, create_surface(_)).WillByDefault(Return(dummy_surface));
    EXPECT_CALL(organiser, destroy_surface(_)).Times(1);

    EXPECT_CALL(container, insert_session(_)).Times(1);
    EXPECT_CALL(container, remove_session(_)).Times(1);

    EXPECT_CALL(mechanism, set_focus_to(_)).Times(1);
    EXPECT_CALL(mechanism, set_focus_to(std::shared_ptr<mf::Session>())).Times(1);

    EXPECT_CALL(sequence, predecessor_of(_)).WillOnce(Return((std::shared_ptr<mf::Session>())));
    
    auto session = session_manager.open_session("Visual Basic Studio");
    session->create_surface(ms::a_surface().of_size(geom::Size{geom::Width{1024}, geom::Height{768}}));
    
    session_manager.close_session(session);
}

TEST(SessionManager, new_applications_receive_focus)
{
    using namespace ::testing;
    mf::MockSurfaceOrganiser organiser;
    MockSessionContainer container;
    MockFocusSequence sequence;
    MockFocusSetter mechanism;
    std::shared_ptr<mf::Session> new_session;

    mf::SessionManager session_manager(std::shared_ptr<mf::SurfaceOrganiser>(&organiser, mir::EmptyDeleter()), 
                                       std::shared_ptr<mf::SessionContainer>(&container, mir::EmptyDeleter()),
                                       std::shared_ptr<mf::FocusSequence>(&sequence, mir::EmptyDeleter()),
                                       std::shared_ptr<mf::FocusSetter>(&mechanism, mir::EmptyDeleter()));
    
    EXPECT_CALL(container, insert_session(_)).Times(1);
    EXPECT_CALL(mechanism, set_focus_to(_)).WillOnce(SaveArg<0>(&new_session));

    auto session = session_manager.open_session("Visual Basic Studio");
    EXPECT_EQ(session, new_session);
}<|MERGE_RESOLUTION|>--- conflicted
+++ resolved
@@ -99,12 +99,7 @@
                                        std::shared_ptr<mf::FocusSetter>(&mechanism, mir::EmptyDeleter()));
     
     EXPECT_CALL(organiser, create_surface(_)).Times(1);
-<<<<<<< HEAD
-    std::shared_ptr<mc::BufferBundle> buffer_bundle(
-        new NiceMock<mc::MockBufferBundle>());
-=======
     std::shared_ptr<mc::BufferBundle> buffer_bundle(new mt::NullStubBufferBundle());
->>>>>>> 662ec42d
     std::shared_ptr<ms::Surface> dummy_surface(
         new ms::Surface(
             ms::a_surface().name,
