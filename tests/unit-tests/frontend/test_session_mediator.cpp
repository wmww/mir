/*
 * Copyright © 2012-2014 Canonical Ltd.
 *
 * This program is free software: you can redistribute it and/or modify
 * it under the terms of the GNU General Public License version 3 as
 * published by the Free Software Foundation.
 *
 * This program is distributed in the hope that it will be useful,
 * but WITHOUT ANY WARRANTY; without even the implied warranty of
 * MERCHANTABILITY or FITNESS FOR A PARTICULAR PURPOSE.  See the
 * GNU General Public License for more details.
 *
 * You should have received a copy of the GNU General Public License
 * along with this program.  If not, see <http://www.gnu.org/licenses/>.
 *
 * Authored by: Alexandros Frantzis <alexandros.frantzis@canonical.com>
 */

#include "mir/compositor/buffer_stream.h"
#include "src/server/frontend/session_mediator.h"
#include "src/server/report/null_report_factory.h"
#include "src/server/frontend/resource_cache.h"
#include "src/server/frontend/surface_tracker.h"
#include "src/server/scene/application_session.h"
#include "mir/graphics/display.h"
#include "mir/graphics/display_configuration.h"
#include "mir/graphics/platform.h"
#include "mir/graphics/platform_ipc_package.h"
#include "mir/input/cursor_images.h"
#include "src/server/scene/basic_surface.h"
#include "mir_test_doubles/mock_display.h"
#include "mir_test_doubles/mock_display_changer.h"
#include "mir_test_doubles/null_display.h"
#include "mir_test_doubles/null_event_sink.h"
#include "mir_test_doubles/null_display_changer.h"
#include "mir_test_doubles/mock_display.h"
#include "mir_test_doubles/mock_shell.h"
#include "mir_test_doubles/mock_frontend_surface.h"
#include "mir_test_doubles/stub_buffer.h"
#include "mir_test_doubles/mock_buffer.h"
#include "mir_test_doubles/stub_session.h"
#include "mir_test_doubles/stub_display_configuration.h"
#include "mir_test_doubles/stub_buffer_allocator.h"
#include "mir_test_doubles/null_screencast.h"
#include "mir_test/display_config_matchers.h"
#include "mir_test/fake_shared.h"
#include "mir/frontend/connector.h"
#include "mir/frontend/event_sink.h"

#include "gmock_set_arg.h"
#include <gtest/gtest.h>
#include <gmock/gmock.h>

#include <stdexcept>

namespace mf = mir::frontend;
namespace mg = mir::graphics;
namespace mc = mir::compositor;
namespace ms = mir::scene;
namespace geom = mir::geometry;
namespace mp = mir::protobuf;
namespace msh = mir::shell;
namespace mt = mir::test;
namespace mtd = mt::doubles;
namespace mr = mir::report;

namespace
{

struct StubConfig : public mtd::NullDisplayConfiguration
{
    StubConfig(std::shared_ptr<mg::DisplayConfigurationOutput> const& conf)
       : outputs{conf, conf}
    {
    }
    virtual void for_each_output(std::function<void(mg::DisplayConfigurationOutput const&)> f) const override
    {
        for(auto const& disp : outputs)
        {
            f(*disp);
        }
    }

    std::vector<std::shared_ptr<mg::DisplayConfigurationOutput>> outputs;
};

struct MockConfig : public mg::DisplayConfiguration
{
    MOCK_CONST_METHOD1(for_each_card, void(std::function<void(mg::DisplayConfigurationCard const&)>));
    MOCK_CONST_METHOD1(for_each_output, void(std::function<void(mg::DisplayConfigurationOutput const&)>));
    MOCK_METHOD1(for_each_output, void(std::function<void(mg::UserDisplayConfigurationOutput&)>));
};

struct MockConnector : public mf::Connector
{
public:
    void start() override {}
    void stop() override {}

    int client_socket_fd() const override { return 0; }

    MOCK_CONST_METHOD1(client_socket_fd, int (std::function<void(std::shared_ptr<mf::Session> const&)> const&));
};

class StubbedSession : public mtd::StubSession
{
public:
    StubbedSession() :
        mock_buffer{std::make_shared<mtd::StubBuffer>()},
        last_surface_id{0}
    {
    }

    std::shared_ptr<mf::Surface> get_surface(mf::SurfaceId surface) const
    {
        return mock_surfaces.at(surface);
    }

    std::shared_ptr<mtd::MockFrontendSurface> mock_surface_at(mf::SurfaceId id)
    {
        if (mock_surfaces.end() == mock_surfaces.find(id))
        {
            mock_surfaces[id] = 
                std::make_shared<testing::NiceMock<mtd::MockFrontendSurface>>(
                    mock_buffer, testing_client_input_fd);
        }
        return mock_surfaces.at(id);
    }

    mf::SurfaceId create_surface(ms::SurfaceCreationParameters const& /* params */) override
    {
        mf::SurfaceId id{last_surface_id};
        if (mock_surfaces.end() == mock_surfaces.find(id))
        {
            mock_surfaces[id] = std::make_shared<testing::NiceMock<mtd::MockFrontendSurface>>(
                mock_buffer, testing_client_input_fd);
        }
        last_surface_id++;
        return id;
    }

    void destroy_surface(mf::SurfaceId surface) override
    {
        mock_surfaces.erase(surface);
    }

    std::map<mf::SurfaceId, std::shared_ptr<mtd::MockFrontendSurface>> mock_surfaces;
    std::shared_ptr<mtd::StubBuffer> mock_buffer;
    static int const testing_client_input_fd;
    int last_surface_id;
};

int const StubbedSession::testing_client_input_fd{11};

class MockGraphicBufferAllocator : public mtd::StubBufferAllocator
{
public:
    MockGraphicBufferAllocator()
    {
        ON_CALL(*this, supported_pixel_formats())
            .WillByDefault(testing::Return(std::vector<MirPixelFormat>()));
    }

    MOCK_METHOD0(supported_pixel_formats, std::vector<MirPixelFormat>());
};

class MockPlatform : public mg::Platform
{
 public:
    MockPlatform()
    {
        using namespace testing;
        ON_CALL(*this, create_buffer_allocator(_))
            .WillByDefault(Return(std::shared_ptr<mg::GraphicBufferAllocator>()));
        ON_CALL(*this, create_display(_,_,_))
            .WillByDefault(Return(std::make_shared<mtd::NullDisplay>()));
        ON_CALL(*this, get_ipc_package())
            .WillByDefault(Return(std::make_shared<mg::PlatformIPCPackage>()));
    }

    MOCK_METHOD1(create_buffer_allocator, std::shared_ptr<mg::GraphicBufferAllocator>(std::shared_ptr<mg::BufferInitializer> const&));
    MOCK_METHOD3(create_display,
                 std::shared_ptr<mg::Display>(
                     std::shared_ptr<mg::DisplayConfigurationPolicy> const&,
                     std::shared_ptr<mg::GLProgramFactory> const&,
                     std::shared_ptr<mg::GLConfig> const&));
    MOCK_METHOD0(get_ipc_package, std::shared_ptr<mg::PlatformIPCPackage>());
    MOCK_METHOD0(create_internal_client, std::shared_ptr<mg::InternalClient>());
    MOCK_CONST_METHOD3(fill_buffer_package,
        void(mg::BufferIPCPacker*, mg::Buffer const*, mg::BufferIpcMsgType));
    MOCK_CONST_METHOD0(egl_native_display, EGLNativeDisplayType());
};

struct StubScreencast : mtd::NullScreencast
{
    std::shared_ptr<mg::Buffer> capture(mf::ScreencastSessionId)
    {
        return mt::fake_shared(stub_buffer);
    }

    mtd::StubBuffer stub_buffer;
};

struct SessionMediator : public ::testing::Test
{
    SessionMediator()
        : shell{std::make_shared<testing::NiceMock<mtd::MockShell>>()},
          graphics_platform{std::make_shared<testing::NiceMock<MockPlatform>>()},
          graphics_changer{std::make_shared<mtd::NullDisplayChanger>()},
          surface_pixel_formats{mir_pixel_format_argb_8888, mir_pixel_format_xrgb_8888},
          report{mr::null_session_mediator_report()},
          resource_cache{std::make_shared<mf::ResourceCache>()},
          stub_screencast{std::make_shared<StubScreencast>()},
          stubbed_session{std::make_shared<StubbedSession>()},
          null_callback{google::protobuf::NewPermanentCallback(google::protobuf::DoNothing)},
          mediator{
            shell, graphics_platform, graphics_changer,
            surface_pixel_formats, report,
            std::make_shared<mtd::NullEventSink>(),
            resource_cache, stub_screencast, &connector, nullptr}
    {
        using namespace ::testing;

        ON_CALL(*shell, open_session(_, _, _)).WillByDefault(Return(stubbed_session));
    }

    MockConnector connector;
    std::shared_ptr<testing::NiceMock<mtd::MockShell>> const shell;
    std::shared_ptr<MockPlatform> const graphics_platform;
    std::shared_ptr<mf::DisplayChanger> const graphics_changer;
    std::vector<MirPixelFormat> const surface_pixel_formats;
    std::shared_ptr<mf::SessionMediatorReport> const report;
    std::shared_ptr<mf::ResourceCache> const resource_cache;
    std::shared_ptr<StubScreencast> const stub_screencast;
    std::shared_ptr<StubbedSession> const stubbed_session;
    std::unique_ptr<google::protobuf::Closure> null_callback;
    mf::SessionMediator mediator;

    mp::ConnectParameters connect_parameters;
    mp::Connection connection;
    mp::SurfaceParameters surface_parameters;
    mp::Surface surface_response;
    mp::SurfaceId surface_id_request;
    mp::Buffer buffer_response;
    mp::DRMMagic drm_request;
    mp::DRMAuthMagicStatus drm_response;

    mtd::StubBuffer buffer1;
    mtd::StubBuffer buffer2;
<<<<<<< HEAD
    mtd::StubBuffer buffer3;
    mtd::StubBuffer buffer4;
=======
>>>>>>> 10aabd06

    void toggle_buffers(mg::Buffer* b, std::function<void(mg::Buffer* new_buffer)> complete)
    {
        if ((!b) || (b == &buffer1))
            complete(&buffer2);
        if (b == &buffer2)
            complete(&buffer1); 
    }
<<<<<<< HEAD
    void toggle_buffers2(mg::Buffer* b, std::function<void(mg::Buffer* new_buffer)> complete)
    {
        if ((!b) || (b == &buffer3))
            complete(&buffer4);
        if (b == &buffer4)
            complete(&buffer3); 
    }
=======
>>>>>>> 10aabd06
};
}

TEST_F(SessionMediator, disconnect_releases_session)
{
    using namespace ::testing;
    EXPECT_CALL(*shell, close_session(_))
        .Times(1);

    mediator.connect(nullptr, &connect_parameters, &connection, null_callback.get());
    mediator.disconnect(nullptr, nullptr, nullptr, null_callback.get());
}

TEST_F(SessionMediator, connect_calls_connect_handler)
{
    using namespace ::testing;
    int connects_handled_count = 0;

    mf::ConnectionContext const context
    {
        [&](std::shared_ptr<mf::Session> const&) { ++connects_handled_count; },
        nullptr
    };

    mf::SessionMediator mediator{
        shell, graphics_platform, graphics_changer,
        surface_pixel_formats, report,
        std::make_shared<mtd::NullEventSink>(),
        resource_cache, stub_screencast, context, nullptr};

    EXPECT_THAT(connects_handled_count, Eq(0));

    mediator.connect(nullptr, &connect_parameters, &connection, null_callback.get());
    EXPECT_THAT(connects_handled_count, Eq(1));

    mediator.disconnect(nullptr, nullptr, nullptr, null_callback.get());
    EXPECT_THAT(connects_handled_count, Eq(1));
}

TEST_F(SessionMediator, calling_methods_before_connect_throws)
{
    EXPECT_THROW({
        mediator.create_surface(nullptr, &surface_parameters, &surface_response, null_callback.get());
    }, std::logic_error);

    EXPECT_THROW({
        mediator.next_buffer(nullptr, &surface_id_request, &buffer_response, null_callback.get());
    }, std::logic_error);

    EXPECT_THROW({
        mediator.release_surface(nullptr, &surface_id_request, nullptr, null_callback.get());
    }, std::logic_error);

    EXPECT_THROW({
        mediator.drm_auth_magic(nullptr, &drm_request, &drm_response, null_callback.get());
    }, std::logic_error);

    EXPECT_THROW({
        mediator.disconnect(nullptr, nullptr, nullptr, null_callback.get());
    }, std::logic_error);
}

TEST_F(SessionMediator, calling_methods_after_connect_works)
{
    mediator.connect(nullptr, &connect_parameters, &connection, null_callback.get());

    EXPECT_NO_THROW({
        mediator.create_surface(nullptr, &surface_parameters, &surface_response, null_callback.get());
        surface_id_request = surface_response.id();
        mediator.next_buffer(nullptr, &surface_id_request, &buffer_response, null_callback.get());
        mediator.release_surface(nullptr, &surface_id_request, nullptr, null_callback.get());
    });

    mediator.disconnect(nullptr, nullptr, nullptr, null_callback.get());
}

TEST_F(SessionMediator, calling_methods_after_disconnect_throws)
{
    mediator.connect(nullptr, &connect_parameters, &connection, null_callback.get());
    mediator.disconnect(nullptr, nullptr, nullptr, null_callback.get());

    EXPECT_THROW({
        mediator.create_surface(nullptr, &surface_parameters, &surface_response, null_callback.get());
    }, std::logic_error);

    EXPECT_THROW({
        mediator.next_buffer(nullptr, &surface_id_request, &buffer_response, null_callback.get());
    }, std::logic_error);

    EXPECT_THROW({
        mediator.release_surface(nullptr, &surface_id_request, nullptr, null_callback.get());
    }, std::logic_error);

    EXPECT_THROW({
        mediator.drm_auth_magic(nullptr, &drm_request, &drm_response, null_callback.get());
    }, std::logic_error);

    EXPECT_THROW({
        mediator.disconnect(nullptr, nullptr, nullptr, null_callback.get());
    }, std::logic_error);
}

//How does this test fail? consider removal
TEST_F(SessionMediator, can_reconnect_after_disconnect)
{
    mediator.connect(nullptr, &connect_parameters, &connection, null_callback.get());
    mediator.disconnect(nullptr, nullptr, nullptr, null_callback.get());
    mediator.connect(nullptr, &connect_parameters, &connection, null_callback.get());
}

TEST_F(SessionMediator, connect_packs_display_configuration)
{
    using namespace testing;
    mtd::StubDisplayConfig config;
    auto mock_display = std::make_shared<NiceMock<mtd::MockDisplayChanger>>();
    ON_CALL(*mock_display, active_configuration())
        .WillByDefault(Return(mt::fake_shared(config)));

    mf::SessionMediator mediator(
        shell, graphics_platform, mock_display,
        surface_pixel_formats, report,
        std::make_shared<mtd::NullEventSink>(),
        resource_cache, std::make_shared<mtd::NullScreencast>(),
        nullptr, nullptr);
    mediator.connect(nullptr, &connect_parameters, &connection, null_callback.get());

    EXPECT_THAT(connection.display_configuration(), mt::DisplayConfigMatches(std::cref(config)));
}

TEST_F(SessionMediator, creating_surface_packs_response_with_input_fds)
{
    mediator.connect(nullptr, &connect_parameters, &connection, null_callback.get());

    mediator.create_surface(nullptr, &surface_parameters, &surface_response, null_callback.get());
    ASSERT_THAT(surface_response.fd().size(), testing::Ge(1));
    EXPECT_EQ(StubbedSession::testing_client_input_fd, surface_response.fd(0));

    mediator.disconnect(nullptr, nullptr, nullptr, null_callback.get());
}

TEST_F(SessionMediator, no_input_channel_returns_no_fds)
{
    using namespace testing;

    auto surface = stubbed_session->mock_surface_at(mf::SurfaceId{0});
    EXPECT_CALL(*surface, supports_input())
        .WillOnce(Return(false));
    EXPECT_CALL(*surface, client_input_fd())
        .Times(0);

    mediator.connect(nullptr, &connect_parameters, &connection, null_callback.get());

    mediator.create_surface(nullptr, &surface_parameters, &surface_response, null_callback.get());
    EXPECT_THAT(surface_response.fd().size(), Eq(0));

    mediator.disconnect(nullptr, nullptr, nullptr, null_callback.get());
}

TEST_F(SessionMediator, session_only_sends_mininum_information_for_buffers)
{
    using namespace testing;
    mf::SurfaceId surf_id{0};
    auto surface = stubbed_session->mock_surface_at(surf_id);
    ON_CALL(*surface, swap_buffers(_,_))
        .WillByDefault(Invoke(this, &SessionMediator::toggle_buffers));
<<<<<<< HEAD
    Sequence seq;

    //create
=======

    //create
    Sequence seq;
>>>>>>> 10aabd06
    EXPECT_CALL(*graphics_platform, fill_buffer_package(_, &buffer2, mg::BufferIpcMsgType::full_msg))
        .InSequence(seq);
    //swap1
    EXPECT_CALL(*graphics_platform, fill_buffer_package(_, &buffer1, mg::BufferIpcMsgType::full_msg))
        .InSequence(seq);
    //swap2
    EXPECT_CALL(*graphics_platform, fill_buffer_package(_, &buffer2, mg::BufferIpcMsgType::update_msg))
        .InSequence(seq);
    //swap3
    EXPECT_CALL(*graphics_platform, fill_buffer_package(_, &buffer1, mg::BufferIpcMsgType::update_msg))
        .InSequence(seq);

    mediator.connect(nullptr, &connect_parameters, &connection, null_callback.get());

    mediator.create_surface(nullptr, &surface_parameters, &surface_response, null_callback.get());
    surface_id_request = surface_response.id();
    mediator.next_buffer(nullptr, &surface_id_request, &buffer_response, null_callback.get());
    mediator.next_buffer(nullptr, &surface_id_request, &buffer_response, null_callback.get());
    mediator.next_buffer(nullptr, &surface_id_request, &buffer_response, null_callback.get());
    mediator.disconnect(nullptr, nullptr, nullptr, null_callback.get());
}

TEST_F(SessionMediator, session_with_multiple_surfaces_only_sends_needed_buffers)
{
    using namespace testing;
    auto surface0 = stubbed_session->mock_surface_at(mf::SurfaceId{0});
    auto surface1 = stubbed_session->mock_surface_at(mf::SurfaceId{1});
    ON_CALL(*surface0, swap_buffers(_,_))
        .WillByDefault(Invoke(this, &SessionMediator::toggle_buffers));
    ON_CALL(*surface1, swap_buffers(_,_))
<<<<<<< HEAD
        .WillByDefault(Invoke(this, &SessionMediator::toggle_buffers2));
=======
        .WillByDefault(Invoke(this, &SessionMediator::toggle_buffers));
>>>>>>> 10aabd06
    EXPECT_CALL(*graphics_platform, fill_buffer_package(_,_,mg::BufferIpcMsgType::full_msg))
        .Times(4);
    EXPECT_CALL(*graphics_platform, fill_buffer_package(_,_,mg::BufferIpcMsgType::update_msg))
        .Times(4);
<<<<<<< HEAD

    mediator.connect(nullptr, &connect_parameters, &connection, null_callback.get());

=======

    mediator.connect(nullptr, &connect_parameters, &connection, null_callback.get());

>>>>>>> 10aabd06
    mp::Surface surface_response[2];
    mp::SurfaceId buffer_request[2];
    mediator.create_surface(nullptr, &surface_parameters, &surface_response[0], null_callback.get());
    mediator.create_surface(nullptr, &surface_parameters, &surface_response[1], null_callback.get());
    buffer_request[0] = surface_response[0].id();
    buffer_request[1] = surface_response[1].id();

    mediator.next_buffer(nullptr, &buffer_request[0], &buffer_response, null_callback.get());
    mediator.next_buffer(nullptr, &buffer_request[1], &buffer_response, null_callback.get());
    mediator.next_buffer(nullptr, &buffer_request[0], &buffer_response, null_callback.get());
    mediator.next_buffer(nullptr, &buffer_request[1], &buffer_response, null_callback.get());
    mediator.next_buffer(nullptr, &buffer_request[0], &buffer_response, null_callback.get());
    mediator.next_buffer(nullptr, &buffer_request[1], &buffer_response, null_callback.get());

    mediator.disconnect(nullptr, nullptr, nullptr, null_callback.get());
}

TEST_F(SessionMediator, destroys_tracker_associated_with_destroyed_surface)
{
    using namespace testing;
    mf::SurfaceId first_id{0};
    mp::Surface surface_response;

    EXPECT_CALL(*graphics_platform, fill_buffer_package(_,_,mg::BufferIpcMsgType::full_msg))
        .Times(2);

    mediator.connect(nullptr, &connect_parameters, &connection, null_callback.get());
    mediator.create_surface(nullptr, &surface_parameters, &surface_response, null_callback.get());
    surface_id_request.set_value(first_id.as_value());
    mediator.release_surface(nullptr, &surface_id_request, nullptr, null_callback.get());
<<<<<<< HEAD

    stubbed_session->last_surface_id = first_id.as_value();

=======

    stubbed_session->last_surface_id = first_id.as_value();

>>>>>>> 10aabd06
    mediator.create_surface(nullptr, &surface_parameters, &surface_response, null_callback.get());
    surface_id_request.set_value(first_id.as_value());
    mediator.release_surface(nullptr, &surface_id_request, nullptr, null_callback.get());
    mediator.disconnect(nullptr, nullptr, nullptr, null_callback.get());
}

TEST_F(SessionMediator, buffer_resource_for_surface_unaffected_by_other_surfaces)
{
    using namespace testing;
    mtd::StubBuffer buffer;
    mediator.connect(nullptr, &connect_parameters, &connection, null_callback.get());
    mp::SurfaceParameters surface_request;
    mp::Surface surface_response;

    auto surface1 = stubbed_session->mock_surface_at(mf::SurfaceId{0});
    ON_CALL(*surface1, swap_buffers(_,_))
        .WillByDefault(InvokeArgument<1>(&buffer));

    mediator.create_surface(nullptr, &surface_request, &surface_response, null_callback.get());
    mp::SurfaceId our_surface{surface_response.id()};

    /* Creating a new surface should not affect our surfaces' buffers */
    EXPECT_CALL(*surface1, swap_buffers(_, _)).Times(0);
    mediator.create_surface(nullptr, &surface_request, &surface_response, null_callback.get());
    Mock::VerifyAndClearExpectations(surface1.get());

    mp::SurfaceId new_surface{surface_response.id()};
    mp::Buffer buffer_response;

    /* Getting the next buffer of new surface should not affect our surfaces' buffers */
    mediator.next_buffer(nullptr, &new_surface, &buffer_response, null_callback.get());

    /* Getting the next buffer of our surface should post the original */
    EXPECT_CALL(*surface1, swap_buffers(Eq(&buffer),_)).Times(1);

    mediator.next_buffer(nullptr, &our_surface, &buffer_response, null_callback.get());
    mediator.disconnect(nullptr, nullptr, nullptr, null_callback.get());
}

TEST_F(SessionMediator, display_config_request)
{
    using namespace testing;
    mp::ConnectParameters connect_parameters;
    mp::Connection connection;

    bool used0 = false, used1 = true;
    geom::Point pt0{44,22}, pt1{3,2};
    size_t mode_index0 = 1, mode_index1 = 3;
    MirPixelFormat format0{mir_pixel_format_invalid};
    MirPixelFormat format1{mir_pixel_format_argb_8888};
    mg::DisplayConfigurationOutputId id0{6}, id1{3};

    NiceMock<MockConfig> mock_display_config;
    mtd::StubDisplayConfig stub_display_config;
    auto mock_display_selector = std::make_shared<mtd::MockDisplayChanger>();

    Sequence seq;
    EXPECT_CALL(*mock_display_selector, active_configuration())
        .InSequence(seq)
        .WillOnce(Return(mt::fake_shared(mock_display_config)));
    EXPECT_CALL(*mock_display_selector, active_configuration())
        .InSequence(seq)
        .WillOnce(Return(mt::fake_shared(mock_display_config)));
    EXPECT_CALL(*mock_display_selector, configure(_,_))
        .InSequence(seq);
    EXPECT_CALL(*mock_display_selector, active_configuration())
        .InSequence(seq)
        .WillOnce(Return(mt::fake_shared(stub_display_config)));

    mf::SessionMediator mediator{
        shell, graphics_platform, mock_display_selector,
        surface_pixel_formats, report,
        std::make_shared<mtd::NullEventSink>(), resource_cache,
        std::make_shared<mtd::NullScreencast>(),
         nullptr, nullptr};

    mediator.connect(nullptr, &connect_parameters, &connection, null_callback.get());

    mp::DisplayConfiguration configuration_response;
    mp::DisplayConfiguration configuration;
    auto disp0 = configuration.add_display_output();
    disp0->set_output_id(id0.as_value());
    disp0->set_used(used0);
    disp0->set_position_x(pt0.x.as_uint32_t());
    disp0->set_position_y(pt0.y.as_uint32_t());
    disp0->set_current_mode(mode_index0);
    disp0->set_current_format(format0);
    disp0->set_power_mode(static_cast<uint32_t>(mir_power_mode_on));
    disp0->set_orientation(mir_orientation_left);

    auto disp1 = configuration.add_display_output();
    disp1->set_output_id(id1.as_value());
    disp1->set_used(used1);
    disp1->set_position_x(pt1.x.as_uint32_t());
    disp1->set_position_y(pt1.y.as_uint32_t());
    disp1->set_current_mode(mode_index1);
    disp1->set_current_format(format1);
    disp1->set_power_mode(static_cast<uint32_t>(mir_power_mode_off));
    disp1->set_orientation(mir_orientation_inverted);

    mediator.configure_display(nullptr, &configuration,
                                       &configuration_response, null_callback.get());

    EXPECT_THAT(configuration_response, mt::DisplayConfigMatches(std::cref(stub_display_config)));

    mediator.disconnect(nullptr, nullptr, nullptr, null_callback.get());
}

TEST_F(SessionMediator, fully_packs_buffer_for_create_screencast)
{
    using namespace testing;

    mp::ScreencastParameters screencast_parameters;
    mp::Screencast screencast;
    auto const& stub_buffer = stub_screencast->stub_buffer;

    EXPECT_CALL(*graphics_platform, fill_buffer_package(_, &stub_buffer, _));

    mediator.create_screencast(nullptr, &screencast_parameters,
                               &screencast, null_callback.get());
    EXPECT_EQ(stub_buffer.id().as_value(), screencast.buffer().buffer_id());
}

TEST_F(SessionMediator, partially_packs_buffer_for_screencast_buffer)
{
    using namespace testing;

    mp::ScreencastId screencast_id;
    mp::Buffer protobuf_buffer;
    auto const& stub_buffer = stub_screencast->stub_buffer;

    EXPECT_CALL(*graphics_platform,
        fill_buffer_package(
            _, &stub_buffer, mg::BufferIpcMsgType::update_msg))
        .Times(1);

    mediator.screencast_buffer(nullptr, &screencast_id,
                               &protobuf_buffer, null_callback.get());
    EXPECT_EQ(stub_buffer.id().as_value(), protobuf_buffer.buffer_id());
}

TEST_F(SessionMediator, prompt_provider_fds_allocated_by_connector)
{
    using namespace ::testing;
    int const fd_count{11};
    int const dummy_fd{__LINE__};
    mp::SocketFDRequest request;
    mp::SocketFD response;
    request.set_number(fd_count);

    EXPECT_CALL(connector, client_socket_fd(_))
        .Times(fd_count)
        .WillRepeatedly(Return(dummy_fd));

    mediator.connect(nullptr, &connect_parameters, &connection, null_callback.get());

    mediator.new_fds_for_prompt_providers(nullptr, &request, &response, null_callback.get());
    EXPECT_THAT(response.fd_size(), Eq(fd_count));

    mediator.disconnect(nullptr, nullptr, nullptr, null_callback.get());
}<|MERGE_RESOLUTION|>--- conflicted
+++ resolved
@@ -247,11 +247,8 @@
 
     mtd::StubBuffer buffer1;
     mtd::StubBuffer buffer2;
-<<<<<<< HEAD
     mtd::StubBuffer buffer3;
     mtd::StubBuffer buffer4;
-=======
->>>>>>> 10aabd06
 
     void toggle_buffers(mg::Buffer* b, std::function<void(mg::Buffer* new_buffer)> complete)
     {
@@ -260,7 +257,6 @@
         if (b == &buffer2)
             complete(&buffer1); 
     }
-<<<<<<< HEAD
     void toggle_buffers2(mg::Buffer* b, std::function<void(mg::Buffer* new_buffer)> complete)
     {
         if ((!b) || (b == &buffer3))
@@ -268,8 +264,6 @@
         if (b == &buffer4)
             complete(&buffer3); 
     }
-=======
->>>>>>> 10aabd06
 };
 }
 
@@ -435,15 +429,9 @@
     auto surface = stubbed_session->mock_surface_at(surf_id);
     ON_CALL(*surface, swap_buffers(_,_))
         .WillByDefault(Invoke(this, &SessionMediator::toggle_buffers));
-<<<<<<< HEAD
-    Sequence seq;
-
-    //create
-=======
 
     //create
     Sequence seq;
->>>>>>> 10aabd06
     EXPECT_CALL(*graphics_platform, fill_buffer_package(_, &buffer2, mg::BufferIpcMsgType::full_msg))
         .InSequence(seq);
     //swap1
@@ -474,24 +462,14 @@
     ON_CALL(*surface0, swap_buffers(_,_))
         .WillByDefault(Invoke(this, &SessionMediator::toggle_buffers));
     ON_CALL(*surface1, swap_buffers(_,_))
-<<<<<<< HEAD
         .WillByDefault(Invoke(this, &SessionMediator::toggle_buffers2));
-=======
-        .WillByDefault(Invoke(this, &SessionMediator::toggle_buffers));
->>>>>>> 10aabd06
     EXPECT_CALL(*graphics_platform, fill_buffer_package(_,_,mg::BufferIpcMsgType::full_msg))
         .Times(4);
     EXPECT_CALL(*graphics_platform, fill_buffer_package(_,_,mg::BufferIpcMsgType::update_msg))
         .Times(4);
-<<<<<<< HEAD
-
-    mediator.connect(nullptr, &connect_parameters, &connection, null_callback.get());
-
-=======
-
-    mediator.connect(nullptr, &connect_parameters, &connection, null_callback.get());
-
->>>>>>> 10aabd06
+
+    mediator.connect(nullptr, &connect_parameters, &connection, null_callback.get());
+
     mp::Surface surface_response[2];
     mp::SurfaceId buffer_request[2];
     mediator.create_surface(nullptr, &surface_parameters, &surface_response[0], null_callback.get());
@@ -522,15 +500,9 @@
     mediator.create_surface(nullptr, &surface_parameters, &surface_response, null_callback.get());
     surface_id_request.set_value(first_id.as_value());
     mediator.release_surface(nullptr, &surface_id_request, nullptr, null_callback.get());
-<<<<<<< HEAD
 
     stubbed_session->last_surface_id = first_id.as_value();
 
-=======
-
-    stubbed_session->last_surface_id = first_id.as_value();
-
->>>>>>> 10aabd06
     mediator.create_surface(nullptr, &surface_parameters, &surface_response, null_callback.get());
     surface_id_request.set_value(first_id.as_value());
     mediator.release_surface(nullptr, &surface_id_request, nullptr, null_callback.get());
