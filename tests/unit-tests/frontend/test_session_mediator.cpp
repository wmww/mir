/*
 * Copyright © 2012 Canonical Ltd.
 *
 * This program is free software: you can redistribute it and/or modify
 * it under the terms of the GNU General Public License version 3 as
 * published by the Free Software Foundation.
 *
 * This program is distributed in the hope that it will be useful,
 * but WITHOUT ANY WARRANTY; without even the implied warranty of
 * MERCHANTABILITY or FITNESS FOR A PARTICULAR PURPOSE.  See the
 * GNU General Public License for more details.
 *
 * You should have received a copy of the GNU General Public License
 * along with this program.  If not, see <http://www.gnu.org/licenses/>.
 *
 * Authored by: Alexandros Frantzis <alexandros.frantzis@canonical.com>
 */

#include "mir/compositor/buffer_stream.h"
#include "mir/frontend/session_mediator_report.h"
#include "src/server/frontend/session_mediator.h"
#include "src/server/frontend/resource_cache.h"
#include "src/server/scene/application_session.h"
#include "mir/graphics/display.h"
#include "mir/graphics/display_configuration.h"
#include "mir/graphics/platform.h"
#include "mir/graphics/platform_ipc_package.h"
#include "src/server/scene/basic_surface.h"
#include "mir_test_doubles/mock_display.h"
#include "mir_test_doubles/mock_display_changer.h"
#include "mir_test_doubles/null_display.h"
#include "mir_test_doubles/null_event_sink.h"
#include "mir_test_doubles/null_display_changer.h"
#include "mir_test_doubles/mock_display.h"
#include "mir_test_doubles/mock_shell.h"
#include "mir_test_doubles/mock_frontend_surface.h"
#include "mir_test_doubles/mock_buffer.h"
#include "mir_test_doubles/stub_session.h"
#include "mir_test_doubles/stub_surface_builder.h"
#include "mir_test_doubles/stub_display_configuration.h"
#include "mir_test_doubles/stub_buffer_allocator.h"
#include "mir_test/display_config_matchers.h"
#include "mir_test/fake_shared.h"
#include "mir/frontend/event_sink.h"
#include "mir/shell/surface.h"

#include "gmock_set_arg.h"
#include <gtest/gtest.h>
#include <gmock/gmock.h>

#include <stdexcept>

namespace mf = mir::frontend;
namespace mg = mir::graphics;
namespace mc = mir::compositor;
namespace ms = mir::scene;
namespace geom = mir::geometry;
namespace mp = mir::protobuf;
namespace msh = mir::shell;
namespace mt = mir::test;
namespace mtd = mt::doubles;

namespace
{
struct StubConfig : public mtd::NullDisplayConfiguration
{
    StubConfig(std::shared_ptr<mg::DisplayConfigurationOutput> const& conf)
       : outputs{conf, conf}
    {
    }
    virtual void for_each_output(std::function<void(mg::DisplayConfigurationOutput const&)> f) const override
    {
        for(auto const& disp : outputs)
        {
            f(*disp);
        }
    }

    std::vector<std::shared_ptr<mg::DisplayConfigurationOutput>> outputs;
};

struct MockConfig : public mg::DisplayConfiguration
{
    MOCK_CONST_METHOD1(for_each_card, void(std::function<void(mg::DisplayConfigurationCard const&)>));
    MOCK_CONST_METHOD1(for_each_output, void(std::function<void(mg::DisplayConfigurationOutput const&)>));
<<<<<<< HEAD
    MOCK_METHOD6(configure_output, void(mg::DisplayConfigurationOutputId, bool, geom::Point, size_t, MirPowerMode, MirOrientation));
=======
    MOCK_METHOD6(configure_output, void(mg::DisplayConfigurationOutputId, bool, geom::Point, size_t, MirPixelFormat, MirPowerMode));
>>>>>>> 47401d9d
};

}

namespace
{
class StubbedSession : public mtd::StubSession
{
public:
    StubbedSession() : last_surface_id{1}
    {
        using namespace ::testing;

        mock_surface = std::make_shared<mtd::MockFrontendSurface>();
        mock_surfaces[mf::SurfaceId{1}] = mock_surface;
        mock_buffer = std::make_shared<NiceMock<mtd::MockBuffer>>(geom::Size(), geom::Stride(), MirPixelFormat());

        EXPECT_CALL(*mock_surface, size()).Times(AnyNumber()).WillRepeatedly(Return(geom::Size()));
        EXPECT_CALL(*mock_surface, pixel_format()).Times(AnyNumber()).WillRepeatedly(Return(MirPixelFormat()));
        EXPECT_CALL(*mock_surface, swap_buffers(_)).Times(AnyNumber()).WillRepeatedly(SetArg<0>(mock_buffer.get()));

        EXPECT_CALL(*mock_surface, supports_input()).Times(AnyNumber()).WillRepeatedly(Return(true));
        EXPECT_CALL(*mock_surface, client_input_fd()).Times(AnyNumber()).WillRepeatedly(Return(testing_client_input_fd));
    }

    std::shared_ptr<mf::Surface> get_surface(mf::SurfaceId surface) const
    {
        return mock_surfaces.at(surface);
    }

    mf::SurfaceId create_surface(msh::SurfaceCreationParameters const& /* params */) override
    {
        using namespace ::testing;
        auto id = mf::SurfaceId{last_surface_id};
        if (last_surface_id != 1) {
            mock_surfaces[id] = std::make_shared<mtd::MockFrontendSurface>();

            EXPECT_CALL(*mock_surfaces[id], size()).Times(AnyNumber()).WillRepeatedly(Return(geom::Size()));
            EXPECT_CALL(*mock_surfaces[id], pixel_format()).Times(AnyNumber()).WillRepeatedly(Return(MirPixelFormat()));
            EXPECT_CALL(*mock_surfaces[id], swap_buffers(_)).Times(AnyNumber()).WillRepeatedly(SetArg<0>(mock_buffer.get()));

            EXPECT_CALL(*mock_surfaces[id], supports_input()).Times(AnyNumber()).WillRepeatedly(Return(true));
            EXPECT_CALL(*mock_surfaces[id], client_input_fd()).Times(AnyNumber()).WillRepeatedly(Return(testing_client_input_fd));
        }
        last_surface_id++;
        return id;
    }

    void destroy_surface(mf::SurfaceId surface) override
    {
        mock_surfaces.erase(surface);
    }

    mtd::StubSurfaceBuilder surface_builder;
    std::shared_ptr<mtd::MockFrontendSurface> mock_surface;
    std::map<mf::SurfaceId, std::shared_ptr<mtd::MockFrontendSurface>> mock_surfaces;
    std::shared_ptr<mtd::MockBuffer> mock_buffer;
    static int const testing_client_input_fd;
    int last_surface_id;
};

int const StubbedSession::testing_client_input_fd{11};

class MockGraphicBufferAllocator : public mtd::StubBufferAllocator
{
public:
    MockGraphicBufferAllocator()
    {
        ON_CALL(*this, supported_pixel_formats())
            .WillByDefault(testing::Return(std::vector<MirPixelFormat>()));
    }

    MOCK_METHOD0(supported_pixel_formats, std::vector<MirPixelFormat>());
};

class MockPlatform : public mg::Platform
{
 public:
    MockPlatform()
    {
        using namespace testing;
        ON_CALL(*this, create_buffer_allocator(_))
            .WillByDefault(Return(std::shared_ptr<mg::GraphicBufferAllocator>()));
        ON_CALL(*this, create_display(_))
            .WillByDefault(Return(std::make_shared<mtd::NullDisplay>()));
        ON_CALL(*this, get_ipc_package())
            .WillByDefault(Return(std::make_shared<mg::PlatformIPCPackage>()));
    }

    MOCK_METHOD1(create_buffer_allocator, std::shared_ptr<mg::GraphicBufferAllocator>(std::shared_ptr<mg::BufferInitializer> const&));
    MOCK_METHOD1(create_display,
                 std::shared_ptr<mg::Display>(
                     std::shared_ptr<mg::DisplayConfigurationPolicy> const&));
    MOCK_METHOD0(get_ipc_package, std::shared_ptr<mg::PlatformIPCPackage>());
    MOCK_METHOD0(create_internal_client, std::shared_ptr<mg::InternalClient>());
    MOCK_CONST_METHOD2(fill_ipc_package, void(mg::BufferIPCPacker*, mg::Buffer const*));
    MOCK_CONST_METHOD0(egl_native_display, EGLNativeDisplayType());
};

struct SessionMediatorTest : public ::testing::Test
{
    SessionMediatorTest()
        : shell{std::make_shared<testing::NiceMock<mtd::MockShell>>()},
          graphics_platform{std::make_shared<testing::NiceMock<MockPlatform>>()},
          graphics_changer{std::make_shared<mtd::NullDisplayChanger>()},
          surface_pixel_formats{mir_pixel_format_argb_8888, mir_pixel_format_xrgb_8888},
          report{std::make_shared<mf::NullSessionMediatorReport>()},
          resource_cache{std::make_shared<mf::ResourceCache>()},
          mediator{shell, graphics_platform, graphics_changer,
                   surface_pixel_formats, report,
                   std::make_shared<mtd::NullEventSink>(),
                   resource_cache},
          stubbed_session{std::make_shared<StubbedSession>()},
          null_callback{google::protobuf::NewPermanentCallback(google::protobuf::DoNothing)}
    {
        using namespace ::testing;

        ON_CALL(*shell, open_session(_, _)).WillByDefault(Return(stubbed_session));
        ON_CALL(*shell, create_surface_for(_, _))
            .WillByDefault(WithArg<1>(Invoke(stubbed_session.get(), &StubbedSession::create_surface)));
    }

    std::shared_ptr<testing::NiceMock<mtd::MockShell>> const shell;
    std::shared_ptr<MockPlatform> const graphics_platform;
    std::shared_ptr<mf::DisplayChanger> const graphics_changer;
    std::vector<MirPixelFormat> const surface_pixel_formats;
    std::shared_ptr<mf::SessionMediatorReport> const report;
    std::shared_ptr<mf::ResourceCache> const resource_cache;
    mf::SessionMediator mediator;
    std::shared_ptr<StubbedSession> const stubbed_session;

    std::unique_ptr<google::protobuf::Closure> null_callback;
};
}

TEST_F(SessionMediatorTest, disconnect_releases_session)
{
    using namespace ::testing;

    mp::ConnectParameters connect_parameters;
    mp::Connection connection;

    EXPECT_CALL(*shell, close_session(_)).Times(1);

    mediator.connect(nullptr, &connect_parameters, &connection, null_callback.get());
    mediator.disconnect(nullptr, nullptr, nullptr, null_callback.get());
}

TEST_F(SessionMediatorTest, calling_methods_before_connect_throws)
{
    EXPECT_THROW({
        mp::SurfaceParameters request;
        mp::Surface response;

        mediator.create_surface(nullptr, &request, &response, null_callback.get());
    }, std::logic_error);

    EXPECT_THROW({
        mp::SurfaceId request;
        mp::Buffer response;

        mediator.next_buffer(nullptr, &request, &response, null_callback.get());
    }, std::logic_error);

    EXPECT_THROW({
        mp::SurfaceId request;

        mediator.release_surface(nullptr, &request, nullptr, null_callback.get());
    }, std::logic_error);

    EXPECT_THROW({
        mp::DRMMagic request;
        mp::DRMAuthMagicStatus response;

        mediator.drm_auth_magic(nullptr, &request, &response, null_callback.get());
    }, std::logic_error);

    EXPECT_THROW({
        mediator.disconnect(nullptr, nullptr, nullptr, null_callback.get());
    }, std::logic_error);
}

TEST_F(SessionMediatorTest, calling_methods_after_connect_works)
{
    mp::ConnectParameters connect_parameters;
    mp::Connection connection;

    mediator.connect(nullptr, &connect_parameters, &connection, null_callback.get());

    {
        mp::SurfaceParameters request;
        mp::Surface surface_response;

        mediator.create_surface(nullptr, &request, &surface_response, null_callback.get());

        mp::SurfaceId surface = surface_response.id();
        mp::Buffer buffer_response;

        mediator.next_buffer(nullptr, &surface, &buffer_response, null_callback.get());

        mediator.release_surface(nullptr, &surface, nullptr, null_callback.get());
    }

    mediator.disconnect(nullptr, nullptr, nullptr, null_callback.get());
}

TEST_F(SessionMediatorTest, calling_methods_after_disconnect_throws)
{
    mp::ConnectParameters connect_parameters;
    mp::Connection connection;

    mediator.connect(nullptr, &connect_parameters, &connection, null_callback.get());

    mediator.disconnect(nullptr, nullptr, nullptr, null_callback.get());

    EXPECT_THROW({
        mp::SurfaceParameters surface_parameters;
        mp::Surface surface;

        mediator.create_surface(nullptr, &surface_parameters, &surface, null_callback.get());
    }, std::logic_error);

    EXPECT_THROW({
        mp::SurfaceId request;
        mp::Buffer response;

        mediator.next_buffer(nullptr, &request, &response, null_callback.get());
    }, std::logic_error);

    EXPECT_THROW({
        mp::SurfaceId request;

        mediator.release_surface(nullptr, &request, nullptr, null_callback.get());
    }, std::logic_error);

    EXPECT_THROW({
        mp::DRMMagic request;
        mp::DRMAuthMagicStatus response;

        mediator.drm_auth_magic(nullptr, &request, &response, null_callback.get());
    }, std::logic_error);

    EXPECT_THROW({
        mediator.disconnect(nullptr, nullptr, nullptr, null_callback.get());
    }, std::logic_error);
}

TEST_F(SessionMediatorTest, can_reconnect_after_disconnect)
{
    mp::ConnectParameters connect_parameters;
    mp::Connection connection;

    mediator.connect(nullptr, &connect_parameters, &connection, null_callback.get());

    mediator.disconnect(nullptr, nullptr, nullptr, null_callback.get());

    mediator.connect(nullptr, &connect_parameters, &connection, null_callback.get());
}

TEST_F(SessionMediatorTest, connect_packs_display_configuration)
{
    using namespace testing;
    geom::Size sz{1022, 2411};

    mtd::StubDisplayConfig config;

    auto mock_display = std::make_shared<mtd::MockDisplayChanger>();
    EXPECT_CALL(*mock_display, active_configuration())
        .Times(1)
        .WillOnce(Return(mt::fake_shared(config)));
    mf::SessionMediator mediator(
        shell, graphics_platform, mock_display,
        surface_pixel_formats, report,
        std::make_shared<mtd::NullEventSink>(),
        resource_cache);

    mp::ConnectParameters connect_parameters;
    mp::Connection connection;
    connection.clear_platform();
    connection.clear_display_info();
    connection.clear_display_output();
    connection.clear_display_configuration();

    mediator.connect(nullptr, &connect_parameters, &connection, null_callback.get());

    EXPECT_THAT(connection.display_configuration(),
                mt::DisplayConfigMatches(std::cref(config)));
}

TEST_F(SessionMediatorTest, creating_surface_packs_response_with_input_fds)
{
    mp::ConnectParameters connect_parameters;
    mp::Connection connection;

    mediator.connect(nullptr, &connect_parameters, &connection, null_callback.get());

    {
        mp::SurfaceParameters request;
        mp::Surface response;

        mediator.create_surface(nullptr, &request, &response, null_callback.get());
        EXPECT_EQ(StubbedSession::testing_client_input_fd, response.fd(0));
    }

    mediator.disconnect(nullptr, nullptr, nullptr, null_callback.get());
}

TEST_F(SessionMediatorTest, no_input_channel_is_nonfatal)
{
    mp::ConnectParameters connect_parameters;
    mp::Connection connection;
    EXPECT_CALL(*stubbed_session->mock_surface, supports_input())
        .Times(1)
        .WillOnce(testing::Return(false));
    EXPECT_CALL(*stubbed_session->mock_surface, client_input_fd())
        .Times(0);

    mediator.connect(nullptr, &connect_parameters, &connection, null_callback.get());

    {
        mp::SurfaceParameters request;
        mp::Surface response;

        mediator.create_surface(nullptr, &request, &response, null_callback.get());
    }

    mediator.disconnect(nullptr, nullptr, nullptr, null_callback.get());
}

TEST_F(SessionMediatorTest, session_only_sends_needed_buffers)
{
    using namespace testing;

    mp::ConnectParameters connect_parameters;
    mp::Connection connection;

    mediator.connect(nullptr, &connect_parameters, &connection, null_callback.get());

    {
        EXPECT_CALL(*stubbed_session->mock_buffer, id())
            .WillOnce(Return(mg::BufferID{4}))
            .WillOnce(Return(mg::BufferID{4}))
            .WillOnce(Return(mg::BufferID{5}))
            .WillOnce(Return(mg::BufferID{5}))
            .WillOnce(Return(mg::BufferID{4}))
            .WillOnce(Return(mg::BufferID{4}))
            .WillOnce(Return(mg::BufferID{5}))
            .WillOnce(Return(mg::BufferID{5}));

        mp::Surface surface_response;
        mp::SurfaceId buffer_request;
        mp::Buffer buffer_response[3];

        EXPECT_CALL(*graphics_platform, fill_ipc_package(_, stubbed_session->mock_buffer.get()))
            .Times(2);

        mp::SurfaceParameters surface_request;
        mediator.create_surface(nullptr, &surface_request, &surface_response, null_callback.get());
        buffer_request = surface_response.id();
        mediator.next_buffer(nullptr, &buffer_request, &buffer_response[0], null_callback.get());
        mediator.next_buffer(nullptr, &buffer_request, &buffer_response[1], null_callback.get());
        mediator.next_buffer(nullptr, &buffer_request, &buffer_response[2], null_callback.get());
    }

    mediator.disconnect(nullptr, nullptr, nullptr, null_callback.get());
}

TEST_F(SessionMediatorTest, session_with_multiple_surfaces_only_sends_needed_buffers)
{
    using namespace testing;

    mp::ConnectParameters connect_parameters;
    mp::Connection connection;

    mediator.connect(nullptr, &connect_parameters, &connection, null_callback.get());

    {
        EXPECT_CALL(*stubbed_session->mock_buffer, id())
            .WillOnce(Return(mg::BufferID{4}))
            .WillOnce(Return(mg::BufferID{4}))
            .WillOnce(Return(mg::BufferID{9}))
            .WillOnce(Return(mg::BufferID{9}))
            .WillOnce(Return(mg::BufferID{5}))
            .WillOnce(Return(mg::BufferID{5}))
            .WillOnce(Return(mg::BufferID{10}))
            .WillOnce(Return(mg::BufferID{10}))
            .WillOnce(Return(mg::BufferID{4}))
            .WillOnce(Return(mg::BufferID{4}))
            .WillOnce(Return(mg::BufferID{9}))
            .WillOnce(Return(mg::BufferID{9}))
            .WillOnce(Return(mg::BufferID{5}))
            .WillOnce(Return(mg::BufferID{5}))
            .WillOnce(Return(mg::BufferID{10}))
            .WillOnce(Return(mg::BufferID{10}));

        mp::Surface surface_response[2];
        mp::SurfaceId buffer_request[2];
        mp::Buffer buffer_response[6];

        EXPECT_CALL(*graphics_platform, fill_ipc_package(_, stubbed_session->mock_buffer.get()))
            .Times(4);

        mp::SurfaceParameters surface_request;
        mediator.create_surface(nullptr, &surface_request, &surface_response[0], null_callback.get());
        mediator.create_surface(nullptr, &surface_request, &surface_response[1], null_callback.get());
        buffer_request[0] = surface_response[0].id();
        buffer_request[1] = surface_response[1].id();
        mediator.next_buffer(nullptr, &buffer_request[0], &buffer_response[0], null_callback.get());
        mediator.next_buffer(nullptr, &buffer_request[1], &buffer_response[1], null_callback.get());
        mediator.next_buffer(nullptr, &buffer_request[0], &buffer_response[2], null_callback.get());
        mediator.next_buffer(nullptr, &buffer_request[1], &buffer_response[3], null_callback.get());
        mediator.next_buffer(nullptr, &buffer_request[0], &buffer_response[4], null_callback.get());
        mediator.next_buffer(nullptr, &buffer_request[1], &buffer_response[5], null_callback.get());
    }

    mediator.disconnect(nullptr, nullptr, nullptr, null_callback.get());
}

TEST_F(SessionMediatorTest, buffer_resource_for_surface_unaffected_by_other_surfaces)
{
    using namespace testing;

    mtd::StubBuffer buffer;
    mp::ConnectParameters connect_parameters;
    mp::Connection connection;

    mediator.connect(nullptr, &connect_parameters, &connection, null_callback.get());
    mp::SurfaceParameters surface_request;
    mp::Surface surface_response;

    /*
     * Note that the surface created by the first create_surface() call is
     * the pre-created stubbed_session->mock_surface. Further create_surface()
     * invocations create new surfaces in stubbed_session->mock_surfaces[].
     */
    EXPECT_CALL(*stubbed_session->mock_surface, swap_buffers(_))
        .WillOnce(SetArg<0>(&buffer));

    mediator.create_surface(nullptr, &surface_request, &surface_response, null_callback.get());
    mp::SurfaceId our_surface{surface_response.id()};

    Mock::VerifyAndClearExpectations(stubbed_session->mock_surface.get());

    /* Creating a new surface should not affect our surfaces' buffers */
    EXPECT_CALL(*stubbed_session->mock_surface, swap_buffers(_)).Times(0);
    mediator.create_surface(nullptr, &surface_request, &surface_response, null_callback.get());

    mp::SurfaceId new_surface{surface_response.id()};
    mp::Buffer buffer_response;

    /* Getting the next buffer of new surface should not affect our surfaces' buffers */
    mediator.next_buffer(nullptr, &new_surface, &buffer_response, null_callback.get());

    Mock::VerifyAndClearExpectations(stubbed_session->mock_surface.get());

    /* Getting the next buffer of our surface should post the original */
    EXPECT_CALL(*stubbed_session->mock_surface, swap_buffers(Eq(&buffer))).Times(1);

    mediator.next_buffer(nullptr, &our_surface, &buffer_response, null_callback.get());
    mediator.disconnect(nullptr, nullptr, nullptr, null_callback.get());
}

TEST_F(SessionMediatorTest, display_config_request)
{
    using namespace testing;
    mp::ConnectParameters connect_parameters;
    mp::Connection connection;

    bool used0 = false, used1 = true;
    geom::Point pt0{44,22}, pt1{3,2};
    size_t mode_index0 = 1, mode_index1 = 3;
    MirPixelFormat format0{mir_pixel_format_invalid};
    MirPixelFormat format1{mir_pixel_format_argb_8888};
    mg::DisplayConfigurationOutputId id0{6}, id1{3};

    NiceMock<MockConfig> mock_display_config;
    mtd::StubDisplayConfig stub_display_config;
    auto mock_display_selector = std::make_shared<mtd::MockDisplayChanger>();

    Sequence seq;
    EXPECT_CALL(*mock_display_selector, active_configuration())
        .InSequence(seq)
        .WillOnce(Return(mt::fake_shared(mock_display_config)));
    EXPECT_CALL(*mock_display_selector, active_configuration())
        .InSequence(seq)
        .WillOnce(Return(mt::fake_shared(mock_display_config)));
<<<<<<< HEAD
    EXPECT_CALL(mock_display_config,
                configure_output(id0, used0, pt0, mode_index0,
                                 mir_power_mode_on, mir_orientation_normal))
        .InSequence(seq);
    EXPECT_CALL(mock_display_config,
                configure_output(id1, used1, pt1, mode_index1,
                                 mir_power_mode_off, mir_orientation_normal))
=======
    EXPECT_CALL(mock_display_config, configure_output(id0, used0, pt0, mode_index0, format0, mir_power_mode_on))
        .InSequence(seq);
    EXPECT_CALL(mock_display_config, configure_output(id1, used1, pt1, mode_index1, format1, mir_power_mode_off))
>>>>>>> 47401d9d
        .InSequence(seq);
    EXPECT_CALL(*mock_display_selector, configure(_,_))
        .InSequence(seq);
    EXPECT_CALL(*mock_display_selector, active_configuration())
        .InSequence(seq)
        .WillOnce(Return(mt::fake_shared(stub_display_config)));

    mf::SessionMediator session_mediator{
        shell, graphics_platform, mock_display_selector,
        surface_pixel_formats, report,
        std::make_shared<mtd::NullEventSink>(), resource_cache};

    session_mediator.connect(nullptr, &connect_parameters, &connection, null_callback.get());

    mp::DisplayConfiguration configuration_response;
    mp::DisplayConfiguration configuration;
    auto disp0 = configuration.add_display_output();
    disp0->set_output_id(id0.as_value());
    disp0->set_used(used0);
    disp0->set_position_x(pt0.x.as_uint32_t());
    disp0->set_position_y(pt0.y.as_uint32_t());
    disp0->set_current_mode(mode_index0);
    disp0->set_current_format(format0);
    disp0->set_power_mode(static_cast<uint32_t>(mir_power_mode_on));

    auto disp1 = configuration.add_display_output();
    disp1->set_output_id(id1.as_value());
    disp1->set_used(used1);
    disp1->set_position_x(pt1.x.as_uint32_t());
    disp1->set_position_y(pt1.y.as_uint32_t());
    disp1->set_current_mode(mode_index1);
    disp1->set_current_format(format1);
    disp1->set_power_mode(static_cast<uint32_t>(mir_power_mode_off));

    session_mediator.configure_display(nullptr, &configuration,
                                       &configuration_response, null_callback.get());

    EXPECT_THAT(configuration_response, mt::DisplayConfigMatches(std::cref(stub_display_config)));

    session_mediator.disconnect(nullptr, nullptr, nullptr, null_callback.get());
}<|MERGE_RESOLUTION|>--- conflicted
+++ resolved
@@ -83,11 +83,7 @@
 {
     MOCK_CONST_METHOD1(for_each_card, void(std::function<void(mg::DisplayConfigurationCard const&)>));
     MOCK_CONST_METHOD1(for_each_output, void(std::function<void(mg::DisplayConfigurationOutput const&)>));
-<<<<<<< HEAD
-    MOCK_METHOD6(configure_output, void(mg::DisplayConfigurationOutputId, bool, geom::Point, size_t, MirPowerMode, MirOrientation));
-=======
-    MOCK_METHOD6(configure_output, void(mg::DisplayConfigurationOutputId, bool, geom::Point, size_t, MirPixelFormat, MirPowerMode));
->>>>>>> 47401d9d
+    MOCK_METHOD7(configure_output, void(mg::DisplayConfigurationOutputId, bool, geom::Point, size_t, MirPixelFormat, MirPowerMode, MirOrientation));
 };
 
 }
@@ -574,19 +570,13 @@
     EXPECT_CALL(*mock_display_selector, active_configuration())
         .InSequence(seq)
         .WillOnce(Return(mt::fake_shared(mock_display_config)));
-<<<<<<< HEAD
     EXPECT_CALL(mock_display_config,
-                configure_output(id0, used0, pt0, mode_index0,
+                configure_output(id0, used0, pt0, mode_index0, format0,
                                  mir_power_mode_on, mir_orientation_normal))
         .InSequence(seq);
     EXPECT_CALL(mock_display_config,
-                configure_output(id1, used1, pt1, mode_index1,
+                configure_output(id1, used1, pt1, mode_index1, format1,
                                  mir_power_mode_off, mir_orientation_normal))
-=======
-    EXPECT_CALL(mock_display_config, configure_output(id0, used0, pt0, mode_index0, format0, mir_power_mode_on))
-        .InSequence(seq);
-    EXPECT_CALL(mock_display_config, configure_output(id1, used1, pt1, mode_index1, format1, mir_power_mode_off))
->>>>>>> 47401d9d
         .InSequence(seq);
     EXPECT_CALL(*mock_display_selector, configure(_,_))
         .InSequence(seq);
