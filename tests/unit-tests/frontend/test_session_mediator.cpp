--- conflicted
+++ resolved
@@ -126,11 +126,7 @@
     MOCK_CONST_METHOD2(unpack_buffer,
         void(mg::BufferIpcMessage&, mg::Buffer const&));
     MOCK_METHOD0(connection_ipc_package, std::shared_ptr<mg::PlatformIPCPackage>());
-<<<<<<< HEAD
-    MOCK_METHOD3(platform_operation, void(mg::PlatformIPCPackage&, unsigned int const, mg::PlatformIPCPackage const&));
-=======
     MOCK_METHOD2(platform_operation, mg::PlatformIPCPackage(unsigned int const, mg::PlatformIPCPackage const&));
->>>>>>> 99686dab
 };
 
 class StubbedSession : public mtd::StubSession
@@ -877,15 +873,9 @@
     mg::PlatformIPCPackage request;
     drm_request.set_magic(magic);
 
-<<<<<<< HEAD
-    EXPECT_CALL(mock_ipc_operations, platform_operation(_, _, _))
-        .Times(1)
-        .WillOnce(DoAll(SaveArg<2>(&request), SetArg<0>(response)));
-=======
     EXPECT_CALL(mock_ipc_operations, platform_operation(_, _))
         .Times(1)
         .WillOnce(DoAll(SaveArg<1>(&request), Return(response)));
->>>>>>> 99686dab
 
     mediator.connect(nullptr, &connect_parameters, &connection, null_callback.get());
     mediator.drm_auth_magic(nullptr, &drm_request, &drm_response, null_callback.get());
@@ -906,11 +896,7 @@
     unsigned int const drm_magic{0x10111213};
     int const error_number{667};
 
-<<<<<<< HEAD
-    EXPECT_CALL(mock_ipc_operations, platform_operation(_, _, _))
-=======
     EXPECT_CALL(mock_ipc_operations, platform_operation(_, _))
->>>>>>> 99686dab
         .WillOnce(Throw(::boost::enable_error_info(std::exception())
             << boost::errinfo_errno(error_number)));
 
