/*
 * Copyright © 2014 Canonical Ltd.
 *
 * This program is free software: you can redistribute it and/or modify it
 * under the terms of the GNU General Public License version 3,
 * as published by the Free Software Foundation.
 *
 * This program is distributed in the hope that it will be useful,
 * but WITHOUT ANY WARRANTY; without even the implied warranty of
 * MERCHANTABILITY or FITNESS FOR A PARTICULAR PURPOSE.  See the
 * GNU General Public License for more details.
 *
 * You should have received a copy of the GNU General Public License
 * along with this program.  If not, see <http://www.gnu.org/licenses/>.
 *
 * Authored by: Alexandros Frantzis <alexandros.frantzis@canonical.com>
 */

#include "mir_toolkit/mir_client_library.h"
#include "mir_toolkit/debug/surface.h"

#include "mir/compositor/compositor.h"
#include "mir/renderer/renderer_factory.h"
#include "mir/frontend/session_mediator_observer.h"
#include "mir/observer_registrar.h"
#include "mir/graphics/renderable.h"
#include "mir/graphics/buffer.h"
#include "mir/graphics/buffer_id.h"

#include "mir_test_framework/stubbed_server_configuration.h"
#include "mir_test_framework/basic_client_server_fixture.h"
#include "mir_test_framework/any_surface.h"
#include "mir/test/doubles/stub_renderer.h"

#include <gtest/gtest.h>
#include <gmock/gmock.h>

#include <mutex>
#include <condition_variable>

using namespace std::chrono_literals;
namespace mtf = mir_test_framework;
namespace mtd = mir::test::doubles;
namespace mc = mir::compositor;
namespace mg = mir::graphics;
namespace geom = mir::geometry;

namespace
{

struct StubRenderer : mtd::StubRenderer
{
    void render(mg::RenderableList const& renderables) const override
    {
        std::lock_guard<std::mutex> lock{mutex};
        for (auto const& r : renderables)
            rendered_buffers_.push_back(r->buffer()->id());

        if (renderables.size() > 0)
            new_rendered_buffer_cv.notify_all();
    }

    std::vector<mg::BufferID> rendered_buffers()
    {
        std::lock_guard<std::mutex> lock{mutex};
        return rendered_buffers_;
    }

    std::vector<mg::BufferID> wait_for_new_rendered_buffers()
    {
        std::unique_lock<std::mutex> lock{mutex};

        new_rendered_buffer_cv.wait_for(
            lock, std::chrono::seconds{2},
            [this] { return rendered_buffers_.size() != 0; });

        auto const rendered = std::move(rendered_buffers_);
        return rendered;
    }

    mutable std::mutex mutex;
    mutable std::condition_variable new_rendered_buffer_cv;
    mutable std::vector<mg::BufferID> rendered_buffers_;
};

class StubRendererFactory : public mir::renderer::RendererFactory
{
public:
    std::unique_ptr<mir::renderer::Renderer> create_renderer_for(
        mg::DisplayBuffer&) override
    {
        std::lock_guard<std::mutex> lock{mutex};
        renderer_ = new StubRenderer();
        renderer_created_cv.notify_all();
        return std::unique_ptr<mir::renderer::Renderer>{renderer_};
    }

    StubRenderer* renderer()
    {
        std::unique_lock<std::mutex> lock{mutex};

        renderer_created_cv.wait_for(
            lock, std::chrono::seconds{2},
            [this] { return renderer_ != nullptr; });

        return renderer_;
    }

    void clear_renderer()
    {
        std::lock_guard<std::mutex> lock{mutex};
        renderer_ = nullptr;
    }

    std::mutex mutex;
    std::condition_variable renderer_created_cv;
    StubRenderer* renderer_ = nullptr;
};

struct StubServerConfig : mtf::StubbedServerConfiguration
{
    std::shared_ptr<StubRendererFactory> the_stub_renderer_factory()
    {
        return stub_renderer_factory(
            [] { return std::make_shared<StubRendererFactory>(); });
    }

    std::shared_ptr<mir::renderer::RendererFactory> the_renderer_factory() override
    {
        return the_stub_renderer_factory();
    }

    mir::CachedPtr<StubRendererFactory> stub_renderer_factory;
};

using mir::frontend::SessionMediatorObserver;
class StubSessionMediatorObserver : public SessionMediatorObserver
{
public:
    void session_connect_called(std::string const&) override {}
    void session_create_surface_called(std::string const&) override {}
    void session_submit_buffer_called(std::string const&) override {}
    void session_allocate_buffers_called(std::string const&) override {}
    void session_release_buffers_called(std::string const&) override {}
    void session_release_surface_called(std::string const&) override {}
    void session_disconnect_called(std::string const&) override {}
    void session_configure_surface_called(std::string const&) override {}
    void session_configure_surface_cursor_called(std::string const&) override {}
    void session_configure_display_called(std::string const&) override {}
    void session_set_base_display_configuration_called(std::string const&) override {}
    void session_preview_base_display_configuration_called(std::string const&) override {}
    void session_confirm_base_display_configuration_called(std::string const&) override {}
    void session_start_prompt_session_called(std::string const&, pid_t) override {}
    void session_stop_prompt_session_called(std::string const&) override {}
    void session_create_buffer_stream_called(std::string const&) override {}
    void session_release_buffer_stream_called(std::string const&) override {}
    void session_error(std::string const&, char const*, std::string const&) override {}
};

class CountingSessionMediatorObserver : public StubSessionMediatorObserver
{
public:
    void session_submit_buffer_called(std::string const&) override
    {
        std::unique_lock<std::mutex> lock(mutex);
        ++submissions_pending; 
        submitted.notify_one();
    }
    bool wait_for_submissions(int count, std::chrono::seconds timeout)
    {
        std::unique_lock<std::mutex> lock(mutex);
        auto const deadline = std::chrono::steady_clock::now() + timeout;
        while (submissions_pending < count)
        {
            if (submitted.wait_until(lock, deadline) == std::cv_status::timeout)
                return false;
        }
        submissions_pending -= count;
        return true;
    }
private:
    std::mutex mutex;
    std::condition_variable submitted;
    int submissions_pending = 0;
};

using BasicFixture = mtf::BasicClientServerFixture<StubServerConfig>;

struct StaleFrames : BasicFixture,
                     ::testing::WithParamInterface<int>
{
    StaleFrames()
        : sm_observer(std::make_shared<CountingSessionMediatorObserver>())
    {
        auto reg = server_configuration.the_session_mediator_observer_registrar();
        reg->register_interest(sm_observer);
    }

    void SetUp()
    {
        BasicFixture::SetUp();

        client_create_surface();
    }

    void TearDown()
    {
        mir_window_release_sync(window);

        BasicFixture::TearDown();
    }

    void client_create_surface()
    {
        window = mtf::make_any_surface(connection);
        ASSERT_TRUE(mir_window_is_valid(window));
    }

    std::vector<mg::BufferID> wait_for_new_rendered_buffers()
    {
        return server_configuration.the_stub_renderer_factory()->renderer()->wait_for_new_rendered_buffers();
    }

    void stop_compositor()
    {
        server_configuration.the_compositor()->stop();
        server_configuration.the_stub_renderer_factory()->clear_renderer();
    }

    void start_compositor()
    {
        server_configuration.the_compositor()->start();
    }

<<<<<<< HEAD
    bool wait_for_the_server_to_receive_frames(int nframes,
                                               std::chrono::seconds timeout)
    {
        return sm_observer->wait_for_submissions(nframes, timeout);
    }

    MirSurface* surface;
private:
    std::shared_ptr<CountingSessionMediatorObserver> sm_observer;
=======
    MirWindow* window;
>>>>>>> 8ec7795f
};

}

TEST_P(StaleFrames, are_dropped_when_restarting_compositor)
{
    using namespace testing;

    stop_compositor();

    std::set<mg::BufferID> stale_buffers;

    stale_buffers.emplace(mir_debug_surface_current_buffer_id(window));

<<<<<<< HEAD
    auto bs = mir_surface_get_buffer_stream(surface);
    mir_buffer_stream_set_swapinterval(bs, GetParam());
=======
    auto bs = mir_window_get_buffer_stream(window);
>>>>>>> 8ec7795f
    mir_buffer_stream_swap_buffers_sync(bs);

    stale_buffers.emplace(mir_debug_surface_current_buffer_id(window));
    mir_buffer_stream_swap_buffers_sync(bs);

    EXPECT_THAT(stale_buffers.size(), Eq(2u));

    auto const fresh_buffer = mg::BufferID{mir_debug_surface_current_buffer_id(window)};
    mir_buffer_stream_swap_buffers_sync(bs);

    ASSERT_TRUE(wait_for_the_server_to_receive_frames(3, 60s));
    start_compositor();

    // Note first stale buffer and fresh_buffer may be equal when defaulting to double buffers
    stale_buffers.erase(fresh_buffer);

    auto const new_buffers = wait_for_new_rendered_buffers();
    ASSERT_THAT(new_buffers.size(), Eq(1u));
    EXPECT_THAT(stale_buffers, Not(Contains(new_buffers[0])));
}

TEST_P(StaleFrames, only_fresh_frames_are_used_after_restarting_compositor)
{
    using namespace testing;

    stop_compositor();

<<<<<<< HEAD
    auto bs = mir_surface_get_buffer_stream(surface);
    mir_buffer_stream_set_swapinterval(bs, GetParam());
=======
    auto bs = mir_window_get_buffer_stream(window);
>>>>>>> 8ec7795f
    mir_buffer_stream_swap_buffers_sync(bs);
    mir_buffer_stream_swap_buffers_sync(bs);

    auto const fresh_buffer = mg::BufferID{mir_debug_surface_current_buffer_id(window)};
    mir_buffer_stream_swap_buffers_sync(bs);

    ASSERT_TRUE(wait_for_the_server_to_receive_frames(3, 60s));
    start_compositor();

    auto const new_buffers = wait_for_new_rendered_buffers();
    ASSERT_THAT(new_buffers.size(), Eq(1u));
    EXPECT_THAT(new_buffers[0], Eq(fresh_buffer));
}

INSTANTIATE_TEST_CASE_P(PerSwapInterval, StaleFrames, ::testing::Values(0,1));<|MERGE_RESOLUTION|>--- conflicted
+++ resolved
@@ -232,7 +232,6 @@
         server_configuration.the_compositor()->start();
     }
 
-<<<<<<< HEAD
     bool wait_for_the_server_to_receive_frames(int nframes,
                                                std::chrono::seconds timeout)
     {
@@ -240,11 +239,9 @@
     }
 
     MirSurface* surface;
+    MirWindow* window;
 private:
     std::shared_ptr<CountingSessionMediatorObserver> sm_observer;
-=======
-    MirWindow* window;
->>>>>>> 8ec7795f
 };
 
 }
@@ -259,12 +256,8 @@
 
     stale_buffers.emplace(mir_debug_surface_current_buffer_id(window));
 
-<<<<<<< HEAD
-    auto bs = mir_surface_get_buffer_stream(surface);
+    auto bs = mir_window_get_buffer_stream(window);
     mir_buffer_stream_set_swapinterval(bs, GetParam());
-=======
-    auto bs = mir_window_get_buffer_stream(window);
->>>>>>> 8ec7795f
     mir_buffer_stream_swap_buffers_sync(bs);
 
     stale_buffers.emplace(mir_debug_surface_current_buffer_id(window));
@@ -292,12 +285,8 @@
 
     stop_compositor();
 
-<<<<<<< HEAD
-    auto bs = mir_surface_get_buffer_stream(surface);
+    auto bs = mir_window_get_buffer_stream(window);
     mir_buffer_stream_set_swapinterval(bs, GetParam());
-=======
-    auto bs = mir_window_get_buffer_stream(window);
->>>>>>> 8ec7795f
     mir_buffer_stream_swap_buffers_sync(bs);
     mir_buffer_stream_swap_buffers_sync(bs);
 
