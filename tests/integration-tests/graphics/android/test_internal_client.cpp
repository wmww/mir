/*
 * Copyright © 2013 Canonical Ltd.
 *
 * This program is free software: you can redistribute it and/or modify
 * it under the terms of the GNU General Public License version 3 as
 * published by the Free Software Foundation.
 *
 * This program is distributed in the hope that it will be useful,
 * but WITHOUT ANY WARRANTY; without even the implied warranty of
 * MERCHANTABILITY or FITNESS FOR A PARTICULAR PURPOSE.  See the
 * GNU General Public License for more details.
 *
 * You should have received a copy of the GNU General Public License
 * along with this program.  If not, see <http://www.gnu.org/licenses/>.
 *
 * Authored by: Kevin DuBois <kevin.dubois@canonical.com>
 */

#include "src/server/graphics/android/android_graphic_buffer_allocator.h"
#include "src/server/graphics/android/internal_client_window.h"
#include "src/server/graphics/android/interpreter_cache.h"
#include "mir/compositor/swapper_factory.h"
#include "mir/compositor/buffer_swapper.h"
#include "mir/compositor/buffer_stream_factory.h"
#include "mir/graphics/buffer_initializer.h"
#include "mir/graphics/null_display_report.h"
#include "mir/graphics/android/mir_native_window.h"
#include "mir/graphics/platform.h"
#include "mir/graphics/internal_client.h"
#include "mir/graphics/internal_surface.h"
#include "mir/surfaces/surface_stack.h"
#include "mir/surfaces/surface_controller.h"
#include "mir/surfaces/surface_allocator.h"
#include "mir/shell/surface_source.h"
#include "mir/shell/surface.h"
#include "mir/shell/surface_creation_parameters.h"
#include "mir/frontend/surface_id.h"
#include "mir/input/input_channel_factory.h"
#include "mir/options/program_option.h"

#include "mir_test_doubles/stub_input_registrar.h"

#include <EGL/egl.h>
#include <gtest/gtest.h>

#include <GLES2/gl2.h>


namespace mg=mir::graphics;
namespace mga=mir::graphics::android;
namespace mc=mir::compositor;
namespace geom=mir::geometry;
namespace ms=mir::surfaces;
namespace msh=mir::shell;
namespace mf=mir::frontend;
namespace mi=mir::input;
namespace mtd=mir::test::doubles;
namespace mo=mir::options;

namespace
{
class AndroidInternalClient : public ::testing::Test
{
protected:
    virtual void SetUp()
    {
    }
};

struct StubInputFactory : public mi::InputChannelFactory 
{
    std::shared_ptr<mi::InputChannel> make_input_channel()
    {
        return std::shared_ptr<mi::InputChannel>();
    }
};

// TODO this ought to be provided by the library
class ForwardingInternalSurface : public mg::InternalSurface
{
public:
    ForwardingInternalSurface(std::shared_ptr<mf::Surface> const& surface) : surface(surface) {}

private:
    virtual std::shared_ptr<mg::Buffer> advance_client_buffer() { return surface->advance_client_buffer(); }
    virtual mir::geometry::Size size() const { return surface->size(); }
    virtual MirPixelFormat pixel_format() const { return static_cast<MirPixelFormat>(surface->pixel_format()); }

    std::shared_ptr<mf::Surface> const surface;
};
}

TEST_F(AndroidInternalClient, internal_client_creation_and_use)
{
    auto size = geom::Size{334, 122};
    auto pf  = geom::PixelFormat::abgr_8888;
    msh::SurfaceCreationParameters params;
    params.name = std::string("test");
    params.size = size; 
    params.pixel_format = pf;
    params.buffer_usage = mc::BufferUsage::hardware; 
    auto id = mf::SurfaceId{4458};

    auto stub_input_factory = std::make_shared<StubInputFactory>();
    auto stub_input_registrar = std::make_shared<mtd::StubInputRegistrar>();
    auto null_buffer_initializer = std::make_shared<mg::NullBufferInitializer>();
    auto allocator = std::make_shared<mga::AndroidGraphicBufferAllocator>(null_buffer_initializer);
    auto strategy = std::make_shared<mc::SwapperFactory>(allocator);
    auto buffer_stream_factory = std::make_shared<mc::BufferStreamFactory>(strategy);
    auto surface_allocator = std::make_shared<ms::SurfaceAllocator>(buffer_stream_factory, stub_input_factory);
    auto ss = std::make_shared<ms::SurfaceStack>(surface_allocator, stub_input_registrar);
    auto surface_controller = std::make_shared<ms::SurfaceController>(ss);
    auto surface_source = std::make_shared<msh::SurfaceSource>(surface_controller);
<<<<<<< HEAD
    auto mir_surface = surface_source->create_surface(params, id, std::shared_ptr<mf::EventSink>());
=======
    auto mir_surface = std::make_shared<ForwardingInternalSurface>(
        surface_source->create_surface(params, id, std::shared_ptr<mir::events::EventSink>()));
>>>>>>> 8ef0835a

    auto options = std::shared_ptr<mo::ProgramOption>(); 
    auto report = std::shared_ptr<mg::NullDisplayReport>(); 
    auto platform = mg::create_platform(options, report);
    auto internal_client = platform->create_internal_client();

    int major, minor, n;
    EGLContext egl_context;
    EGLSurface egl_surface;
    EGLConfig egl_config;
    EGLint attribs[] = {
        EGL_SURFACE_TYPE, EGL_WINDOW_BIT,
        EGL_RED_SIZE, 8,
        EGL_GREEN_SIZE, 8,
        EGL_BLUE_SIZE, 8,
        EGL_ALPHA_SIZE, 8,
        EGL_RENDERABLE_TYPE, EGL_OPENGL_ES2_BIT,
        EGL_NONE };
    EGLint context_attribs[] = { EGL_CONTEXT_CLIENT_VERSION, 2, EGL_NONE };

    auto egl_display = eglGetDisplay(internal_client->egl_native_display());
    int rc = eglInitialize(egl_display, &major, &minor);
    EXPECT_EQ(EGL_TRUE, rc);

    rc = eglChooseConfig(egl_display, attribs, &egl_config, 1, &n);
    EXPECT_EQ(EGL_TRUE, rc);

    egl_surface = eglCreateWindowSurface(egl_display, egl_config, internal_client->egl_native_window(mir_surface), NULL);
    EXPECT_NE(EGL_NO_SURFACE, egl_surface);

    egl_context = eglCreateContext(egl_display, egl_config, EGL_NO_CONTEXT, context_attribs);
    EXPECT_NE(EGL_NO_CONTEXT, egl_context);

    rc = eglMakeCurrent(egl_display, egl_surface, egl_surface, egl_context);
    EXPECT_EQ(EGL_TRUE, rc);

    glClearColor(1.0f, 0.0, 0.0, 1.0);
    glClear(GL_COLOR_BUFFER_BIT);
    rc = eglSwapBuffers(egl_display, egl_surface);
    EXPECT_EQ(EGL_TRUE, rc);
}<|MERGE_RESOLUTION|>--- conflicted
+++ resolved
@@ -111,12 +111,8 @@
     auto ss = std::make_shared<ms::SurfaceStack>(surface_allocator, stub_input_registrar);
     auto surface_controller = std::make_shared<ms::SurfaceController>(ss);
     auto surface_source = std::make_shared<msh::SurfaceSource>(surface_controller);
-<<<<<<< HEAD
-    auto mir_surface = surface_source->create_surface(params, id, std::shared_ptr<mf::EventSink>());
-=======
     auto mir_surface = std::make_shared<ForwardingInternalSurface>(
-        surface_source->create_surface(params, id, std::shared_ptr<mir::events::EventSink>()));
->>>>>>> 8ef0835a
+        surface_source->create_surface(params, id, std::shared_ptr<mf::EventSink>()));
 
     auto options = std::shared_ptr<mo::ProgramOption>(); 
     auto report = std::shared_ptr<mg::NullDisplayReport>(); 
