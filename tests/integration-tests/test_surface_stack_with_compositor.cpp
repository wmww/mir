--- conflicted
+++ resolved
@@ -61,16 +61,7 @@
     {
     }
 
-<<<<<<< HEAD
     bool post_renderables_if_optimizable(mg::RenderableList const&) override
-=======
-    bool can_bypass() const override
-    {
-        return true;
-    }
-
-    bool post_renderables_if_optimizable(mg::RenderableList const&)
->>>>>>> 0017c941
     {
         increment_post_count();
         return true;
