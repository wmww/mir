--- conflicted
+++ resolved
@@ -256,13 +256,7 @@
 
 namespace
 {
-<<<<<<< HEAD
-struct NativePlatformAdapter : mg::NativePlatform
-=======
-std::unique_ptr<std::vector<geom::Rectangle>> chosen_display_rects;
-
 struct GuestPlatformAdapter : mg::Platform
->>>>>>> 6ffac09e
 {
     GuestPlatformAdapter(
         std::shared_ptr<mg::NestedContext> const& context,
@@ -343,7 +337,7 @@
     return std::make_shared<GuestPlatformAdapter>(context, graphics_platform);
 }
 
-extern "C" void add_platform_options(
+extern "C" void add_graphis_platform_options(
     boost::program_options::options_description& /*config*/)
 {
 }
