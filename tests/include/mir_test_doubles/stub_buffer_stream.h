--- conflicted
+++ resolved
@@ -84,16 +84,12 @@
     int buffers_ready_for_compositor(void const*) const override { return nready; }
 
     void drop_old_buffers() override {}
-<<<<<<< HEAD
-=======
-    void drop_client_requests() override {}
     void swap_buffers(graphics::Buffer*, std::function<void(graphics::Buffer* new_buffer)>) {}
     void with_most_recent_buffer_do(std::function<void(graphics::Buffer&)> const&) {}
     MirPixelFormat pixel_format() const { return mir_pixel_format_abgr_8888; }
     void add_observer(std::shared_ptr<scene::SurfaceObserver> const&) {}
     void remove_observer(std::weak_ptr<scene::SurfaceObserver> const&) {}
     bool has_submitted_buffer() const { return true; }
->>>>>>> 4f02987c
 
     StubBuffer stub_client_buffer;
     std::shared_ptr<graphics::Buffer> stub_compositor_buffer;
