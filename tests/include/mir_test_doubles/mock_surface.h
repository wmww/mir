/*
 * Copyright © 2013-2014 Canonical Ltd.
 *
 * This program is free software: you can redistribute it and/or modify it
 * under the terms of the GNU General Public License version 3,
 * as published by the Free Software Foundation.
 *
 * This program is distributed in the hope that it will be useful,
 * but WITHOUT ANY WARRANTY; without even the implied warranty of
 * MERCHANTABILITY or FITNESS FOR A PARTICULAR PURPOSE.  See the
 * GNU General Public License for more details.
 *
 * You should have received a copy of the GNU General Public License
 * along with this program.  If not, see <http://www.gnu.org/licenses/>.
 *
 * Authored by: Robert Carr <robert.carr@canonical.com>
 */

#ifndef MIR_TEST_DOUBLES_MOCK_SURFACE_H_
#define MIR_TEST_DOUBLES_MOCK_SURFACE_H_

#include "src/server/scene/basic_surface.h"
#include "src/server/report/null_report_factory.h"
#include "mock_buffer_stream.h"
#include "stub_input_channel.h"

// GMock wants to be able to construct MirEvent as its passed by reference to consume
#include "mir/events/event_private.h"

#include <gmock/gmock.h>

namespace mir
{
namespace test
{
namespace doubles
{

struct MockSurface : public scene::BasicSurface
{
    MockSurface() :
        scene::BasicSurface(
            {},
            {{},{}},
            true,
            std::make_shared<testing::NiceMock<MockBufferStream>>(),
            std::make_shared<StubInputChannel>(),
            {},
            {},
            mir::report::null_scene_report())
    {
        ON_CALL(*this, primary_buffer_stream())
            .WillByDefault(testing::Return(std::make_shared<testing::NiceMock<MockBufferStream>>()));
    }

    ~MockSurface() noexcept {}

    MOCK_METHOD0(hide, void());
    MOCK_METHOD0(show, void());
    MOCK_CONST_METHOD0(visible, bool());

    MOCK_METHOD0(force_requests_to_complete, void());
    MOCK_METHOD0(advance_client_buffer, std::shared_ptr<graphics::Buffer>());

    MOCK_CONST_METHOD0(size, geometry::Size());
    MOCK_CONST_METHOD0(pixel_format, MirPixelFormat());

    MOCK_CONST_METHOD0(supports_input, bool());
    MOCK_CONST_METHOD0(client_input_fd, int());

    MOCK_METHOD2(configure, int(MirSurfaceAttrib, int));
    MOCK_METHOD1(add_observer, void(std::shared_ptr<scene::SurfaceObserver> const&));
    MOCK_METHOD1(remove_observer, void(std::weak_ptr<scene::SurfaceObserver> const&));
<<<<<<< HEAD
    MOCK_CONST_METHOD0(primary_buffer_stream, std::shared_ptr<frontend::BufferStream>());
=======

    MOCK_METHOD1(consume, void(MirEvent const&));
>>>>>>> 48e78563
};

}
}
} // namespace mir

#endif // MIR_TEST_DOUBLES_MOCK_SURFACE_H_<|MERGE_RESOLUTION|>--- conflicted
+++ resolved
@@ -71,12 +71,10 @@
     MOCK_METHOD2(configure, int(MirSurfaceAttrib, int));
     MOCK_METHOD1(add_observer, void(std::shared_ptr<scene::SurfaceObserver> const&));
     MOCK_METHOD1(remove_observer, void(std::weak_ptr<scene::SurfaceObserver> const&));
-<<<<<<< HEAD
+    MOCK_METHOD1(consume, void(MirEvent const&));
+
     MOCK_CONST_METHOD0(primary_buffer_stream, std::shared_ptr<frontend::BufferStream>());
-=======
 
-    MOCK_METHOD1(consume, void(MirEvent const&));
->>>>>>> 48e78563
 };
 
 }
