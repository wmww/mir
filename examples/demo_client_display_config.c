/*
 * Client-side display configuration demo.
 *
 * Copyright © 2013 Canonical Ltd.
 *
 * This program is free software: you can redistribute it and/or modify
 * it under the terms of the GNU General Public License version 3 as
 * published by the Free Software Foundation.
 *
 * This program is distributed in the hope that it will be useful,
 * but WITHOUT ANY WARRANTY; without even the implied warranty of
 * MERCHANTABILITY or FITNESS FOR A PARTICULAR PURPOSE.  See the
 * GNU General Public License for more details.
 *
 * You should have received a copy of the GNU General Public License
 * along with this program.  If not, see <http://www.gnu.org/licenses/>.
 *
 * Author: Alexandros Frantzis <alexandros.frantzis@canonical.com>
 */

#include "eglapp.h"
#include "mir_toolkit/mir_client_library.h"

#include <GLES2/gl2.h>
#include <xkbcommon/xkbcommon-keysyms.h>

#include <stdio.h>
#include <unistd.h>
#include <signal.h>
#include <string.h>
#include <time.h>

typedef enum
{
    configuration_mode_unknown,
    configuration_mode_clone,
    configuration_mode_horizontal,
    configuration_mode_vertical
} ConfigurationMode;

struct ClientContext
{
    MirConnection *connection;
    ConfigurationMode mode;
    volatile sig_atomic_t running;
    volatile sig_atomic_t reconfigure;
};

static int apply_configuration(MirConnection *connection, MirDisplayConfiguration *conf)
{
    MirWaitHandle* handle = mir_connection_apply_display_config(connection, conf);
    if (!handle)
    {
        printf("Failed to apply configuration, check that the configuration is valid.\n");
        return 0;
    }

    mir_wait_for(handle);
    const char* error = mir_connection_get_error_message(connection);

    if (!strcmp(error, ""))
    {
        printf("Succeeded.\n");
        return 1;
    }
    else
    {
        printf("Failed to apply configuration with error '%s'.\n", error);
        return 0;
    }
}

static void configure_display_clone(struct MirDisplayConfiguration *conf)
{
    for (uint32_t i = 0; i < conf->num_outputs; i++)
    {
        MirDisplayOutput *output = &conf->outputs[i];
        if (output->connected && output->num_modes > 0)
        {
            output->used = 1;
            output->current_mode = 0;
            output->position_x = 0;
            output->position_y = 0;
        }
    }
}

static void configure_display_horizontal(struct MirDisplayConfiguration *conf)
{
    uint32_t max_x = 0;
    for (uint32_t i = 0; i < conf->num_outputs; i++)
    {
        MirDisplayOutput *output = &conf->outputs[i];
        if (output->connected && output->num_modes > 0)
        {
            output->used = 1;
            output->current_mode = 0;
            output->position_x = max_x;
            output->position_y = 0;
            max_x += output->modes[0].horizontal_resolution;
        }
    }

}

static void configure_display_vertical(struct MirDisplayConfiguration *conf)
{
    uint32_t max_y = 0;
    for (uint32_t i = 0; i < conf->num_outputs; i++)
    {
        MirDisplayOutput *output = &conf->outputs[i];
        if (output->connected && output->num_modes > 0)
        {
            output->used = 1;
            output->current_mode = 0;
            output->position_x = 0;
            output->position_y = max_y;
            max_y += output->modes[0].vertical_resolution;
        }
    }
}

static void configure_display(struct ClientContext *context, ConfigurationMode mode)
{
    MirDisplayConfiguration *conf =
        mir_connection_create_display_config(context->connection);

    if (mode == configuration_mode_clone)
    {
        configure_display_clone(conf);
        printf("Applying clone configuration: ");
    }
    else if (mode == configuration_mode_vertical)
    {
        configure_display_vertical(conf);
        printf("Applying vertical configuration: ");
    }
    else if (mode == configuration_mode_horizontal)
    {
        configure_display_horizontal(conf);
        printf("Applying horizontal configuration: ");
    }

    if (apply_configuration(context->connection, conf))
        context->mode = mode;
    mir_display_config_destroy(conf);
}

static void toggle_dpms(struct ClientContext *context)
{
    MirDisplayConfiguration *conf = 
        mir_connection_create_display_config(context->connection);
    for (uint32_t i = 0; i < conf->num_displays; i++)
    {
        MirDisplayOutput *output = &conf->displays[i];
        if (output->dpms_mode == mir_dpms_mode_on)
            output->dpms_mode = mir_dpms_mode_off;
        else
            output->dpms_mode = mir_dpms_mode_on;
    }

    apply_configuration(context->connection, conf);
    mir_display_config_destroy(conf);
}

static void display_change_callback(MirConnection *connection, void *context)
{
    (void)context;

    printf("=== Display configuration changed === \n");

    MirDisplayConfiguration *conf = mir_connection_create_display_config(connection);

    for (uint32_t i = 0; i < conf->num_outputs; i++)
    {
<<<<<<< HEAD
        MirDisplayOutput *output = &conf->displays[i];
        printf("Output id: %d connected: %d used: %d position_x: %d position_y: %d dpms_mode: %d\n",
=======
        MirDisplayOutput *output = &conf->outputs[i];
        printf("Output id: %d connected: %d used: %d position_x: %d position_y: %d\n",
>>>>>>> 591773ed
               output->output_id, output->connected,
               output->used, output->position_x, output->position_y,
               output->dpms_mode);
    }

    mir_display_config_destroy(conf);

    struct ClientContext *ctx = (struct ClientContext*) context;
    ctx->reconfigure = 1;
}

static void event_callback(
    MirSurface* surface, MirEvent const* event, void* context)
{
    (void)surface;
    struct ClientContext *ctx = (struct ClientContext*) context;

    if (event->type == mir_event_type_key &&
        event->key.action == mir_key_action_up)
    {
        if (event->key.key_code == XKB_KEY_q)
        {
            ctx->running = 0;
        }
        else if (event->key.key_code == XKB_KEY_c)
        {
            configure_display(ctx, configuration_mode_clone);
        }
        else if (event->key.key_code == XKB_KEY_h)
        {
            configure_display(ctx, configuration_mode_horizontal);
        }
        else if (event->key.key_code == XKB_KEY_v)
        {
            configure_display(ctx, configuration_mode_vertical);
        }
        else if (event->key.key_code == XKB_KEY_p)
        {
            toggle_dpms(ctx);
        }
    }
}

int main(int argc, char *argv[])
{
    unsigned int width = 256, height = 256;

    if (!mir_eglapp_init(argc, argv, &width, &height))
    {
        printf("A demo client that allows changing the display configuration. While the client\n"
               "has the focus, use the following keys to change the display configuration:\n"
               " c: clone outputs\n"
               " h: arrange outputs horizontally in the virtual space\n"
               " v: arrange outputs vertically in the virtual space\n"
               " p: Toggle DPMS on/off\n");

        return 1;
    }

    MirConnection *connection = mir_eglapp_native_connection();
    MirSurface *surface = mir_eglapp_native_surface();

    struct ClientContext ctx = {connection, configuration_mode_unknown, 1, 0};
    mir_connection_set_display_config_change_callback(
        connection, display_change_callback, &ctx);

    struct MirEventDelegate ed = {event_callback, &ctx};
    mir_surface_set_event_handler(surface, &ed);

    time_t start = time(NULL);

    while (ctx.running && mir_eglapp_running())
    {
        time_t elapsed = time(NULL) - start;
        int mod = elapsed % 3;
        glClearColor(mod == 0 ? 1.0f : 0.0f,
                     mod == 1 ? 1.0f : 0.0f,
                     mod == 2 ? 1.0f : 0.0f,
                     1.0f);
        glClear(GL_COLOR_BUFFER_BIT);
        mir_eglapp_swap_buffers();

        if (ctx.reconfigure)
        {
            configure_display(&ctx, ctx.mode);
            ctx.reconfigure = 0;
        }
    }

    mir_eglapp_shutdown();

    return 0;
}<|MERGE_RESOLUTION|>--- conflicted
+++ resolved
@@ -173,13 +173,8 @@
 
     for (uint32_t i = 0; i < conf->num_outputs; i++)
     {
-<<<<<<< HEAD
-        MirDisplayOutput *output = &conf->displays[i];
+        MirDisplayOutput *output = &conf->outputs[i];
         printf("Output id: %d connected: %d used: %d position_x: %d position_y: %d dpms_mode: %d\n",
-=======
-        MirDisplayOutput *output = &conf->outputs[i];
-        printf("Output id: %d connected: %d used: %d position_x: %d position_y: %d\n",
->>>>>>> 591773ed
                output->output_id, output->connected,
                output->used, output->position_x, output->position_y,
                output->dpms_mode);
