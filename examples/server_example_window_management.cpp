--- conflicted
+++ resolved
@@ -154,11 +154,7 @@
                 throw mir::AbnormalExit("Unknown window manager: " + selection);
 
 
-<<<<<<< HEAD
-            auto tmp = std::make_shared<msh::GenericShell>(
-=======
             auto tmp = std::make_shared<msh::AbstractShell>(
->>>>>>> 346c4d5c
                 server.the_input_targeter(),
                 server.the_surface_coordinator(),
                 server.the_session_coordinator(),
