--- conflicted
+++ resolved
@@ -60,35 +60,18 @@
                 if (conf_output.connected && conf_output.modes.size() > 0 &&
                     available_outputs_for_card[conf_output.card_id] > 0)
                 {
-<<<<<<< HEAD
                     conf_output.used = true;
                     conf_output.top_left = geom::Point{max_x, 0};
                     conf_output.preferred_mode_index = preferred_mode_index;
                     conf_output.power_mode = mir_power_mode_on;
-=======
-                    conf.configure_output(conf_output.id, true,
-                                          geom::Point{max_x, 0},
-                                          preferred_mode_index,
-                                          conf_output.current_format,
-                                          mir_power_mode_on,
-                                          mir_orientation_normal);
->>>>>>> 5b507b4a
+                    conf_output.orientation = mir_orientation_normal;
                     max_x += conf_output.modes[preferred_mode_index].size.width.as_int();
                     --available_outputs_for_card[conf_output.card_id];
                 }
                 else
                 {
-<<<<<<< HEAD
                     conf_output.used = false;
                     conf_output.power_mode = mir_power_mode_off;
-=======
-                    conf.configure_output(conf_output.id, false,
-                                          conf_output.top_left,
-                                          conf_output.current_mode_index,
-                                          conf_output.current_format,
-                                          mir_power_mode_on,
-                                          mir_orientation_normal);
->>>>>>> 5b507b4a
                 }
             });
     }
@@ -107,34 +90,16 @@
             {
                 if (!done && conf_output.connected && conf_output.modes.size() > 0)
                 {
-<<<<<<< HEAD
                     conf_output.used = true;
                     conf_output.top_left = geom::Point{0, 0};
                     conf_output.preferred_mode_index = preferred_mode_index;
                     conf_output.power_mode = mir_power_mode_on;
-=======
-                    conf.configure_output(conf_output.id, true,
-                                          geom::Point{0, 0},
-                                          preferred_mode_index,
-                                          conf_output.current_format,
-                                          mir_power_mode_on,
-                                          mir_orientation_normal);
->>>>>>> 5b507b4a
                     done = true;
                 }
                 else
                 {
-<<<<<<< HEAD
                     conf_output.used = false;
                     conf_output.power_mode = mir_power_mode_off;
-=======
-                    conf.configure_output(conf_output.id, false,
-                                          conf_output.top_left,
-                                          conf_output.current_mode_index,
-                                          conf_output.current_format,
-                                          mir_power_mode_on,
-                                          mir_orientation_normal);
->>>>>>> 5b507b4a
                 }
             });
     }
