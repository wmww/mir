/*
 * Copyright © 2012 Canonical Ltd.
 *
 * This program is free software: you can redistribute it and/or modify
 * it under the terms of the GNU General Public License version 3 as
 * published by the Free Software Foundation.
 *
 * This program is distributed in the hope that it will be useful,
 * but WITHOUT ANY WARRANTY; without even the implied warranty of
 * MERCHANTABILITY or FITNESS FOR A PARTICULAR PURPOSE.  See the
 * GNU General Public License for more details.
 *
 * You should have received a copy of the GNU General Public License
 * along with this program.  If not, see <http://www.gnu.org/licenses/>.
 *
 * Authored by: Alexandros Frantzis <alexandros.frantzis@canonical.com>
 */

#include "mir/compositor/default_compositing_strategy.h"
#include "mir/compositor/graphic_buffer_allocator.h"
<<<<<<< HEAD
#include "mir/compositor/swapper_factory.h"
#include "mir/compositor/buffer_bundle_manager.h"
#include "mir/compositor/default_compositing_strategy.h"
#include "mir/geometry/rectangle.h"
#include "mir/graphics/platform.h"
#include "mir/graphics/display.h"
#include "mir/graphics/gl_renderer.h"
=======
#include "mir/frontend/communicator.h"
#include "mir/frontend/surface_creation_parameters.h"
#include "mir/geometry/size.h"
>>>>>>> 28a97759
#include "mir/graphics/buffer_initializer.h"
#include "mir/graphics/display.h"
#include "mir/input/input_manager.h"
#include "mir/shell/surface_builder.h"
#include "mir/surfaces/surface.h"
#include "mir/default_server_configuration.h"
#include "mir/display_server.h"

#include "mir/draw/mir_image.h"
#include "buffer_render_target.h"
#include "image_renderer.h"

#include <thread>
#include <atomic>
#include <chrono>
#include <csignal>
#include <iostream>
#include <sstream>
#include <vector>

#include <glm/gtc/matrix_transform.hpp>

namespace mg = mir::graphics;
namespace mc = mir::compositor;
namespace ms = mir::surfaces;
namespace mf = mir::frontend;
namespace geom = mir::geometry;
namespace mt = mir::tools;
namespace mi = mir::input;

namespace
{

class StopWatch
{
public:
    StopWatch() : start(std::chrono::high_resolution_clock::now()),
                  last(start),
                  now(last)
    {
    }

    void stop()
    {
        now = std::chrono::high_resolution_clock::now();
    }

    double elapsed_seconds_since_start()
    {
        auto elapsed = now - start;
        float elapsed_sec = std::chrono::duration_cast<std::chrono::microseconds>(elapsed).count() / 1000000.0f;
        return elapsed_sec;
    }

    double elapsed_seconds_since_last_restart()
    {
        auto elapsed = now - last;
        float elapsed_sec = std::chrono::duration_cast<std::chrono::microseconds>(elapsed).count() / 1000000.0f;
        return elapsed_sec;
    }

    void restart()
    {
        std::swap(last, now);
    }

private:
    std::chrono::high_resolution_clock::time_point start;
    std::chrono::high_resolution_clock::time_point last;
    std::chrono::high_resolution_clock::time_point now;
};

class RenderResourcesBufferInitializer : public mg::BufferInitializer
{
public:
    RenderResourcesBufferInitializer()
        : img_renderer{mir_image.pixel_data,
                       geom::Size{geom::Width{mir_image.width},
                                  geom::Height{mir_image.height}},
                       mir_image.bytes_per_pixel}
    {
    }

    void operator()(mc::Buffer& buffer)
    {
        mt::BufferRenderTarget brt{buffer};
        brt.make_current();
        img_renderer.render();
    }

private:
    mt::ImageRenderer img_renderer;
};

class Moveable
{
public:
    Moveable() {}
    Moveable(ms::Surface& s, const geom::Size& display_size,
             float dx, float dy, const glm::vec3& rotation_axis, float alpha_offset)
        : surface(&s), display_size(display_size),
          x{static_cast<float>(s.top_left().x.as_uint32_t())},
          y{static_cast<float>(s.top_left().y.as_uint32_t())},
          w{static_cast<float>(s.size().width.as_uint32_t())},
          h{static_cast<float>(s.size().height.as_uint32_t())},
          dx{dx},
          dy{dy},
          rotation_axis{rotation_axis},
          alpha_offset{alpha_offset}
    {
    }

    void step()
    {
        stop_watch.stop();
        float elapsed_sec = stop_watch.elapsed_seconds_since_last_restart();
        float total_elapsed_sec = stop_watch.elapsed_seconds_since_start();
        stop_watch.restart();

        bool should_update = true;
        float new_x = x + elapsed_sec * dx;
        float new_y = y + elapsed_sec * dy;
        if (new_x < 0.0 || new_x + w > display_size.width.as_uint32_t())
        {
            dx = -dx;
            should_update = false;
        }

        if (new_y < 0.0 || new_y + h > display_size.height.as_uint32_t())
        {
            dy = -dy;
            should_update = false;
        }

        if (should_update)
        {
            surface->move_to({geom::X{static_cast<uint32_t>(new_x)},
                              geom::Y{static_cast<uint32_t>(new_y)}});
            x = new_x;
            y = new_y;
        }

        surface->set_rotation(total_elapsed_sec * 120.0f, rotation_axis);
        surface->set_alpha(0.5 + 0.5 * sin(alpha_offset + 2 * M_PI * total_elapsed_sec / 3.0));
    }

private:
    ms::Surface* surface;
    geom::Size display_size;
    float x;
    float y;
    float w;
    float h;
    float dx;
    float dy;
    StopWatch stop_watch;
    glm::vec3 rotation_axis;
    float alpha_offset;
};

struct NullCommunicator : public mf::Communicator
{
<<<<<<< HEAD
    /* Create and set up all the components we need */
    auto logger = std::make_shared<ml::DumbConsoleLogger>();
    auto platform = mg::create_platform(std::make_shared<ml::DisplayReport>(logger));
    auto display = platform->create_display();
    const geom::Size display_size = display->view_area().size;
    auto buffer_initializer = std::make_shared<mir::RenderResourcesBufferInitializer>();
    auto buffer_allocator = platform->create_buffer_allocator(buffer_initializer);
    auto strategy = std::make_shared<mc::SwapperFactory>(buffer_allocator);
    auto manager = std::make_shared<mc::BufferBundleManager>(strategy);
    auto surface_stack = std::make_shared<ms::SurfaceStack>(manager);
    auto gl_renderer = std::make_shared<mg::GLRenderer>(display_size);
    mc::DefaultCompositingStrategy compositing_strategy{surface_stack,gl_renderer};

    /* Set up graceful exit on SIGINT */
    struct sigaction sa;
    sa.sa_handler = mir::signal_handler;
    sa.sa_flags = 0;
    sigemptyset(&sa.sa_mask);

    sigaction(SIGINT, &sa, NULL);
=======
    void start() {}
};
>>>>>>> 28a97759

struct NullInputManager : public mi::InputManager
{
    void start() {}
    void stop() {}
    std::shared_ptr<mi::InputChannel> make_input_channel()
    {
        return std::shared_ptr<mi::InputChannel>();
    }
};

class RenderSurfacesCompositingStrategy : public mc::DefaultCompositingStrategy
{
public:
    RenderSurfacesCompositingStrategy(std::shared_ptr<mc::RenderView> const& render_view,
                                      std::shared_ptr<mg::Renderer> const& renderer,
                                      std::vector<Moveable>& moveables)
        : mc::DefaultCompositingStrategy{render_view, renderer},
          frames{0},
          moveables(moveables)
    {
    }

    void render(mg::DisplayBuffer& display_buffer)
    {
        stop_watch.stop();
        if (stop_watch.elapsed_seconds_since_last_restart() >= 1)
        {
            std::cout << "FPS: " << frames << " Frame Time: " << 1.0 / frames << std::endl;
            frames = 0;
            stop_watch.restart();
        }

        glClearColor(0.0, 1.0, 0.0, 1.0);
        DefaultCompositingStrategy::render(display_buffer);

        for (auto& m : moveables)
            m.step();

        frames++;
    }

private:
    StopWatch stop_watch;
    uint32_t frames;
    std::vector<Moveable>& moveables;
};

class RenderSurfacesServerConfiguration : public mir::DefaultServerConfiguration
{
public:
    RenderSurfacesServerConfiguration(unsigned int num_moveables)
        : mir::DefaultServerConfiguration{0, nullptr},
          moveables{num_moveables}
    {
    }

    std::shared_ptr<mg::BufferInitializer> the_buffer_initializer() override
    {
        return std::make_shared<RenderResourcesBufferInitializer>();
    }

    std::shared_ptr<mf::Communicator> the_communicator() override
    {
        return std::make_shared<NullCommunicator>();
    }

    std::shared_ptr<mi::InputManager> the_input_manager() override
    {
        return std::make_shared<NullInputManager>();
    }

    std::shared_ptr<mc::CompositingStrategy> the_compositing_strategy() override
    {
        return std::make_shared<RenderSurfacesCompositingStrategy>(the_render_view(),
                                                                   the_renderer(),
                                                                   moveables);
    }

    void create_surfaces()
    {
        geom::Size const display_size{the_display()->view_area().size};
        uint32_t const surface_side{300};
        geom::Size const surface_size{geom::Width{surface_side},
                                      geom::Height{surface_side}};

        float const angular_step = 2.0 * M_PI / moveables.size();
        float const w = display_size.width.as_uint32_t();
        float const h = display_size.height.as_uint32_t();
        auto const surface_pf = the_buffer_allocator()->supported_pixel_formats()[0];

        int i = 0;
        for (auto& m : moveables)
        {
            std::shared_ptr<ms::Surface> s = the_surface_builder()->create_surface(
                    mf::a_surface().of_size(surface_size)
                                   .of_pixel_format(surface_pf)
                                   .of_buffer_usage(mc::BufferUsage::hardware)
                    ).lock();

            /*
             * Place each surface at a different starting location and give it a
             * different speed, rotation and alpha offset.
             */
            uint32_t const x = w * (0.5 + 0.25 * cos(i * angular_step)) - surface_side / 2.0;
            uint32_t const y = h * (0.5 + 0.25 * sin(i * angular_step)) - surface_side / 2.0;

            s->move_to({geom::X{x}, geom::Y{y}});
            m = Moveable(*s, display_size,
                    cos(0.1f + i * M_PI / 6.0f) * w / 3.0f,
                    sin(0.1f + i * M_PI / 6.0f) * h / 3.0f,
                    glm::vec3{(i % 3 == 0) * 1.0f, (i % 3 == 1) * 1.0f, (i % 3 == 2) * 1.0f},
                    2.0f * M_PI * cos(i));
            ++i;
        }
    }

<<<<<<< HEAD
        glClearColor(0.0, 1.0, 0.0, 1.0);
        display->for_each_display_buffer([&compositing_strategy](mg::DisplayBuffer& buffer)
        {
            compositing_strategy.render(buffer);
        });
=======
private:
    std::vector<Moveable> moveables;
};
>>>>>>> 28a97759

std::atomic<mir::DisplayServer*> signal_display_server;

void signal_terminate(int)
{
    while (!signal_display_server.load())
        std::this_thread::yield();

    signal_display_server.load()->stop();
}

}

int main(int argc, char **argv)
{
    signal(SIGINT, signal_terminate);
    signal(SIGTERM, signal_terminate);
    signal(SIGPIPE, SIG_IGN);

    /* Parse the command line */
    unsigned int num_moveables{5};

    if (argc > 1)
    {
        std::stringstream ss{argv[1]};
        ss >> num_moveables;
    }

    std::cout << "Rendering " << num_moveables << " surfaces" << std::endl;

    RenderSurfacesServerConfiguration conf{num_moveables};
    mir::DisplayServer server{conf};
    signal_display_server.store(&server);

    conf.create_surfaces();

    server.run();

    return 0;
}<|MERGE_RESOLUTION|>--- conflicted
+++ resolved
@@ -18,19 +18,9 @@
 
 #include "mir/compositor/default_compositing_strategy.h"
 #include "mir/compositor/graphic_buffer_allocator.h"
-<<<<<<< HEAD
-#include "mir/compositor/swapper_factory.h"
-#include "mir/compositor/buffer_bundle_manager.h"
-#include "mir/compositor/default_compositing_strategy.h"
-#include "mir/geometry/rectangle.h"
-#include "mir/graphics/platform.h"
-#include "mir/graphics/display.h"
-#include "mir/graphics/gl_renderer.h"
-=======
 #include "mir/frontend/communicator.h"
 #include "mir/frontend/surface_creation_parameters.h"
 #include "mir/geometry/size.h"
->>>>>>> 28a97759
 #include "mir/graphics/buffer_initializer.h"
 #include "mir/graphics/display.h"
 #include "mir/input/input_manager.h"
@@ -193,31 +183,8 @@
 
 struct NullCommunicator : public mf::Communicator
 {
-<<<<<<< HEAD
-    /* Create and set up all the components we need */
-    auto logger = std::make_shared<ml::DumbConsoleLogger>();
-    auto platform = mg::create_platform(std::make_shared<ml::DisplayReport>(logger));
-    auto display = platform->create_display();
-    const geom::Size display_size = display->view_area().size;
-    auto buffer_initializer = std::make_shared<mir::RenderResourcesBufferInitializer>();
-    auto buffer_allocator = platform->create_buffer_allocator(buffer_initializer);
-    auto strategy = std::make_shared<mc::SwapperFactory>(buffer_allocator);
-    auto manager = std::make_shared<mc::BufferBundleManager>(strategy);
-    auto surface_stack = std::make_shared<ms::SurfaceStack>(manager);
-    auto gl_renderer = std::make_shared<mg::GLRenderer>(display_size);
-    mc::DefaultCompositingStrategy compositing_strategy{surface_stack,gl_renderer};
-
-    /* Set up graceful exit on SIGINT */
-    struct sigaction sa;
-    sa.sa_handler = mir::signal_handler;
-    sa.sa_flags = 0;
-    sigemptyset(&sa.sa_mask);
-
-    sigaction(SIGINT, &sa, NULL);
-=======
     void start() {}
 };
->>>>>>> 28a97759
 
 struct NullInputManager : public mi::InputManager
 {
@@ -335,17 +302,9 @@
         }
     }
 
-<<<<<<< HEAD
-        glClearColor(0.0, 1.0, 0.0, 1.0);
-        display->for_each_display_buffer([&compositing_strategy](mg::DisplayBuffer& buffer)
-        {
-            compositing_strategy.render(buffer);
-        });
-=======
 private:
     std::vector<Moveable> moveables;
 };
->>>>>>> 28a97759
 
 std::atomic<mir::DisplayServer*> signal_display_server;
 
